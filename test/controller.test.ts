--- conflicted
+++ resolved
@@ -2281,54 +2281,7 @@
             cluster: expect.objectContaining({
                 ID: 1280,
                 name: "ssIasZone",
-<<<<<<< HEAD
             }),
-=======
-                commands: {
-                    enrollRsp: {
-                        ID: 0,
-                        parameters: [
-                            {name: "enrollrspcode", type: 32},
-                            {name: "zoneid", type: 32},
-                        ],
-                        name: "enrollRsp",
-                    },
-                    initNormalOpMode: {ID: 1, parameters: [], name: "initNormalOpMode"},
-                    initTestMode: {
-                        ID: 2,
-                        parameters: [
-                            {
-                                name: "testModeDuration",
-                                type: Zcl.DataType.UINT8,
-                            },
-                            {
-                                name: "currentZoneSensitivityLevel",
-                                type: Zcl.DataType.UINT8,
-                            },
-                        ],
-                        name: "initTestMode",
-                    },
-                },
-                commandsResponse: {
-                    statusChangeNotification: {
-                        ID: 0,
-                        parameters: [
-                            {name: "zonestatus", type: 33},
-                            {name: "extendedstatus", type: 32},
-                        ],
-                        name: "statusChangeNotification",
-                    },
-                    enrollReq: {
-                        ID: 1,
-                        parameters: [
-                            {name: "zonetype", type: 33},
-                            {name: "manucode", type: 33},
-                        ],
-                        name: "enrollReq",
-                    },
-                },
-            },
->>>>>>> 0e2e3fa2
             command: {
                 ID: 2,
                 name: "write",
@@ -2351,54 +2304,7 @@
             cluster: expect.objectContaining({
                 ID: 1280,
                 name: "ssIasZone",
-<<<<<<< HEAD
             }),
-=======
-                commands: {
-                    enrollRsp: {
-                        ID: 0,
-                        parameters: [
-                            {name: "enrollrspcode", type: 32},
-                            {name: "zoneid", type: 32},
-                        ],
-                        name: "enrollRsp",
-                    },
-                    initNormalOpMode: {ID: 1, parameters: [], name: "initNormalOpMode"},
-                    initTestMode: {
-                        ID: 2,
-                        parameters: [
-                            {
-                                name: "testModeDuration",
-                                type: Zcl.DataType.UINT8,
-                            },
-                            {
-                                name: "currentZoneSensitivityLevel",
-                                type: Zcl.DataType.UINT8,
-                            },
-                        ],
-                        name: "initTestMode",
-                    },
-                },
-                commandsResponse: {
-                    statusChangeNotification: {
-                        ID: 0,
-                        parameters: [
-                            {name: "zonestatus", type: 33},
-                            {name: "extendedstatus", type: 32},
-                        ],
-                        name: "statusChangeNotification",
-                    },
-                    enrollReq: {
-                        ID: 1,
-                        parameters: [
-                            {name: "zonetype", type: 33},
-                            {name: "manucode", type: 33},
-                        ],
-                        name: "enrollReq",
-                    },
-                },
-            },
->>>>>>> 0e2e3fa2
             command: {
                 ID: 0,
                 parameters: expect.any(Array),
