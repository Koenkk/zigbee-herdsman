--- conflicted
+++ resolved
@@ -751,13 +751,8 @@
 
     it("[workaround] Reads Foundation char str as Mi struct for Xiaomi attridId=65281", () => {
         const expected = [
-<<<<<<< HEAD
-            {attrId: 5, dataType: Zcl.DataType.CHAR_STR, attrData: 'lumi.sensor_wleak.aq1'},
+            {attrId: 5, dataType: Zcl.DataType.CHAR_STR, attrData: "lumi.sensor_wleak.aq1"},
             {attrId: 65281, dataType: Zcl.DataType.CHAR_STR, attrData: {1: 3285, 3: 33, 4: 5032, 5: 43, 6: 327680, 8: 516, 10: 0, 100: false}},
-=======
-            {attrId: 5, dataType: Zcl.DataType.CHAR_STR, attrData: "lumi.sensor_wleak.aq1"},
-            {attrId: 65281, dataType: Zcl.DataType.CHAR_STR, attrData: {1: 3285, 3: 33, 4: 5032, 5: 43, 6: 327680, 8: 516, 10: 0, 100: 0}},
->>>>>>> 29815bd8
         ];
         const buffer = Buffer.from([
             28,
