import * as Zcl from "../../../src/zspec/zcl";
import {BuffaloZcl} from "../../../src/zspec/zcl/buffaloZcl";
import {uint16To8Array, uint32To8Array} from "../../utils/math";

describe("ZCL Buffalo", () => {
    it("Writes invalida data type as buffer if buffer-like", () => {
        const value = [1, 2, 3];
        const buffer = Buffer.alloc(3);
        const buffalo = new BuffaloZcl(buffer);
        const writeSpy = vi.spyOn(buffalo, "writeBuffer");
        // @ts-expect-error invalid on purpose
        buffalo.write(99999, value, {});
        expect(writeSpy).toHaveBeenCalledWith(value, value.length);
        expect(writeSpy).toHaveBeenCalledTimes(1);

        // @ts-expect-error private
        buffalo.position = 0;

        // @ts-expect-error invalid on purpose
        buffalo.write(99999, Buffer.from(value), {});
        expect(writeSpy).toHaveBeenLastCalledWith(Buffer.from(value), value.length);
        expect(writeSpy).toHaveBeenCalledTimes(2);
    });

    it("Throws when write/read invalid data type, except for write if buffer-like", () => {
        expect(() => {
            const buffer = Buffer.alloc(1);
            const buffalo = new BuffaloZcl(buffer);
            // @ts-expect-error invalid on purpose
            buffalo.write(99999, 127, {});
        }).toThrow();
        expect(() => {
            const buffer = Buffer.alloc(1);
            const buffalo = new BuffaloZcl(buffer);
            // @ts-expect-error invalid on purpose
            buffalo.read(99999, {});
        }).toThrow();
    });

    it("Writes nothing", () => {
        for (const type of [Zcl.DataType.NO_DATA, Zcl.DataType.UNKNOWN]) {
            const buffer = Buffer.alloc(3);
            const buffalo = new BuffaloZcl(buffer);

            buffalo.write(type, 123, {});
            expect(buffer).toStrictEqual(Buffer.from([0, 0, 0]));
            expect(buffalo.getPosition()).toStrictEqual(0);
        }

        {
            const buffer = Buffer.alloc(3);
            const buffalo = new BuffaloZcl(buffer);

            buffalo.write(Zcl.BuffaloZclDataType.STRUCTURED_SELECTOR, null, {});
            expect(buffer).toStrictEqual(Buffer.from([0, 0, 0]));
            expect(buffalo.getPosition()).toStrictEqual(0);
        }
    });

    it("Reads nothing", () => {
        for (const type of [Zcl.DataType.NO_DATA, Zcl.DataType.UNKNOWN]) {
            const buffer = Buffer.from([1, 2]);
            const buffalo = new BuffaloZcl(buffer);
            expect(buffalo.read(type, {})).toStrictEqual(undefined);
            expect(buffalo.getPosition()).toStrictEqual(0);
        }
    });

    it.each([
        ['boolean', {value: true, types: [Zcl.DataType.BOOLEAN]}, {position: 1, write: 'writeUInt8', read: 'readUInt8'}],
        ['boolean', {value: false, types: [Zcl.DataType.BOOLEAN]}, {position: 1, write: 'writeUInt8', read: 'readUInt8'}],
        [
<<<<<<< HEAD
            'uint8-like',
            {value: 250, types: [Zcl.DataType.DATA8, Zcl.DataType.BITMAP8, Zcl.DataType.UINT8, Zcl.DataType.ENUM8]},
            {position: 1, write: 'writeUInt8', read: 'readUInt8'},
=======
            "uint8-like",
            {value: 250, types: [Zcl.DataType.DATA8, Zcl.DataType.BOOLEAN, Zcl.DataType.BITMAP8, Zcl.DataType.UINT8, Zcl.DataType.ENUM8]},
            {position: 1, write: "writeUInt8", read: "readUInt8"},
>>>>>>> 29815bd8
        ],
        [
            "uint16-like",
            {
                value: 65530,
                types: [
                    Zcl.DataType.DATA16,
                    Zcl.DataType.BITMAP16,
                    Zcl.DataType.UINT16,
                    Zcl.DataType.ENUM16,
                    Zcl.DataType.CLUSTER_ID,
                    Zcl.DataType.ATTR_ID,
                ],
            },
            {position: 2, write: "writeUInt16", read: "readUInt16"},
        ],
        [
            "uint24-like",
            {value: 16777210, types: [Zcl.DataType.DATA24, Zcl.DataType.BITMAP24, Zcl.DataType.UINT24]},
            {position: 3, write: "writeUInt24", read: "readUInt24"},
        ],
        [
            "uint32-like",
            {value: 4294967290, types: [Zcl.DataType.DATA32, Zcl.DataType.BITMAP32, Zcl.DataType.UINT32, Zcl.DataType.UTC, Zcl.DataType.BAC_OID]},
            {position: 4, write: "writeUInt32", read: "readUInt32"},
        ],
        ["int8-like", {value: -120, types: [Zcl.DataType.INT8]}, {position: 1, write: "writeInt8", read: "readInt8"}],
        ["int16-like", {value: -32760, types: [Zcl.DataType.INT16]}, {position: 2, write: "writeInt16", read: "readInt16"}],
        ["int24-like", {value: -8388600, types: [Zcl.DataType.INT24]}, {position: 3, write: "writeInt24", read: "readInt24"}],
        ["int32-like", {value: -2147483640, types: [Zcl.DataType.INT32]}, {position: 4, write: "writeInt32", read: "readInt32"}],
        ["int48-like", {value: -140737488355320, types: [Zcl.DataType.INT48]}, {position: 6, write: "writeInt48", read: "readInt48"}],
        ["float-like", {value: 1.539989614439558e-36, types: [Zcl.DataType.SINGLE_PREC]}, {position: 4, write: "writeFloatLE", read: "readFloatLE"}],
        [
            "double-like",
            {value: 5.447603722011605e-270, types: [Zcl.DataType.DOUBLE_PREC]},
            {position: 8, write: "writeDoubleLE", read: "readDoubleLE"},
        ],
        ["IEEE address", {value: "0xfe1234abcd9876ff", types: [Zcl.DataType.IEEE_ADDR]}, {position: 8, write: "writeIeeeAddr", read: "readIeeeAddr"}],
        [
            "uint8-like list",
            {value: [250, 25, 50], types: [Zcl.BuffaloZclDataType.LIST_UINT8]},
            {position: 3, write: "writeListUInt8", read: "readListUInt8"},
        ],
        [
            "uint16-like list",
            {value: [65530, 6553, 5530], types: [Zcl.BuffaloZclDataType.LIST_UINT16]},
            {position: 6, write: "writeListUInt16", read: "readListUInt16"},
        ],
        [
            "uint24-like list",
            {value: [16777210, 1677721, 6777210], types: [Zcl.BuffaloZclDataType.LIST_UINT24]},
            {position: 9, write: "writeListUInt24", read: "readListUInt24"},
        ],
        [
            "uint32-like list",
            {value: [4294967290, 429496729, 294967290], types: [Zcl.BuffaloZclDataType.LIST_UINT32]},
            {position: 12, write: "writeListUInt32", read: "readListUInt32"},
        ],
        [
            "buffer",
            {value: Buffer.from([1, 2, 3, 4]), types: [Zcl.BuffaloZclDataType.BUFFER]},
            {position: 4, write: "writeBuffer", read: "readBuffer"},
        ],
        [
            "security key",
            {value: Buffer.from([1, 2, 3, 4, 5, 6, 7, 8, 9, 10, 11, 12, 13, 14, 15, 16]), types: [Zcl.DataType.SEC_KEY]},
            {position: 16, write: "writeBuffer", read: "readBuffer"},
        ],
    ])("Writes & Reads using base class for %s", (_name, payload, expected) => {
        const readOptions: {length?: number} = {};

        if (Array.isArray(payload.value) || payload.value instanceof Buffer) {
            readOptions.length = payload.value.length;
        }

        for (const type of payload.types) {
            const buffer = Buffer.alloc(255);
            const buffalo = new BuffaloZcl(buffer);
            // @ts-expect-error dynamic
            const writeSpy = vi.spyOn(buffalo, expected.write);
            // @ts-expect-error dynamic
            const readSpy = vi.spyOn(buffalo, expected.read);

            buffalo.write(type, payload.value, {});
            expect(writeSpy).toHaveBeenCalledTimes(1);
            expect(buffalo.getPosition()).toStrictEqual(expected.position);

            // @ts-expect-error private
            buffalo.position = 0;

            expect(buffalo.read(type, readOptions)).toStrictEqual(payload.value);
            expect(readSpy).toHaveBeenCalledTimes(1);
            expect(buffalo.getPosition()).toStrictEqual(expected.position);
        }
    });

<<<<<<< HEAD
    it.each([
        ['boolean', {value: undefined, types: [Zcl.DataType.BOOLEAN]}, {written: 0xff, position: 1, write: 'writeUInt8', read: 'readUInt8'}],
        [
            'uint8-like',
            {value: Number.NaN, types: [Zcl.DataType.DATA8, Zcl.DataType.BITMAP8, Zcl.DataType.UINT8, Zcl.DataType.ENUM8]},
            {written: 0xff, position: 1, write: 'writeUInt8', read: 'readUInt8'},
        ],
        [
            'uint16-like',
            {
                value: Number.NaN,
                types: [
                    Zcl.DataType.DATA16,
                    Zcl.DataType.BITMAP16,
                    Zcl.DataType.UINT16,
                    Zcl.DataType.ENUM16,
                    Zcl.DataType.CLUSTER_ID,
                    Zcl.DataType.ATTR_ID,
                ],
            },
            {written: 0xffff, position: 2, write: 'writeUInt16', read: 'readUInt16'},
        ],
        [
            'uint24-like',
            {value: Number.NaN, types: [Zcl.DataType.DATA24, Zcl.DataType.BITMAP24, Zcl.DataType.UINT24]},
            {written: 0xffffff, position: 3, write: 'writeUInt24', read: 'readUInt24'},
        ],
        [
            'uint32-like',
            {value: Number.NaN, types: [Zcl.DataType.DATA32, Zcl.DataType.BITMAP32, Zcl.DataType.UINT32, Zcl.DataType.UTC, Zcl.DataType.BAC_OID]},
            {written: 0xffffffff, position: 4, write: 'writeUInt32', read: 'readUInt32'},
        ],
        [
            'uint40-like',
            {value: Number.NaN, types: [Zcl.DataType.DATA40, Zcl.DataType.BITMAP40, Zcl.DataType.UINT40]},
            {written: 0xffffffffff, position: 5, write: 'writeUInt40', read: 'readUInt40'},
        ],
        [
            'uint48-like',
            {value: Number.NaN, types: [Zcl.DataType.DATA48, Zcl.DataType.BITMAP48, Zcl.DataType.UINT48]},
            {written: 0xffffffffffff, position: 6, write: 'writeUInt48', read: 'readUInt48'},
        ],
        [
            'uint56-like',
            {value: undefined, types: [Zcl.DataType.DATA56, Zcl.DataType.BITMAP56, Zcl.DataType.UINT56]},
            {written: 0xffffffffffffffn, position: 7, write: 'writeUInt56', read: 'readUInt56'},
        ],
        [
            'uint64-like',
            {value: undefined, types: [Zcl.DataType.DATA64, Zcl.DataType.BITMAP64, Zcl.DataType.UINT64]},
            {written: 0xffffffffffffffffn, position: 8, write: 'writeUInt64', read: 'readUInt64'},
        ],
        [
            'octectStr',
            {value: undefined, types: [Zcl.DataType.OCTET_STR]},
            {written: 0xff, valueRead: Buffer.from([]), position: 1, write: 'writeUInt8', read: 'readUInt8'},
        ],
        [
            'longOctectStr',
            {value: undefined, types: [Zcl.DataType.LONG_OCTET_STR]},
            {written: 0xffff, valueRead: Buffer.from([]), position: 2, write: 'writeUInt16', read: 'readUInt16'},
        ],
        [
            'charStr',
            {value: undefined, types: [Zcl.DataType.CHAR_STR]},
            {written: 0xff, valueRead: '', position: 1, write: 'writeUInt8', read: 'readUInt8'},
        ],
        [
            'longCharStr',
            {value: undefined, types: [Zcl.DataType.LONG_CHAR_STR]},
            {written: 0xffff, valueRead: '', position: 2, write: 'writeUInt16', read: 'readUInt16'},
        ],
        [
            'array',
            {value: undefined, types: [Zcl.DataType.ARRAY]},
            {written: 0xffff00, valueRead: [], position: 3, write: 'writeUInt16', read: 'readUInt16'},
        ],
        [
            'struct',
            {value: undefined, types: [Zcl.DataType.STRUCT]},
            {written: 0xffff, valueRead: [], position: 2, write: 'writeUInt16', read: 'readUInt16'},
        ],
    ])('Writes & Reads non-value for %s', (_name, payload, expected) => {
        for (const type of payload.types) {
            const buffer = Buffer.alloc(255);
            const buffalo = new BuffaloZcl(buffer);
            // @ts-expect-error dynamic
            const writeSpy = vi.spyOn(buffalo, expected.write);
            // @ts-expect-error dynamic
            const readSpy = vi.spyOn(buffalo, expected.read);

            buffalo.write(type, payload.value, {});
            expect(writeSpy).toHaveBeenCalledTimes(1);
            expect(buffalo.getPosition()).toStrictEqual(expected.position);
            const expectedWrittenBuf = Buffer.alloc(expected.position);

            if (typeof expected.written === 'bigint') {
                if (expected.position === 7) {
                    const unsignedValue = expected.written < 0n ? (1n << 56n) + expected.written : expected.written;
                    expectedWrittenBuf.writeUIntLE(Number(unsignedValue & 0xffffffffffffn), 0, 6);
                    expectedWrittenBuf.writeUInt8(Number(unsignedValue >> 48n), 0 + 6);
                } else {
                    expectedWrittenBuf.writeBigUInt64LE(expected.written, 0);
                }
            } else {
                expectedWrittenBuf.writeUIntLE(expected.written, 0, expected.position);
            }

            expect(buffalo.getWritten()).toStrictEqual(expectedWrittenBuf);

            // @ts-expect-error private
            buffalo.position = 0;

            expect(buffalo.read(type, {})).toStrictEqual('valueRead' in expected ? expected.valueRead : payload.value);
            expect(readSpy).toHaveBeenCalledTimes(1);
            expect(buffalo.getPosition()).toStrictEqual(expected.position);
        }
    });

    it.each([
        ['int8-like', {value: Number.NaN, type: Zcl.DataType.INT8}, {written: -0x80, position: 1, write: 'writeInt8', read: 'readInt8'}],
        ['int16-like', {value: Number.NaN, type: Zcl.DataType.INT16}, {written: -0x8000, position: 2, write: 'writeInt16', read: 'readInt16'}],
        ['int24-like', {value: Number.NaN, type: Zcl.DataType.INT24}, {written: -0x800000, position: 3, write: 'writeInt24', read: 'readInt24'}],
        ['int32-like', {value: Number.NaN, type: Zcl.DataType.INT32}, {written: -0x80000000, position: 4, write: 'writeInt32', read: 'readInt32'}],
        ['int40-like', {value: Number.NaN, type: Zcl.DataType.INT40}, {written: -0x8000000000, position: 5, write: 'writeInt40', read: 'readInt40'}],
        [
            'int48-like',
            {value: Number.NaN, type: Zcl.DataType.INT48},
            {written: -0x800000000000, position: 6, write: 'writeInt48', read: 'readInt48'},
        ],
        [
            'int56-like',
            {value: undefined, type: Zcl.DataType.INT56},
            {written: -0x80000000000000n, position: 7, write: 'writeInt56', read: 'readInt56'},
        ],
        [
            'int64-like',
            {value: undefined, type: Zcl.DataType.INT64},
            {written: -0x8000000000000000n, position: 8, write: 'writeInt64', read: 'readInt64'},
        ],
    ])('Writes & Reads signed non-value for %s', (_name, payload, expected) => {
        const buffer = Buffer.alloc(255);
        const buffalo = new BuffaloZcl(buffer);
        // @ts-expect-error dynamic
        const writeSpy = vi.spyOn(buffalo, expected.write);
        // @ts-expect-error dynamic
        const readSpy = vi.spyOn(buffalo, expected.read);

        buffalo.write(payload.type, payload.value, {});
        expect(writeSpy).toHaveBeenCalledTimes(1);
        expect(buffalo.getPosition()).toStrictEqual(expected.position);
        const expectedWrittenBuf = Buffer.alloc(expected.position);

        if (typeof expected.written === 'bigint') {
            if (expected.position === 7) {
                const unsignedValue = expected.written < 0n ? (1n << 56n) + expected.written : expected.written;
                expectedWrittenBuf.writeUIntLE(Number(unsignedValue & 0xffffffffffffn), 0, 6);
                expectedWrittenBuf.writeUInt8(Number(unsignedValue >> 48n), 0 + 6);
            } else {
                expectedWrittenBuf.writeBigInt64LE(expected.written, 0);
            }
        } else {
            expectedWrittenBuf.writeIntLE(expected.written, 0, expected.position);
        }

        expect(buffalo.getWritten()).toStrictEqual(expectedWrittenBuf);

        // @ts-expect-error private
        buffalo.position = 0;

        expect(buffalo.read(payload.type, {})).toStrictEqual('valueRead' in expected ? expected.valueRead : payload.value);
        expect(readSpy).toHaveBeenCalledTimes(1);
        expect(buffalo.getPosition()).toStrictEqual(expected.position);
    });

    it('Reads whole buffer without length option', () => {
=======
    it("Reads whole buffer without length option", () => {
>>>>>>> 29815bd8
        const value = [1, 2, 3, 4];
        const buffer = Buffer.alloc(4);
        const buffalo = new BuffaloZcl(buffer);
        const writeSpy = vi.spyOn(buffalo, "writeBuffer");
        const readSpy = vi.spyOn(buffalo, "readBuffer");

        buffalo.write(Zcl.BuffaloZclDataType.BUFFER, Buffer.from(value), {});
        expect(writeSpy).toHaveBeenCalledTimes(1);
        // XXX: inconsistent with read, write is always "whole"
        expect(writeSpy).toHaveBeenCalledWith(Buffer.from(value), value.length);
        expect(buffalo.getPosition()).toStrictEqual(value.length);

        // @ts-expect-error private
        buffalo.position = 0;

        expect(buffalo.read(Zcl.BuffaloZclDataType.BUFFER, {})).toStrictEqual(Buffer.from(value));
        expect(readSpy).toHaveBeenCalledTimes(1);
        expect(readSpy).toHaveBeenCalledWith(value.length);
        expect(buffalo.getPosition()).toStrictEqual(value.length);
    });

    it("Reads partial buffer with length option", () => {
        const value = [1, 2, 3, 4];
        const length = 2;
        const buffer = Buffer.alloc(255);
        const buffalo = new BuffaloZcl(buffer);
        const writeSpy = vi.spyOn(buffalo, "writeBuffer");
        const readSpy = vi.spyOn(buffalo, "readBuffer");

        buffalo.write(Zcl.BuffaloZclDataType.BUFFER, Buffer.from(value), {length});
        expect(writeSpy).toHaveBeenCalledTimes(1);
        // XXX: inconsistent with read, write is always "whole"
        expect(writeSpy).toHaveBeenCalledWith(Buffer.from(value), value.length);
        expect(buffalo.getPosition()).toStrictEqual(value.length);

        // @ts-expect-error private
        buffalo.position = 0;

        expect(buffalo.read(Zcl.BuffaloZclDataType.BUFFER, {length})).toStrictEqual(Buffer.from([value[0], value[1]]));
        expect(readSpy).toHaveBeenCalledTimes(1);
        expect(readSpy).toHaveBeenCalledWith(length);
        expect(buffalo.getPosition()).toStrictEqual(length);
    });

    it("Writes & Reads octet str", () => {
        const value = [0xfe, 0x01, 0xab, 0x98];
        const expectedPosition = 5;
        const buffer = Buffer.alloc(10);
        const buffalo = new BuffaloZcl(buffer);
        buffalo.write(Zcl.DataType.OCTET_STR, value, {});
        expect(buffalo.getPosition()).toStrictEqual(expectedPosition);
        expect(buffalo.getWritten()).toStrictEqual(Buffer.from([value.length, ...value]));

        // @ts-expect-error private
        buffalo.position = 0;

        expect(buffalo.read(Zcl.DataType.OCTET_STR, {})).toStrictEqual(Buffer.from(value));
        expect(buffalo.getPosition()).toStrictEqual(expectedPosition);
    });

    it("Writes & Reads long octet str", () => {
        const value = [0xfe, 0x01, 0xab, 0x98];
        const expectedPosition = 6;
        const buffer = Buffer.alloc(10);
        const buffalo = new BuffaloZcl(buffer);
        buffalo.write(Zcl.DataType.LONG_OCTET_STR, value, {});
        expect(buffalo.getPosition()).toStrictEqual(expectedPosition);
        expect(buffalo.getWritten()).toStrictEqual(Buffer.from([value.length, 0 /*length uint16*/, ...value]));

        // @ts-expect-error private
        buffalo.position = 0;

        expect(buffalo.read(Zcl.DataType.LONG_OCTET_STR, {})).toStrictEqual(Buffer.from(value));
        expect(buffalo.getPosition()).toStrictEqual(expectedPosition);
    });

    it("Writes char str from number array", () => {
        const value = [0x61, 0x62, 0x63, 0x64];
        const expectedPosition = 4; // value.length not written when number array given
        const buffer = Buffer.alloc(10);
        const buffalo = new BuffaloZcl(buffer);
        buffalo.write(Zcl.DataType.CHAR_STR, value, {});
        expect(buffalo.getPosition()).toStrictEqual(expectedPosition);
        expect(buffalo.getWritten()).toStrictEqual(Buffer.from(value)); // see above comment
    });

    it("Writes & Reads char str from string", () => {
        const value = "abcd";
        const expectedValue = [value.length, 0x61, 0x62, 0x63, 0x64];
        const expectedPosition = 5;
        const buffer = Buffer.alloc(10);
        const buffalo = new BuffaloZcl(buffer);
        buffalo.write(Zcl.DataType.CHAR_STR, value, {});
        expect(buffalo.getPosition()).toStrictEqual(expectedPosition);
        expect(buffalo.getWritten()).toStrictEqual(Buffer.from(expectedValue));

        // @ts-expect-error private
        buffalo.position = 0;

        expect(buffalo.read(Zcl.DataType.CHAR_STR, {})).toStrictEqual(value);
        expect(buffalo.getPosition()).toStrictEqual(expectedPosition);
    });

<<<<<<< HEAD
    it('[workaround] Reads char str as Mi struct for Xiaomi attridId=65281', () => {
        const expectedValue = {'1': 3285, '3': 33, '4': 5032, '5': 43, '6': 327680, '8': 516, '10': 0, '100': false};
=======
    it("[workaround] Reads char str as Mi struct for Xiaomi attridId=65281", () => {
        const expectedValue = {"1": 3285, "3": 33, "4": 5032, "5": 43, "6": 327680, "8": 516, "10": 0, "100": 0};
>>>>>>> 29815bd8
        const buffer = Buffer.from([
            34,
            1,
            Zcl.DataType.UINT16,
            ...uint16To8Array(3285),
            3,
            Zcl.DataType.INT8,
            33,
            4,
            Zcl.DataType.UINT16,
            ...uint16To8Array(5032),
            5,
            Zcl.DataType.UINT16,
            ...uint16To8Array(43),
            6,
            Zcl.DataType.UINT40,
            ...uint32To8Array(327680),
            0,
            8,
            Zcl.DataType.UINT16,
            ...uint16To8Array(516),
            10,
            Zcl.DataType.UINT16,
            ...uint16To8Array(0),
            100,
            Zcl.DataType.BOOLEAN,
            0,
        ]);
        const buffalo = new BuffaloZcl(buffer);

        expect(buffalo.read(Zcl.BuffaloZclDataType.MI_STRUCT, {})).toStrictEqual(expectedValue);
        expect(buffalo.getPosition()).toStrictEqual(buffer.length);
    });

    it("Writes & Reads long char str", () => {
        const value = "abcd";
        const expectedValue = [value.length, 0 /*length uint16*/, 0x61, 0x62, 0x63, 0x64];
        const expectedPosition = 6;
        const buffer = Buffer.alloc(10);
        const buffalo = new BuffaloZcl(buffer);
        buffalo.write(Zcl.DataType.LONG_CHAR_STR, value, {});
        expect(buffalo.getPosition()).toStrictEqual(expectedPosition);
        expect(buffalo.getWritten()).toStrictEqual(Buffer.from(expectedValue));

        // @ts-expect-error private
        buffalo.position = 0;

        expect(buffalo.read(Zcl.DataType.LONG_CHAR_STR, {})).toStrictEqual(value);
        expect(buffalo.getPosition()).toStrictEqual(expectedPosition);
    });

    it.each([
        [
            "uint16",
            {value: {elementType: Zcl.DataType.UINT16, elements: [256, 1, 65530, 0]}},
            {
                written: [
                    Zcl.DataType.UINT16,
                    4,
                    0 /*length uint16*/,
                    ...uint16To8Array(256),
                    ...uint16To8Array(1),
                    ...uint16To8Array(65530),
                    ...uint16To8Array(0),
                ],
            },
        ],
        [
            "char str",
            {value: {elementType: Zcl.DataType.CHAR_STR, elements: ["abcd", "cd", "a"]}},
            {written: [Zcl.DataType.CHAR_STR, 3, 0 /*length uint16*/, 4, 0x61, 0x62, 0x63, 0x64, 2, 0x63, 0x64, 1, 0x61]},
        ],
        [
            "uint16 with element type passed as string key of Zcl.DataType",
            {value: {elementType: "UINT16", elements: [256, 1, 65530, 0]}},
            {
                written: [
                    Zcl.DataType.UINT16,
                    4,
                    0 /*length uint16*/,
                    ...uint16To8Array(256),
                    ...uint16To8Array(1),
                    ...uint16To8Array(65530),
                    ...uint16To8Array(0),
                ],
            },
        ],
    ])("Writes & Reads array of %s", (_name, payload, expected) => {
        const buffer = Buffer.alloc(50);
        const buffalo = new BuffaloZcl(buffer);
        buffalo.write(Zcl.DataType.ARRAY, payload.value, {});
        expect(buffalo.getPosition()).toStrictEqual(expected.written.length);
        expect(buffalo.getWritten()).toStrictEqual(Buffer.from(expected.written));

        // @ts-expect-error private
        buffalo.position = 0;

        expect(buffalo.read(Zcl.DataType.ARRAY, {})).toStrictEqual(payload.value.elements);
        expect(buffalo.getPosition()).toStrictEqual(expected.written.length);
    });

    it.each([
        [
            "uint16",
            {
                value: [
                    {elmType: Zcl.DataType.UINT16, elmVal: 256},
                    {elmType: Zcl.DataType.UINT16, elmVal: 1},
                    {elmType: Zcl.DataType.UINT16, elmVal: 65530},
                    {elmType: Zcl.DataType.UINT16, elmVal: 0},
                ],
            },
            {
                written: [
                    4,
                    0 /*length uint16*/,
                    Zcl.DataType.UINT16,
                    ...uint16To8Array(256),
                    Zcl.DataType.UINT16,
                    ...uint16To8Array(1),
                    Zcl.DataType.UINT16,
                    ...uint16To8Array(65530),
                    Zcl.DataType.UINT16,
                    ...uint16To8Array(0),
                ],
            },
        ],
        [
            "char str",
            {
                value: [
                    {elmType: Zcl.DataType.CHAR_STR, elmVal: "abcd"},
                    {elmType: Zcl.DataType.CHAR_STR, elmVal: "cd"},
                    {elmType: Zcl.DataType.CHAR_STR, elmVal: "a"},
                ],
            },
            {
                written: [
                    3,
                    0 /*length uint16*/,
                    Zcl.DataType.CHAR_STR,
                    4,
                    0x61,
                    0x62,
                    0x63,
                    0x64,
                    Zcl.DataType.CHAR_STR,
                    2,
                    0x63,
                    0x64,
                    Zcl.DataType.CHAR_STR,
                    1,
                    0x61,
                ],
            },
        ],
        [
            "mixed",
            {
                value: [
                    {elmType: Zcl.DataType.UINT16, elmVal: 256},
                    {elmType: Zcl.DataType.CHAR_STR, elmVal: "abcd"},
                    {elmType: Zcl.DataType.BITMAP8, elmVal: 3},
                ],
            },
            {
                written: [
                    3,
                    0 /*length uint16*/,
                    Zcl.DataType.UINT16,
                    ...uint16To8Array(256),
                    Zcl.DataType.CHAR_STR,
                    4,
                    0x61,
                    0x62,
                    0x63,
                    0x64,
                    Zcl.DataType.BITMAP8,
                    3,
                ],
            },
        ],
    ])("Writes & Reads struct of %s", (_name, payload, expected) => {
        const buffer = Buffer.alloc(50);
        const buffalo = new BuffaloZcl(buffer);
        buffalo.write(Zcl.DataType.STRUCT, payload.value, {});
        expect(buffalo.getPosition()).toStrictEqual(expected.written.length);
        expect(buffalo.getWritten()).toStrictEqual(Buffer.from(expected.written));

        // @ts-expect-error private
        buffalo.position = 0;

        expect(buffalo.read(Zcl.DataType.STRUCT, {})).toStrictEqual(payload.value);
        expect(buffalo.getPosition()).toStrictEqual(expected.written.length);
    });

    it("Writes & Reads Time of Day", () => {
        const value = {hours: 0, minutes: 59, seconds: 34, hundredths: 88};
        const expectedWritten = [0, 59, 34, 88];
        const buffer = Buffer.alloc(10);
        const buffalo = new BuffaloZcl(buffer);
        buffalo.write(Zcl.DataType.TOD, value, {});
        expect(buffalo.getPosition()).toStrictEqual(expectedWritten.length);
        expect(buffalo.getWritten()).toStrictEqual(Buffer.from(expectedWritten));

        // @ts-expect-error private
        buffalo.position = 0;

        expect(buffalo.read(Zcl.DataType.TOD, {})).toStrictEqual(value);
        expect(buffalo.getPosition()).toStrictEqual(expectedWritten.length);
    });

    it("Writes & Reads Date", () => {
        const value = {year: 2000, month: 8, dayOfMonth: 31, dayOfWeek: 3};
        const expectedWritten = [100, 8, 31, 3];
        const buffer = Buffer.alloc(10);
        const buffalo = new BuffaloZcl(buffer);
        buffalo.write(Zcl.DataType.DATE, value, {});
        expect(buffalo.getPosition()).toStrictEqual(expectedWritten.length);
        expect(buffalo.getWritten()).toStrictEqual(Buffer.from(expectedWritten));

        // @ts-expect-error private
        buffalo.position = 0;

        expect(buffalo.read(Zcl.DataType.DATE, {})).toStrictEqual(value);
        expect(buffalo.getPosition()).toStrictEqual(expectedWritten.length);
    });

    it.each([
<<<<<<< HEAD
        [
            'time of day',
            {type: Zcl.DataType.TOD, position: 4, returned: {hours: Number.NaN, minutes: Number.NaN, seconds: Number.NaN, hundredths: Number.NaN}},
        ],
        [
            'date',
            {type: Zcl.DataType.DATE, position: 4, returned: {year: Number.NaN, month: Number.NaN, dayOfMonth: Number.NaN, dayOfWeek: Number.NaN}},
        ],
        ['mi struct', {type: Zcl.BuffaloZclDataType.MI_STRUCT, position: 1, returned: {}}],
    ])('Reads Non-Value for %s', (_name, payload) => {
=======
        ["octet str", {type: Zcl.DataType.OCTET_STR, position: 1, returned: Buffer.from([])}],
        ["char str", {type: Zcl.DataType.CHAR_STR, position: 1, returned: ""}],
        ["long octet str", {type: Zcl.DataType.LONG_OCTET_STR, position: 2, returned: Buffer.from([])}],
        ["long char str", {type: Zcl.DataType.LONG_CHAR_STR, position: 2, returned: ""}],
        ["array", {type: Zcl.DataType.ARRAY, position: 3, returned: []}],
        ["struct", {type: Zcl.DataType.STRUCT, position: 2, returned: []}],
        [
            "time of day",
            {type: Zcl.DataType.TOD, position: 4, returned: {hours: undefined, minutes: undefined, seconds: undefined, hundredths: undefined}},
        ],
        ["date", {type: Zcl.DataType.DATE, position: 4, returned: {year: undefined, month: undefined, dayOfMonth: undefined, dayOfWeek: undefined}}],
        ["mi struct", {type: Zcl.BuffaloZclDataType.MI_STRUCT, position: 1, returned: {}}],
    ])("Reads Non-Value for %s", (_name, payload) => {
>>>>>>> 29815bd8
        const buffalo = new BuffaloZcl(Buffer.alloc(50, 0xff));
        expect(buffalo.read(payload.type, {})).toStrictEqual(payload.returned);
        expect(buffalo.getPosition()).toStrictEqual(payload.position);
    });

    it.each([
        [
            "time of day",
            {
                type: Zcl.DataType.TOD,
                position: 4,
                value: {hours: Number.NaN, minutes: Number.NaN, seconds: Number.NaN, hundredths: Number.NaN},
                written: [0xff, 0xff, 0xff, 0xff],
            },
        ],
        [
            "date",
            {
                type: Zcl.DataType.DATE,
                position: 4,
                value: {year: Number.NaN, month: Number.NaN, dayOfMonth: Number.NaN, dayOfWeek: Number.NaN},
                written: [0xff, 0xff, 0xff, 0xff],
            },
        ],
    ])("Writes Non-Value for %s", (_name, payload) => {
        const buffer = Buffer.alloc(10);
        const buffalo = new BuffaloZcl(buffer);
        buffalo.write(payload.type, payload.value, {});
        expect(buffalo.getPosition()).toStrictEqual(payload.written.length);
        expect(buffalo.getWritten()).toStrictEqual(Buffer.from(payload.written));
    });

    it.each([
<<<<<<< HEAD
        ['time of day', {type: Zcl.DataType.TOD, value: {hours: 1, minutes: 2, seconds: Number.NaN, hundredths: 3}, written: [1, 2, 0xff, 3]}],
        ['date', {type: Zcl.DataType.DATE, value: {year: 1901, month: 2, dayOfMonth: Number.NaN, dayOfWeek: 3}, written: [1, 2, 0xff, 3]}],
    ])('Writes & Reads partial Non-Value for %s', (_name, payload) => {
=======
        ["time of day", {type: Zcl.DataType.TOD, value: {hours: 1, minutes: 2, seconds: undefined, hundredths: 3}, written: [1, 2, 0xff, 3]}],
        ["date", {type: Zcl.DataType.DATE, value: {year: 1901, month: 2, dayOfMonth: undefined, dayOfWeek: 3}, written: [1, 2, 0xff, 3]}],
    ])("Writes & Reads partial Non-Value for %s", (_name, payload) => {
>>>>>>> 29815bd8
        const buffer = Buffer.alloc(10);
        const buffalo = new BuffaloZcl(buffer);
        buffalo.write(payload.type, payload.value, {});
        expect(buffalo.getPosition()).toStrictEqual(payload.written.length);
        expect(buffalo.getWritten()).toStrictEqual(Buffer.from(payload.written));

        // @ts-expect-error private
        buffalo.position = 0;

        expect(buffalo.read(payload.type, {})).toStrictEqual(payload.value);
        expect(buffalo.getPosition()).toStrictEqual(payload.written.length);
    });

    it.each([
        ["uint32", {type: Zcl.DataType.UINT32, value: 32902534}, {position: 4, write: "writeUInt32", read: "readUInt32"}],
        ["single prec", {type: Zcl.DataType.SINGLE_PREC, value: 1.539989614439558e-36}, {position: 4, write: "writeFloatLE", read: "readFloatLE"}],
        ["IEEE address", {type: Zcl.DataType.IEEE_ADDR, value: "0xfe1234abcd9876ff"}, {position: 8, write: "writeIeeeAddr", read: "readIeeeAddr"}],
    ])("Writes & Reads Use Data Type for %s", (_name, payload, expected) => {
        const buffer = Buffer.alloc(255);
        const buffalo = new BuffaloZcl(buffer);
        // @ts-expect-error dynamic
        const writeSpy = vi.spyOn(buffalo, expected.write);
        // @ts-expect-error dynamic
        const readSpy = vi.spyOn(buffalo, expected.read);

        buffalo.write(Zcl.BuffaloZclDataType.USE_DATA_TYPE, payload.value, {dataType: payload.type});
        expect(writeSpy).toHaveBeenCalledTimes(1);
        expect(buffalo.getPosition()).toStrictEqual(expected.position);

        // @ts-expect-error private
        buffalo.position = 0;

        expect(buffalo.read(Zcl.BuffaloZclDataType.USE_DATA_TYPE, {dataType: payload.type})).toStrictEqual(payload.value);
        expect(readSpy).toHaveBeenCalledTimes(1);
        expect(buffalo.getPosition()).toStrictEqual(expected.position);
    });

    it("Writes & Reads Use Data Type as buffer when missing dataType option", () => {
        const value = [12, 34];
        const buffer = Buffer.alloc(2);
        const buffalo = new BuffaloZcl(buffer);
        const writeSpy = vi.spyOn(buffalo, "writeBuffer");
        const readSpy = vi.spyOn(buffalo, "readBuffer");
        buffalo.write(Zcl.BuffaloZclDataType.USE_DATA_TYPE, value, {});
        expect(writeSpy).toHaveBeenCalledTimes(1);
        expect(writeSpy).toHaveBeenCalledWith(value, value.length);

        // @ts-expect-error private
        buffalo.position = 0;

        expect(buffalo.read(Zcl.BuffaloZclDataType.USE_DATA_TYPE, {})).toStrictEqual(Buffer.from(value));
        expect(readSpy).toHaveBeenCalledTimes(1);
        expect(readSpy).toHaveBeenCalledWith(value.length);

        // @ts-expect-error private
        buffalo.position = 0;

        expect(buffalo.read(Zcl.BuffaloZclDataType.USE_DATA_TYPE, {length: 1})).toStrictEqual(Buffer.from([value[0]]));
        expect(readSpy).toHaveBeenCalledTimes(2);
        expect(readSpy).toHaveBeenCalledWith(1);
    });

    it("Throws when write Use Data Type is missing dataType option and value isnt buffer or number array", () => {
        expect(() => {
            const payload = 1;
            const buffalo = new BuffaloZcl(Buffer.alloc(2));
            buffalo.write(Zcl.BuffaloZclDataType.USE_DATA_TYPE, payload, {});
        }).toThrow();
    });

    it.each([
        Zcl.BuffaloZclDataType.LIST_UINT8,
        Zcl.BuffaloZclDataType.LIST_UINT16,
        Zcl.BuffaloZclDataType.LIST_UINT24,
        Zcl.BuffaloZclDataType.LIST_UINT32,
        Zcl.BuffaloZclDataType.LIST_ZONEINFO,
    ])("Throws when read %s is missing required length option", (type) => {
        expect(() => {
            const buffalo = new BuffaloZcl(Buffer.alloc(1));
            buffalo.read(type, {});
        }).toThrow();
    });

    it("Writes & Reads zone info list", () => {
        const value = [
            {zoneID: 1, zoneStatus: 5},
            {zoneID: 2, zoneStatus: 6},
        ];
        const expectedWritten = [1, 5, 0 /*uint16*/, 2, 6, 0 /*uint16*/];
        const buffer = Buffer.alloc(10);
        const buffalo = new BuffaloZcl(buffer);
        buffalo.write(Zcl.BuffaloZclDataType.LIST_ZONEINFO, value, {});
        expect(buffalo.getPosition()).toStrictEqual(expectedWritten.length);
        expect(buffalo.getWritten()).toStrictEqual(Buffer.from(expectedWritten));

        // @ts-expect-error private
        buffalo.position = 0;

        expect(buffalo.read(Zcl.BuffaloZclDataType.LIST_ZONEINFO, {length: value.length})).toStrictEqual(value);
        expect(buffalo.getPosition()).toStrictEqual(expectedWritten.length);
    });

    it.each([
        ["6" /*uint8 x1*/, {value: [{clstId: 6, len: 1, extField: [1]}]}, {written: [...uint16To8Array(6), 1, 1]}],
        ["8" /*uint8 x1*/, {value: [{clstId: 8, len: 1, extField: [2]}]}, {written: [...uint16To8Array(8), 1, 2]}],
        ["258" /*uint8 x2*/, {value: [{clstId: 258, len: 2, extField: [1, 2]}]}, {written: [...uint16To8Array(258), 2, 1, 2]}],
        [
            "768" /*uint16 x3, uint8 x3, uint16 x2*/,
            {value: [{clstId: 768, len: 13, extField: [1, 2, 3, 4, 5, 6, 7, 8]}]},
            {
                written: [
                    ...uint16To8Array(768),
                    13,
                    ...uint16To8Array(1),
                    ...uint16To8Array(2),
                    ...uint16To8Array(3),
                    4,
                    5,
                    6,
                    ...uint16To8Array(7),
                    ...uint16To8Array(8),
                ],
            },
        ],
    ])("Writes & Reads Extension Field Sets for data type %s", (_name, payload, expected) => {
        const buffer = Buffer.alloc(expected.written.length); // XXX: can't be arbitrary atm, see impl for identified issue
        const buffalo = new BuffaloZcl(buffer);
        buffalo.write(Zcl.BuffaloZclDataType.EXTENSION_FIELD_SETS, payload.value, {});
        expect(buffalo.getPosition()).toStrictEqual(expected.written.length);
        expect(buffalo.getWritten()).toStrictEqual(Buffer.from(expected.written));

        // @ts-expect-error private
        buffalo.position = 0;

        expect(buffalo.read(Zcl.BuffaloZclDataType.EXTENSION_FIELD_SETS, {})).toStrictEqual(payload.value);
        expect(buffalo.getPosition()).toStrictEqual(expected.written.length);
    });

    it.each([
        [
            "single all options",
            {value: [{transitionTime: 3, heatSetpoint: 20, coolSetpoint: 15}], readOptions: {payload: {mode: 0b11, numoftrans: 1}}},
            {written: [...uint16To8Array(3), ...uint16To8Array(20), ...uint16To8Array(15)]},
        ],
        [
            "single heat-only",
            {value: [{transitionTime: 60, heatSetpoint: 25}], readOptions: {payload: {mode: 0b01, numoftrans: 1}}},
            {written: [...uint16To8Array(60), ...uint16To8Array(25)]},
        ],
        [
            "single cool-only",
            {value: [{transitionTime: 256, coolSetpoint: 15}], readOptions: {payload: {mode: 0b10, numoftrans: 1}}},
            {written: [...uint16To8Array(256), ...uint16To8Array(15)]},
        ],
        [
            "multiple all options",
            {
                value: [
                    {transitionTime: 3, heatSetpoint: 20, coolSetpoint: 15},
                    {transitionTime: 7, heatSetpoint: 8, coolSetpoint: 3},
                    {transitionTime: 257, heatSetpoint: 256, coolSetpoint: 0},
                ],
                readOptions: {payload: {mode: 0b11, numoftrans: 3}},
            },
            {
                written: [
                    ...uint16To8Array(3),
                    ...uint16To8Array(20),
                    ...uint16To8Array(15),
                    ...uint16To8Array(7),
                    ...uint16To8Array(8),
                    ...uint16To8Array(3),
                    ...uint16To8Array(257),
                    ...uint16To8Array(256),
                    ...uint16To8Array(0),
                ],
            },
        ],
        [
            "multiple heat-only",
            {
                value: [
                    {transitionTime: 3, heatSetpoint: 20},
                    {transitionTime: 70, heatSetpoint: 8},
                ],
                readOptions: {payload: {mode: 0b01, numoftrans: 2}},
            },
            {written: [...uint16To8Array(3), ...uint16To8Array(20), ...uint16To8Array(70), ...uint16To8Array(8)]},
        ],
        [
            "multiple cool-only",
            {
                value: [
                    {transitionTime: 3, coolSetpoint: 15},
                    {transitionTime: 65000, coolSetpoint: 3},
                ],
                readOptions: {payload: {mode: 0b10, numoftrans: 2}},
            },
            {written: [...uint16To8Array(3), ...uint16To8Array(15), ...uint16To8Array(65000), ...uint16To8Array(3)]},
        ],
    ])("Writes & Reads Thermo Transitions List", (_name, payload, expected) => {
        const buffer = Buffer.alloc(50);
        const buffalo = new BuffaloZcl(buffer);
        buffalo.write(Zcl.BuffaloZclDataType.LIST_THERMO_TRANSITIONS, payload.value, {});
        expect(buffalo.getPosition()).toStrictEqual(expected.written.length);
        expect(buffalo.getWritten()).toStrictEqual(Buffer.from(expected.written));

        // @ts-expect-error private
        buffalo.position = 0;

        expect(buffalo.read(Zcl.BuffaloZclDataType.LIST_THERMO_TRANSITIONS, payload.readOptions)).toStrictEqual(payload.value);
        expect(buffalo.getPosition()).toStrictEqual(expected.written.length);
    });

    it("Throws when read Thermo Transitions List is missing required payload options", () => {
        expect(() => {
            const buffalo = new BuffaloZcl(Buffer.alloc(1));
            buffalo.read(Zcl.BuffaloZclDataType.LIST_THERMO_TRANSITIONS, {});
        }).toThrow();
        expect(() => {
            const buffalo = new BuffaloZcl(Buffer.alloc(1));
            buffalo.read(Zcl.BuffaloZclDataType.LIST_THERMO_TRANSITIONS, {payload: {}});
        }).toThrow();
        expect(() => {
            const buffalo = new BuffaloZcl(Buffer.alloc(1));
            buffalo.read(Zcl.BuffaloZclDataType.LIST_THERMO_TRANSITIONS, {payload: {mode: 1}});
        }).toThrow();
        expect(() => {
            const buffalo = new BuffaloZcl(Buffer.alloc(1));
            buffalo.read(Zcl.BuffaloZclDataType.LIST_THERMO_TRANSITIONS, {payload: {numoftrans: 1}});
        }).toThrow();
    });

    describe("GPD Frame", () => {
        it("Reads unhandled command as object[raw] if buffer still has bytes to read", () => {
            const value = [0xff, 0x00];
            const buffalo = new BuffaloZcl(Buffer.from(value));

            expect(buffalo.read(Zcl.BuffaloZclDataType.GPD_FRAME, {payload: {commandID: 0x1ff, payloadSize: 2}})).toStrictEqual({
                raw: Buffer.from(value),
            });
        });

        it("Reads unhandled command as object[raw] and ignores GPP data/mic", () => {
            let value = [0xff, 0x00, 0x21, 0x43, 0xfe];
            let buffalo = new BuffaloZcl(Buffer.from(value));

            expect(buffalo.read(Zcl.BuffaloZclDataType.GPD_FRAME, {payload: {commandID: 0x1ff, payloadSize: 2}})).toStrictEqual({
                raw: Buffer.from(value).subarray(0, -3),
            });

            value = [0xff, 0x00, 0x21, 0x43, 0xfe, 0xf1, 0xf2, 0xf3, 0xf4];
            buffalo = new BuffaloZcl(Buffer.from(value));

            expect(buffalo.read(Zcl.BuffaloZclDataType.GPD_FRAME, {payload: {commandID: 0x1ff, payloadSize: 2}})).toStrictEqual({
                raw: Buffer.from(value).subarray(0, -7),
            });
        });

        it("Reads unhandled command as empty object if buffer finished reading", () => {
            // XXX: this is no longer relevant with proper payload size checking?
            const value = [0xff, 0x00];
            const buffalo = new BuffaloZcl(Buffer.from(value), value.length /* pos at end*/);

            expect(buffalo.read(Zcl.BuffaloZclDataType.GPD_FRAME, {payload: {commandID: 0x1ff, payloadSize: value.length}})).toStrictEqual({
                raw: Buffer.from([]),
            });
        });

        it("Writes commissioning", () => {
            const expected = [1 /*length*/, 0 /*options*/];
            const buffalo = new BuffaloZcl(Buffer.alloc(2));

            buffalo.write(
                Zcl.BuffaloZclDataType.GPD_FRAME,
                {
                    commandID: 0xf0,
                    options: 0,
                    panID: 0,
                    securityKey: Buffer.alloc(16),
                    keyMic: 0,
                    frameCounter: 0,
                },
                {},
            );

            expect(buffalo.getWritten()).toStrictEqual(Buffer.from(expected));
        });

        it("Reads commissioning", () => {
            const value = [0xff /*device*/, 0x00 /*options*/];
            const buffalo = new BuffaloZcl(Buffer.from(value));

            expect(buffalo.read(Zcl.BuffaloZclDataType.GPD_FRAME, {payload: {payloadSize: value.length, commandID: 0xe0}})).toStrictEqual({
                deviceID: 0xff,
                options: 0x00,
                extendedOptions: 0x00,
                securityKey: Buffer.alloc(16),
                keyMic: 0,
                outgoingCounter: 0,
                manufacturerID: 0,
                modelID: 0,
                numGpdCommands: 0,
                gpdCommandIdList: Buffer.alloc(0),
                numServerClusters: 0,
                numClientClusters: 0,
                gpdServerClusters: Buffer.alloc(0),
                gpdClientClusters: Buffer.alloc(0),
                applicationInfo: 0x00,
                genericSwitchConfig: 0,
                currentContactStatus: 0,
            });
        });

        it("Writes commissioning all options", () => {
            const expected = [
                27, // length
                0b11111, // options
                0xff,
                0xff, // PAN ID
                0,
                0,
                0,
                0,
                0,
                0,
                0,
                0,
                0,
                0,
                0,
                0,
                0,
                0,
                0,
                0, // security key
                0,
                0,
                0,
                0, // key mic
                0,
                0,
                0,
                0, // frame counter
            ];
            const buffalo = new BuffaloZcl(Buffer.alloc(28));

            buffalo.write(
                Zcl.BuffaloZclDataType.GPD_FRAME,
                {
                    commandID: 0xf0,
                    options: 0b11111,
                    panID: 0xffff,
                    securityKey: Buffer.alloc(16),
                    keyMic: 0,
                    frameCounter: 0,
                },
                {},
            );

            expect(buffalo.getWritten()).toStrictEqual(Buffer.from(expected));
        });

        it("Reads commissioning all options", () => {
            const value = [
                0xff, // device
                0x80 | 0x04, // options
                0x20 | 0x40 | 0x80, // extended options
                0,
                0,
                0,
                0,
                0,
                0,
                0,
                0,
                0,
                0,
                0,
                0,
                0,
                0,
                0,
                0, // security key
                0,
                0,
                0,
                0, // key mic
                0,
                0,
                0,
                0, // outgoing counter
                0x01 | 0x02 | 0x04 | 0x08 | 0x10, // application info
                0,
                0, // manufacturer ID
                0,
                0, // model ID
                0, // num GPD commands + commands
                0, // clusters
                2, // switch info length
                5, // generic switch config
                2, // current contact status
            ];
            const buffalo = new BuffaloZcl(Buffer.from(value));

            expect(buffalo.read(Zcl.BuffaloZclDataType.GPD_FRAME, {payload: {payloadSize: value.length, commandID: 0xe0}})).toStrictEqual({
                deviceID: 0xff,
                options: 0x80 | 0x04,
                extendedOptions: 0x20 | 0x40 | 0x80,
                securityKey: Buffer.alloc(16),
                keyMic: 0,
                outgoingCounter: 0,
                manufacturerID: 0,
                modelID: 0,
                numGpdCommands: 0,
                gpdCommandIdList: Buffer.alloc(0),
                numServerClusters: 0,
                numClientClusters: 0,
                gpdServerClusters: Buffer.alloc(0),
                gpdClientClusters: Buffer.alloc(0),
                applicationInfo: 0x01 | 0x02 | 0x04 | 0x08 | 0x10,
                genericSwitchConfig: 5,
                currentContactStatus: 2,
            });
        });

        it("Writes channel configuration", () => {
            const expected = [1 /*length*/, 0xf /*Channel 26*/];
            const buffalo = new BuffaloZcl(Buffer.alloc(2));
            buffalo.write(
                Zcl.BuffaloZclDataType.GPD_FRAME,
                {
                    commandID: 0xf3,
                    operationalChannel: 0xf,
                    basic: false,
                },
                {},
            );

            expect(buffalo.getWritten()).toStrictEqual(Buffer.from(expected));
        });

        it("Writes channel configuration basic", () => {
            const expected = [1 /*length*/, 0x1f /*Channel 26 + Basic*/];
            const buffalo = new BuffaloZcl(Buffer.alloc(2));
            buffalo.write(
                Zcl.BuffaloZclDataType.GPD_FRAME,
                {
                    commandID: 0xf3,
                    operationalChannel: 0xf,
                    basic: true,
                },
                {},
            );

            expect(buffalo.getWritten()).toStrictEqual(Buffer.from(expected));
        });

        it("Reads channel request", () => {
            const value = [0xfa];
            const buffalo = new BuffaloZcl(Buffer.from(value));

            expect(buffalo.read(Zcl.BuffaloZclDataType.GPD_FRAME, {payload: {payloadSize: value.length, commandID: 0xe3}})).toStrictEqual({
                nextChannel: 0xa,
                nextNextChannel: 0xf,
            });
        });

        it("Reads attribute report", () => {
            const value = [
                0x12,
                0x34, // Manufacturer ID
                0xff,
                0xff, // Cluster ID
                0x00,
                0x00, // Attribute ID
                Zcl.DataType.UINT32, // Attribute Type
                0x00,
                0x01,
                0x02,
                0x03,
                0x01,
                0x00,
                Zcl.DataType.CHAR_STR,
                0x06,
                0x5a,
                0x49,
                0x47,
                0x42,
                0x45,
                0x45,
                0x02,
                0x00,
                Zcl.DataType.BOOLEAN,
                0x01,
            ];
            const buffalo = new BuffaloZcl(Buffer.from(value));

            expect(buffalo.read(Zcl.BuffaloZclDataType.GPD_FRAME, {payload: {commandID: 0xa1, payloadSize: value.length}})).toStrictEqual({
                manufacturerCode: 13330,
                clusterID: 65535,
<<<<<<< HEAD
                attributes: {'0': 50462976, '1': 'ZIGBEE', '2': true},
=======
                attributes: {"0": 50462976, "1": "ZIGBEE", "2": 1},
>>>>>>> 29815bd8
            });
        });

        it("Writes custom reply", () => {
            const expected = [
                6, // length
                90,
                73,
                71,
                66,
                69,
                69, // ZIGBEE
            ];

            const buffalo = new BuffaloZcl(Buffer.alloc(7));
            buffalo.write(Zcl.BuffaloZclDataType.GPD_FRAME, {commandID: 0xf4, buffer: Buffer.from("ZIGBEE")}, {});

            expect(buffalo.getWritten()).toStrictEqual(Buffer.from(expected));
        });

        it("Writes nothing for unhandled command", () => {
            const buffalo = new BuffaloZcl(Buffer.alloc(7));
            buffalo.write(Zcl.BuffaloZclDataType.GPD_FRAME, {commandID: 0x1ff}, {});

            expect(buffalo.getWritten()).toStrictEqual(Buffer.alloc(0));
        });

<<<<<<< HEAD
        it('Throws when read is missing payload.payloadSize option', () => {
            expect(() => {
                const buffalo = new BuffaloZcl(Buffer.alloc(1));
                buffalo.read(Zcl.BuffaloZclDataType.GPD_FRAME, {payload: {commandID: 0xa1}});
            }).toThrow('Cannot read GPD_FRAME without required payload options specified');
=======
        it("Throws when read is missing payload.payloadSize option when payload.commandID is 0xA1", () => {
            expect(() => {
                const buffalo = new BuffaloZcl(Buffer.alloc(1));
                buffalo.read(Zcl.BuffaloZclDataType.GPD_FRAME, {payload: {commandID: 0xa1}});
            }).toThrow("Cannot read GPD_FRAME with commandID=0xA1 without payloadSize options specified");
>>>>>>> 29815bd8
        });
    });

    it.each([
        ["whole", {value: {indicatorType: Zcl.StructuredIndicatorType.Whole}}, {written: [Zcl.StructuredIndicatorType.Whole]}],
        [
            "indexes only",
            {value: {indexes: [3, 4, 5, 256]}},
            {written: [4, ...uint16To8Array(3), ...uint16To8Array(4), ...uint16To8Array(5), ...uint16To8Array(256)]},
        ],
    ])("Writes & Reads Structured Selector for %s", (_name, payload, expected) => {
        const buffer = Buffer.alloc(50);
        const buffalo = new BuffaloZcl(buffer);
        buffalo.write(Zcl.BuffaloZclDataType.STRUCTURED_SELECTOR, payload.value, {});
        expect(buffalo.getPosition()).toStrictEqual(expected.written.length);
        expect(buffalo.getWritten()).toStrictEqual(Buffer.from(expected.written));

        // @ts-expect-error private
        buffalo.position = 0;

        expect(buffalo.read(Zcl.BuffaloZclDataType.STRUCTURED_SELECTOR, {})).toStrictEqual(payload.value);
        expect(buffalo.getPosition()).toStrictEqual(expected.written.length);
    });

    it.each([
        ["Add", {value: {indicatorType: Zcl.StructuredIndicatorType.WriteAdd}}, {written: [Zcl.StructuredIndicatorType.WriteAdd]}],
        ["Remove", {value: {indicatorType: Zcl.StructuredIndicatorType.WriteRemove}}, {written: [Zcl.StructuredIndicatorType.WriteRemove]}],
    ])("Writes Structured Selector for %s", (_name, payload, expected) => {
        const buffer = Buffer.alloc(50);
        const buffalo = new BuffaloZcl(buffer);
        buffalo.write(Zcl.BuffaloZclDataType.STRUCTURED_SELECTOR, payload.value, {});
        expect(buffalo.getPosition()).toStrictEqual(expected.written.length);
        expect(buffalo.getWritten()).toStrictEqual(Buffer.from(expected.written));
    });

    it("Throws when read Strctured Select indicator is outside range", () => {
        expect(() => {
            const buffer = Buffer.from([17]);
            const buffalo = new BuffaloZcl(buffer);
            buffalo.read(Zcl.BuffaloZclDataType.STRUCTURED_SELECTOR, {});
        }).toThrow();
        expect(() => {
            const buffer = Buffer.from([17, 1, 2, 3]);
            const buffalo = new BuffaloZcl(buffer);
            buffalo.read(Zcl.BuffaloZclDataType.STRUCTURED_SELECTOR, {});
        }).toThrow();
    });

    it.each([
        [
            "single",
            {value: [{dp: 254, datatype: 125, data: Buffer.from([1, 3, 5])}]},
            {written: [254, 125, ...uint16To8Array(3).reverse() /*BE*/, 1, 3, 5]},
        ],
        [
            "multiple",
            {
                value: [
                    {dp: 254, datatype: 125, data: Buffer.from([1, 3, 5])},
                    {dp: 125, datatype: 254, data: Buffer.from([5, 0, 1, 5])},
                ],
            },
            {written: [254, 125, ...uint16To8Array(3).reverse() /*BE*/, 1, 3, 5, 125, 254, ...uint16To8Array(4).reverse() /*BE*/, 5, 0, 1, 5]},
        ],
    ])("Writes & Reads Tuya Data Point Values List %s", (_name, payload, expected) => {
        const buffer = Buffer.alloc(expected.written.length); // XXX: can't be arbitrary atm, see impl for identified issue
        const buffalo = new BuffaloZcl(buffer);
        buffalo.write(Zcl.BuffaloZclDataType.LIST_TUYA_DATAPOINT_VALUES, payload.value, {});
        expect(buffalo.getPosition()).toStrictEqual(expected.written.length);
        expect(buffalo.getWritten()).toStrictEqual(Buffer.from(expected.written));

        // @ts-expect-error private
        buffalo.position = 0;

        expect(buffalo.read(Zcl.BuffaloZclDataType.LIST_TUYA_DATAPOINT_VALUES, {})).toStrictEqual(payload.value);
        expect(buffalo.getPosition()).toStrictEqual(expected.written.length);
    });

    it("Reads invalid Tuya Data Point Values List as empty array", () => {
        // incomplete
        const buffer = Buffer.from([254, 125]);
        const buffalo = new BuffaloZcl(buffer);
        expect(buffalo.read(Zcl.BuffaloZclDataType.LIST_TUYA_DATAPOINT_VALUES, {})).toStrictEqual([]);
    });

    it("Writes & Reads Mi Boxer Zones List", () => {
        const value = [
            {zoneNum: 1, groupId: 0x2b84},
            {zoneNum: 2, groupId: 0x2b98},
            {zoneNum: 3, groupId: 0x2bac},
            {zoneNum: 4, groupId: 0x2bc0},
            {zoneNum: 5, groupId: 0x2bd4},
            {zoneNum: 6, groupId: 0x2be8},
            {zoneNum: 7, groupId: 0x2bfc},
            {zoneNum: 8, groupId: 0x2c10},
        ];
        const expectedWritten = [
            value.length,
            ...uint16To8Array(value[0].groupId),
            value[0].zoneNum,
            ...uint16To8Array(value[1].groupId),
            value[1].zoneNum,
            ...uint16To8Array(value[2].groupId),
            value[2].zoneNum,
            ...uint16To8Array(value[3].groupId),
            value[3].zoneNum,
            ...uint16To8Array(value[4].groupId),
            value[4].zoneNum,
            ...uint16To8Array(value[5].groupId),
            value[5].zoneNum,
            ...uint16To8Array(value[6].groupId),
            value[6].zoneNum,
            ...uint16To8Array(value[7].groupId),
            value[7].zoneNum,
        ];
        const buffer = Buffer.alloc(50);
        const buffalo = new BuffaloZcl(buffer);
        buffalo.write(Zcl.BuffaloZclDataType.LIST_MIBOXER_ZONES, value, {});
        expect(buffalo.getPosition()).toStrictEqual(expectedWritten.length);
        expect(buffalo.getWritten()).toStrictEqual(Buffer.from(expectedWritten));

        // @ts-expect-error private
        buffalo.position = 0;

        expect(buffalo.read(Zcl.BuffaloZclDataType.LIST_MIBOXER_ZONES, {length: value.length})).toStrictEqual(value);
        expect(buffalo.getPosition()).toStrictEqual(expectedWritten.length);
    });

    it("Writes & Reads big endian uint24", () => {
        const value = 16777200;
        const expectedWritten = [0xff, 0xff, 0xf0];
        const expectedPosition = 3;
        const buffer = Buffer.alloc(10);
        const buffalo = new BuffaloZcl(buffer);
        buffalo.write(Zcl.BuffaloZclDataType.BIG_ENDIAN_UINT24, value, {});
        expect(buffalo.getPosition()).toStrictEqual(expectedPosition);
        expect(buffalo.getWritten()).toStrictEqual(Buffer.from(expectedWritten));

        // @ts-expect-error private
        buffalo.position = 0;

        expect(buffalo.read(Zcl.BuffaloZclDataType.BIG_ENDIAN_UINT24, {})).toStrictEqual(value);
        expect(buffalo.getPosition()).toStrictEqual(expectedPosition);
    });
});<|MERGE_RESOLUTION|>--- conflicted
+++ resolved
@@ -67,18 +67,12 @@
     });
 
     it.each([
-        ['boolean', {value: true, types: [Zcl.DataType.BOOLEAN]}, {position: 1, write: 'writeUInt8', read: 'readUInt8'}],
-        ['boolean', {value: false, types: [Zcl.DataType.BOOLEAN]}, {position: 1, write: 'writeUInt8', read: 'readUInt8'}],
-        [
-<<<<<<< HEAD
-            'uint8-like',
+        ["boolean", {value: true, types: [Zcl.DataType.BOOLEAN]}, {position: 1, write: "writeUInt8", read: "readUInt8"}],
+        ["boolean", {value: false, types: [Zcl.DataType.BOOLEAN]}, {position: 1, write: "writeUInt8", read: "readUInt8"}],
+        [
+            "uint8-like",
             {value: 250, types: [Zcl.DataType.DATA8, Zcl.DataType.BITMAP8, Zcl.DataType.UINT8, Zcl.DataType.ENUM8]},
-            {position: 1, write: 'writeUInt8', read: 'readUInt8'},
-=======
-            "uint8-like",
-            {value: 250, types: [Zcl.DataType.DATA8, Zcl.DataType.BOOLEAN, Zcl.DataType.BITMAP8, Zcl.DataType.UINT8, Zcl.DataType.ENUM8]},
             {position: 1, write: "writeUInt8", read: "readUInt8"},
->>>>>>> 29815bd8
         ],
         [
             "uint16-like",
@@ -175,16 +169,15 @@
         }
     });
 
-<<<<<<< HEAD
     it.each([
-        ['boolean', {value: undefined, types: [Zcl.DataType.BOOLEAN]}, {written: 0xff, position: 1, write: 'writeUInt8', read: 'readUInt8'}],
-        [
-            'uint8-like',
+        ["boolean", {value: undefined, types: [Zcl.DataType.BOOLEAN]}, {written: 0xff, position: 1, write: "writeUInt8", read: "readUInt8"}],
+        [
+            "uint8-like",
             {value: Number.NaN, types: [Zcl.DataType.DATA8, Zcl.DataType.BITMAP8, Zcl.DataType.UINT8, Zcl.DataType.ENUM8]},
-            {written: 0xff, position: 1, write: 'writeUInt8', read: 'readUInt8'},
-        ],
-        [
-            'uint16-like',
+            {written: 0xff, position: 1, write: "writeUInt8", read: "readUInt8"},
+        ],
+        [
+            "uint16-like",
             {
                 value: Number.NaN,
                 types: [
@@ -196,69 +189,69 @@
                     Zcl.DataType.ATTR_ID,
                 ],
             },
-            {written: 0xffff, position: 2, write: 'writeUInt16', read: 'readUInt16'},
-        ],
-        [
-            'uint24-like',
+            {written: 0xffff, position: 2, write: "writeUInt16", read: "readUInt16"},
+        ],
+        [
+            "uint24-like",
             {value: Number.NaN, types: [Zcl.DataType.DATA24, Zcl.DataType.BITMAP24, Zcl.DataType.UINT24]},
-            {written: 0xffffff, position: 3, write: 'writeUInt24', read: 'readUInt24'},
-        ],
-        [
-            'uint32-like',
+            {written: 0xffffff, position: 3, write: "writeUInt24", read: "readUInt24"},
+        ],
+        [
+            "uint32-like",
             {value: Number.NaN, types: [Zcl.DataType.DATA32, Zcl.DataType.BITMAP32, Zcl.DataType.UINT32, Zcl.DataType.UTC, Zcl.DataType.BAC_OID]},
-            {written: 0xffffffff, position: 4, write: 'writeUInt32', read: 'readUInt32'},
-        ],
-        [
-            'uint40-like',
+            {written: 0xffffffff, position: 4, write: "writeUInt32", read: "readUInt32"},
+        ],
+        [
+            "uint40-like",
             {value: Number.NaN, types: [Zcl.DataType.DATA40, Zcl.DataType.BITMAP40, Zcl.DataType.UINT40]},
-            {written: 0xffffffffff, position: 5, write: 'writeUInt40', read: 'readUInt40'},
-        ],
-        [
-            'uint48-like',
+            {written: 0xffffffffff, position: 5, write: "writeUInt40", read: "readUInt40"},
+        ],
+        [
+            "uint48-like",
             {value: Number.NaN, types: [Zcl.DataType.DATA48, Zcl.DataType.BITMAP48, Zcl.DataType.UINT48]},
-            {written: 0xffffffffffff, position: 6, write: 'writeUInt48', read: 'readUInt48'},
-        ],
-        [
-            'uint56-like',
+            {written: 0xffffffffffff, position: 6, write: "writeUInt48", read: "readUInt48"},
+        ],
+        [
+            "uint56-like",
             {value: undefined, types: [Zcl.DataType.DATA56, Zcl.DataType.BITMAP56, Zcl.DataType.UINT56]},
-            {written: 0xffffffffffffffn, position: 7, write: 'writeUInt56', read: 'readUInt56'},
-        ],
-        [
-            'uint64-like',
+            {written: 0xffffffffffffffn, position: 7, write: "writeUInt56", read: "readUInt56"},
+        ],
+        [
+            "uint64-like",
             {value: undefined, types: [Zcl.DataType.DATA64, Zcl.DataType.BITMAP64, Zcl.DataType.UINT64]},
-            {written: 0xffffffffffffffffn, position: 8, write: 'writeUInt64', read: 'readUInt64'},
-        ],
-        [
-            'octectStr',
+            {written: 0xffffffffffffffffn, position: 8, write: "writeUInt64", read: "readUInt64"},
+        ],
+        [
+            "octectStr",
             {value: undefined, types: [Zcl.DataType.OCTET_STR]},
-            {written: 0xff, valueRead: Buffer.from([]), position: 1, write: 'writeUInt8', read: 'readUInt8'},
-        ],
-        [
-            'longOctectStr',
+            {written: 0xff, valueRead: Buffer.from([]), position: 1, write: "writeUInt8", read: "readUInt8"},
+        ],
+        [
+            "longOctectStr",
             {value: undefined, types: [Zcl.DataType.LONG_OCTET_STR]},
-            {written: 0xffff, valueRead: Buffer.from([]), position: 2, write: 'writeUInt16', read: 'readUInt16'},
-        ],
-        [
-            'charStr',
+            {written: 0xffff, valueRead: Buffer.from([]), position: 2, write: "writeUInt16", read: "readUInt16"},
+        ],
+        [
+            "charStr",
             {value: undefined, types: [Zcl.DataType.CHAR_STR]},
-            {written: 0xff, valueRead: '', position: 1, write: 'writeUInt8', read: 'readUInt8'},
-        ],
-        [
-            'longCharStr',
+            {written: 0xff, valueRead: "", position: 1, write: "writeUInt8", read: "readUInt8"},
+        ],
+        [
+            "longCharStr",
             {value: undefined, types: [Zcl.DataType.LONG_CHAR_STR]},
-            {written: 0xffff, valueRead: '', position: 2, write: 'writeUInt16', read: 'readUInt16'},
-        ],
-        [
-            'array',
+            {written: 0xffff, valueRead: "", position: 2, write: "writeUInt16", read: "readUInt16"},
+        ],
+        [
+            "array",
             {value: undefined, types: [Zcl.DataType.ARRAY]},
-            {written: 0xffff00, valueRead: [], position: 3, write: 'writeUInt16', read: 'readUInt16'},
-        ],
-        [
-            'struct',
+            {written: 0xffff00, valueRead: [], position: 3, write: "writeUInt16", read: "readUInt16"},
+        ],
+        [
+            "struct",
             {value: undefined, types: [Zcl.DataType.STRUCT]},
-            {written: 0xffff, valueRead: [], position: 2, write: 'writeUInt16', read: 'readUInt16'},
-        ],
-    ])('Writes & Reads non-value for %s', (_name, payload, expected) => {
+            {written: 0xffff, valueRead: [], position: 2, write: "writeUInt16", read: "readUInt16"},
+        ],
+    ])("Writes & Reads non-value for %s", (_name, payload, expected) => {
         for (const type of payload.types) {
             const buffer = Buffer.alloc(255);
             const buffalo = new BuffaloZcl(buffer);
@@ -272,7 +265,7 @@
             expect(buffalo.getPosition()).toStrictEqual(expected.position);
             const expectedWrittenBuf = Buffer.alloc(expected.position);
 
-            if (typeof expected.written === 'bigint') {
+            if (typeof expected.written === "bigint") {
                 if (expected.position === 7) {
                     const unsignedValue = expected.written < 0n ? (1n << 56n) + expected.written : expected.written;
                     expectedWrittenBuf.writeUIntLE(Number(unsignedValue & 0xffffffffffffn), 0, 6);
@@ -289,34 +282,34 @@
             // @ts-expect-error private
             buffalo.position = 0;
 
-            expect(buffalo.read(type, {})).toStrictEqual('valueRead' in expected ? expected.valueRead : payload.value);
+            expect(buffalo.read(type, {})).toStrictEqual("valueRead" in expected ? expected.valueRead : payload.value);
             expect(readSpy).toHaveBeenCalledTimes(1);
             expect(buffalo.getPosition()).toStrictEqual(expected.position);
         }
     });
 
     it.each([
-        ['int8-like', {value: Number.NaN, type: Zcl.DataType.INT8}, {written: -0x80, position: 1, write: 'writeInt8', read: 'readInt8'}],
-        ['int16-like', {value: Number.NaN, type: Zcl.DataType.INT16}, {written: -0x8000, position: 2, write: 'writeInt16', read: 'readInt16'}],
-        ['int24-like', {value: Number.NaN, type: Zcl.DataType.INT24}, {written: -0x800000, position: 3, write: 'writeInt24', read: 'readInt24'}],
-        ['int32-like', {value: Number.NaN, type: Zcl.DataType.INT32}, {written: -0x80000000, position: 4, write: 'writeInt32', read: 'readInt32'}],
-        ['int40-like', {value: Number.NaN, type: Zcl.DataType.INT40}, {written: -0x8000000000, position: 5, write: 'writeInt40', read: 'readInt40'}],
-        [
-            'int48-like',
+        ["int8-like", {value: Number.NaN, type: Zcl.DataType.INT8}, {written: -0x80, position: 1, write: "writeInt8", read: "readInt8"}],
+        ["int16-like", {value: Number.NaN, type: Zcl.DataType.INT16}, {written: -0x8000, position: 2, write: "writeInt16", read: "readInt16"}],
+        ["int24-like", {value: Number.NaN, type: Zcl.DataType.INT24}, {written: -0x800000, position: 3, write: "writeInt24", read: "readInt24"}],
+        ["int32-like", {value: Number.NaN, type: Zcl.DataType.INT32}, {written: -0x80000000, position: 4, write: "writeInt32", read: "readInt32"}],
+        ["int40-like", {value: Number.NaN, type: Zcl.DataType.INT40}, {written: -0x8000000000, position: 5, write: "writeInt40", read: "readInt40"}],
+        [
+            "int48-like",
             {value: Number.NaN, type: Zcl.DataType.INT48},
-            {written: -0x800000000000, position: 6, write: 'writeInt48', read: 'readInt48'},
-        ],
-        [
-            'int56-like',
+            {written: -0x800000000000, position: 6, write: "writeInt48", read: "readInt48"},
+        ],
+        [
+            "int56-like",
             {value: undefined, type: Zcl.DataType.INT56},
-            {written: -0x80000000000000n, position: 7, write: 'writeInt56', read: 'readInt56'},
-        ],
-        [
-            'int64-like',
+            {written: -0x80000000000000n, position: 7, write: "writeInt56", read: "readInt56"},
+        ],
+        [
+            "int64-like",
             {value: undefined, type: Zcl.DataType.INT64},
-            {written: -0x8000000000000000n, position: 8, write: 'writeInt64', read: 'readInt64'},
-        ],
-    ])('Writes & Reads signed non-value for %s', (_name, payload, expected) => {
+            {written: -0x8000000000000000n, position: 8, write: "writeInt64", read: "readInt64"},
+        ],
+    ])("Writes & Reads signed non-value for %s", (_name, payload, expected) => {
         const buffer = Buffer.alloc(255);
         const buffalo = new BuffaloZcl(buffer);
         // @ts-expect-error dynamic
@@ -329,7 +322,7 @@
         expect(buffalo.getPosition()).toStrictEqual(expected.position);
         const expectedWrittenBuf = Buffer.alloc(expected.position);
 
-        if (typeof expected.written === 'bigint') {
+        if (typeof expected.written === "bigint") {
             if (expected.position === 7) {
                 const unsignedValue = expected.written < 0n ? (1n << 56n) + expected.written : expected.written;
                 expectedWrittenBuf.writeUIntLE(Number(unsignedValue & 0xffffffffffffn), 0, 6);
@@ -346,15 +339,12 @@
         // @ts-expect-error private
         buffalo.position = 0;
 
-        expect(buffalo.read(payload.type, {})).toStrictEqual('valueRead' in expected ? expected.valueRead : payload.value);
+        expect(buffalo.read(payload.type, {})).toStrictEqual("valueRead" in expected ? expected.valueRead : payload.value);
         expect(readSpy).toHaveBeenCalledTimes(1);
         expect(buffalo.getPosition()).toStrictEqual(expected.position);
     });
 
-    it('Reads whole buffer without length option', () => {
-=======
     it("Reads whole buffer without length option", () => {
->>>>>>> 29815bd8
         const value = [1, 2, 3, 4];
         const buffer = Buffer.alloc(4);
         const buffalo = new BuffaloZcl(buffer);
@@ -458,13 +448,8 @@
         expect(buffalo.getPosition()).toStrictEqual(expectedPosition);
     });
 
-<<<<<<< HEAD
-    it('[workaround] Reads char str as Mi struct for Xiaomi attridId=65281', () => {
-        const expectedValue = {'1': 3285, '3': 33, '4': 5032, '5': 43, '6': 327680, '8': 516, '10': 0, '100': false};
-=======
     it("[workaround] Reads char str as Mi struct for Xiaomi attridId=65281", () => {
-        const expectedValue = {"1": 3285, "3": 33, "4": 5032, "5": 43, "6": 327680, "8": 516, "10": 0, "100": 0};
->>>>>>> 29815bd8
+        const expectedValue = {"1": 3285, "3": 33, "4": 5032, "5": 43, "6": 327680, "8": 516, "10": 0, "100": false};
         const buffer = Buffer.from([
             34,
             1,
@@ -694,32 +679,16 @@
     });
 
     it.each([
-<<<<<<< HEAD
-        [
-            'time of day',
+        [
+            "time of day",
             {type: Zcl.DataType.TOD, position: 4, returned: {hours: Number.NaN, minutes: Number.NaN, seconds: Number.NaN, hundredths: Number.NaN}},
         ],
         [
-            'date',
+            "date",
             {type: Zcl.DataType.DATE, position: 4, returned: {year: Number.NaN, month: Number.NaN, dayOfMonth: Number.NaN, dayOfWeek: Number.NaN}},
         ],
-        ['mi struct', {type: Zcl.BuffaloZclDataType.MI_STRUCT, position: 1, returned: {}}],
-    ])('Reads Non-Value for %s', (_name, payload) => {
-=======
-        ["octet str", {type: Zcl.DataType.OCTET_STR, position: 1, returned: Buffer.from([])}],
-        ["char str", {type: Zcl.DataType.CHAR_STR, position: 1, returned: ""}],
-        ["long octet str", {type: Zcl.DataType.LONG_OCTET_STR, position: 2, returned: Buffer.from([])}],
-        ["long char str", {type: Zcl.DataType.LONG_CHAR_STR, position: 2, returned: ""}],
-        ["array", {type: Zcl.DataType.ARRAY, position: 3, returned: []}],
-        ["struct", {type: Zcl.DataType.STRUCT, position: 2, returned: []}],
-        [
-            "time of day",
-            {type: Zcl.DataType.TOD, position: 4, returned: {hours: undefined, minutes: undefined, seconds: undefined, hundredths: undefined}},
-        ],
-        ["date", {type: Zcl.DataType.DATE, position: 4, returned: {year: undefined, month: undefined, dayOfMonth: undefined, dayOfWeek: undefined}}],
         ["mi struct", {type: Zcl.BuffaloZclDataType.MI_STRUCT, position: 1, returned: {}}],
     ])("Reads Non-Value for %s", (_name, payload) => {
->>>>>>> 29815bd8
         const buffalo = new BuffaloZcl(Buffer.alloc(50, 0xff));
         expect(buffalo.read(payload.type, {})).toStrictEqual(payload.returned);
         expect(buffalo.getPosition()).toStrictEqual(payload.position);
@@ -753,15 +722,9 @@
     });
 
     it.each([
-<<<<<<< HEAD
-        ['time of day', {type: Zcl.DataType.TOD, value: {hours: 1, minutes: 2, seconds: Number.NaN, hundredths: 3}, written: [1, 2, 0xff, 3]}],
-        ['date', {type: Zcl.DataType.DATE, value: {year: 1901, month: 2, dayOfMonth: Number.NaN, dayOfWeek: 3}, written: [1, 2, 0xff, 3]}],
-    ])('Writes & Reads partial Non-Value for %s', (_name, payload) => {
-=======
-        ["time of day", {type: Zcl.DataType.TOD, value: {hours: 1, minutes: 2, seconds: undefined, hundredths: 3}, written: [1, 2, 0xff, 3]}],
-        ["date", {type: Zcl.DataType.DATE, value: {year: 1901, month: 2, dayOfMonth: undefined, dayOfWeek: 3}, written: [1, 2, 0xff, 3]}],
+        ["time of day", {type: Zcl.DataType.TOD, value: {hours: 1, minutes: 2, seconds: Number.NaN, hundredths: 3}, written: [1, 2, 0xff, 3]}],
+        ["date", {type: Zcl.DataType.DATE, value: {year: 1901, month: 2, dayOfMonth: Number.NaN, dayOfWeek: 3}, written: [1, 2, 0xff, 3]}],
     ])("Writes & Reads partial Non-Value for %s", (_name, payload) => {
->>>>>>> 29815bd8
         const buffer = Buffer.alloc(10);
         const buffalo = new BuffaloZcl(buffer);
         buffalo.write(payload.type, payload.value, {});
@@ -1263,11 +1226,7 @@
             expect(buffalo.read(Zcl.BuffaloZclDataType.GPD_FRAME, {payload: {commandID: 0xa1, payloadSize: value.length}})).toStrictEqual({
                 manufacturerCode: 13330,
                 clusterID: 65535,
-<<<<<<< HEAD
-                attributes: {'0': 50462976, '1': 'ZIGBEE', '2': true},
-=======
-                attributes: {"0": 50462976, "1": "ZIGBEE", "2": 1},
->>>>>>> 29815bd8
+                attributes: {"0": 50462976, "1": "ZIGBEE", "2": true},
             });
         });
 
@@ -1295,19 +1254,11 @@
             expect(buffalo.getWritten()).toStrictEqual(Buffer.alloc(0));
         });
 
-<<<<<<< HEAD
-        it('Throws when read is missing payload.payloadSize option', () => {
+        it("Throws when read is missing payload.payloadSize option", () => {
             expect(() => {
                 const buffalo = new BuffaloZcl(Buffer.alloc(1));
                 buffalo.read(Zcl.BuffaloZclDataType.GPD_FRAME, {payload: {commandID: 0xa1}});
-            }).toThrow('Cannot read GPD_FRAME without required payload options specified');
-=======
-        it("Throws when read is missing payload.payloadSize option when payload.commandID is 0xA1", () => {
-            expect(() => {
-                const buffalo = new BuffaloZcl(Buffer.alloc(1));
-                buffalo.read(Zcl.BuffaloZclDataType.GPD_FRAME, {payload: {commandID: 0xa1}});
-            }).toThrow("Cannot read GPD_FRAME with commandID=0xA1 without payloadSize options specified");
->>>>>>> 29815bd8
+            }).toThrow("Cannot read GPD_FRAME without required payload options specified");
         });
     });
 
