{
    "author": {
        "name": "Koen Kanters",
        "email": "koenkanters94@gmail.com"
    },
    "bugs": {
        "url": "https://github.com/koenkk/zigbee-herdsman/issues"
    },
<<<<<<< HEAD
    "packageManager": "pnpm@10.7.1",
    "files": ["dist"],
=======
    "packageManager": "pnpm@10.8.0",
>>>>>>> caa3231e
    "contributors": [
        {
            "name": "Koen Kanters",
            "email": "koenkanters94@gmail.com"
        },
        {
            "name": "Hedy Wang",
            "email": "hedywings@gmail.com"
        },
        {
            "name": "Simen Li",
            "email": "simenkid@gmail.com"
        },
        {
            "name": "Jack Wu",
            "email": "jackchased@gmail.com"
        }
    ],
    "dependencies": {
        "@serialport/bindings-cpp": "^13.0.1",
        "@serialport/parser-delimiter": "^13.0.0",
        "@serialport/stream": "^13.0.0",
        "bonjour-service": "^1.3.0",
        "debounce": "^2.2.0",
        "fast-deep-equal": "^3.1.3",
        "mixin-deep": "^2.0.1",
        "slip": "^1.0.2",
        "zigbee-on-host": "^0.1.10"
    },
    "deprecated": false,
    "description": "An open source ZigBee gateway solution with node.js.",
    "devDependencies": {
        "@biomejs/biome": "^1.9.4",
        "@serialport/binding-mock": "^10.2.2",
        "@types/debounce": "^1.2.4",
        "@types/node": "^22.14.1",
        "@vitest/coverage-v8": "^3.1.1",
<<<<<<< HEAD
        "rimraf": "^6.0.1",
        "typescript": "^5.8.3",
=======
        "eslint": "^9.24.0",
        "eslint-config-prettier": "^10.1.2",
        "prettier": "^3.5.3",
        "rimraf": "^6.0.1",
        "typescript": "^5.8.3",
        "typescript-eslint": "^8.29.1",
>>>>>>> caa3231e
        "vitest": "^3.1.1"
    },
    "homepage": "https://github.com/Koenkk/zigbee-herdsman",
    "keywords": ["zigbee", "zstack", "emberznet", "deconz", "zigate"],
    "license": "MIT",
    "main": "dist/index.js",
    "types": "dist/index.d.ts",
    "name": "zigbee-herdsman",
    "repository": {
        "type": "git",
        "url": "git+https://github.com/Koenkk/zigbee-herdsman.git"
    },
    "scripts": {
        "build": "tsc",
        "build:watch": "tsc -w",
        "test": "vitest run --config ./test/vitest.config.mts",
        "test:coverage": "vitest run --config ./test/vitest.config.mts --coverage",
        "test:watch": "vitest watch --config ./test/vitest.config.mts",
        "check": "biome check",
        "check:w": "biome check --write",
        "clean": "rimraf temp coverage dist tsconfig.tsbuildinfo",
        "prepack": "pnpm run clean && pnpm run build"
    },
    "version": "3.5.1",
    "pnpm": {
        "onlyBuiltDependencies": ["@biomejs/biome", "@serialport/bindings-cpp", "esbuild"]
    }
}<|MERGE_RESOLUTION|>--- conflicted
+++ resolved
@@ -6,12 +6,7 @@
     "bugs": {
         "url": "https://github.com/koenkk/zigbee-herdsman/issues"
     },
-<<<<<<< HEAD
-    "packageManager": "pnpm@10.7.1",
-    "files": ["dist"],
-=======
     "packageManager": "pnpm@10.8.0",
->>>>>>> caa3231e
     "contributors": [
         {
             "name": "Koen Kanters",
@@ -49,17 +44,8 @@
         "@types/debounce": "^1.2.4",
         "@types/node": "^22.14.1",
         "@vitest/coverage-v8": "^3.1.1",
-<<<<<<< HEAD
         "rimraf": "^6.0.1",
         "typescript": "^5.8.3",
-=======
-        "eslint": "^9.24.0",
-        "eslint-config-prettier": "^10.1.2",
-        "prettier": "^3.5.3",
-        "rimraf": "^6.0.1",
-        "typescript": "^5.8.3",
-        "typescript-eslint": "^8.29.1",
->>>>>>> caa3231e
         "vitest": "^3.1.1"
     },
     "homepage": "https://github.com/Koenkk/zigbee-herdsman",
