{
    "author": {
        "name": "Koen Kanters",
        "email": "koenkanters94@gmail.com"
    },
    "bugs": {
        "url": "https://github.com/koenkk/zigbee-herdsman/issues"
    },
    "contributors": [
        {
            "name": "Koen Kanters",
            "email": "koenkanters94@gmail.com"
        },
        {
            "name": "Hedy Wang",
            "email": "hedywings@gmail.com"
        },
        {
            "name": "Simen Li",
            "email": "simenkid@gmail.com"
        },
        {
            "name": "Jack Wu",
            "email": "jackchased@gmail.com"
        }
    ],
    "dependencies": {
        "@serialport/bindings-cpp": "^12.0.1",
        "@serialport/parser-delimiter": "^12.0.0",
        "@serialport/stream": "^12.0.0",
        "bonjour-service": "^1.2.1",
        "debounce": "^2.1.0",
        "fast-deep-equal": "^3.1.3",
        "mixin-deep": "^2.0.1",
        "slip": "^1.0.2"
    },
    "deprecated": false,
    "description": "An open source ZigBee gateway solution with node.js.",
    "devDependencies": {
        "@babel/cli": "^7.25.6",
        "@babel/core": "^7.25.2",
        "@babel/preset-env": "^7.25.4",
        "@babel/preset-typescript": "^7.24.7",
        "@eslint/js": "^9.9.1",
        "@ianvs/prettier-plugin-sort-imports": "^4.3.1",
        "@serialport/binding-mock": "^10.2.2",
        "@types/debounce": "^1.2.4",
        "@types/eslint__js": "^8.42.3",
        "@types/jest": "^29.5.12",
        "@types/mz": "^2.7.8",
        "@types/nedb": "^1.8.16",
        "@types/node": "^22.5.1",
        "babel-jest": "^29.7.0",
        "eslint": "^9.9.1",
        "eslint-config-prettier": "^9.1.0",
        "jest": "^29.7.0",
        "prettier": "^3.3.3",
        "regenerator-runtime": "^0.14.1",
        "rimraf": "^6.0.1",
        "typedoc": "^0.26.6",
        "typedoc-plugin-markdown": "^4.2.6",
        "typedoc-plugin-no-inherit": "^1.4.0",
        "typescript": "^5.5.4",
        "typescript-eslint": "^8.3.0"
    },
    "homepage": "https://github.com/Koenkk/zigbee-herdsman",
    "keywords": [
        "zigbee",
        "zstack",
        "emberznet",
        "deconz",
        "zigate"
    ],
    "license": "MIT",
    "main": "dist/index.js",
    "types": "dist/index.d.ts",
    "name": "zigbee-herdsman",
    "repository": {
        "type": "git",
        "url": "git+https://github.com/Koenkk/zigbee-herdsman.git"
    },
    "scripts": {
        "build": "tsc",
        "build:watch": "tsc -w",
        "test": "jest test --silent --maxWorkers=50%",
        "test-with-coverage": "jest test --silent --maxWorkers=50% --coverage",
        "test-watch": "jest test --silent --maxWorkers=25% --watch",
        "eslint": "eslint --max-warnings=0",
        "pretty:write": "prettier --write .",
        "pretty:check": "prettier --check .",
        "typedoc": "typedoc --gitRevision $(git describe --tag --abbrev=0) --tsconfig tsconfig.json --excludePrivate --excludeProtected --excludeExternals --entryPointStrategy expand ./src --sourceLinkTemplate 'https://github.com/Koenkk/zigbee-herdsman/blob/{gitRevision}/{path}#L{line}' -out typedoc",
        "clean": "rimraf temp coverage dist",
        "prepack": "npm run clean && npm run build"
    },
<<<<<<< HEAD
    "version": "0.57.2",
=======
    "version": "0.57.3",
>>>>>>> f04abfbb
    "jest": {
        "coverageThreshold": {
            "global": {
                "branches": 100,
                "functions": 100,
                "lines": 100,
                "statements": 100
            }
        },
        "collectCoverageFrom": [
            "src/**/*.ts"
        ]
    }
}<|MERGE_RESOLUTION|>--- conflicted
+++ resolved
@@ -92,11 +92,7 @@
         "clean": "rimraf temp coverage dist",
         "prepack": "npm run clean && npm run build"
     },
-<<<<<<< HEAD
     "version": "0.57.2",
-=======
-    "version": "0.57.3",
->>>>>>> f04abfbb
     "jest": {
         "coverageThreshold": {
             "global": {
