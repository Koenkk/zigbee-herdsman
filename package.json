{
    "author": {
        "name": "Koen Kanters",
        "email": "koenkanters94@gmail.com"
    },
    "bugs": {
        "url": "https://github.com/koenkk/zigbee-herdsman/issues"
    },
    "packageManager": "pnpm@10.6.5",
    "contributors": [
        {
            "name": "Koen Kanters",
            "email": "koenkanters94@gmail.com"
        },
        {
            "name": "Hedy Wang",
            "email": "hedywings@gmail.com"
        },
        {
            "name": "Simen Li",
            "email": "simenkid@gmail.com"
        },
        {
            "name": "Jack Wu",
            "email": "jackchased@gmail.com"
        }
    ],
    "dependencies": {
        "@serialport/bindings-cpp": "^13.0.1",
        "@serialport/parser-delimiter": "^13.0.0",
        "@serialport/stream": "^13.0.0",
        "bonjour-service": "^1.3.0",
        "debounce": "^2.2.0",
        "fast-deep-equal": "^3.1.3",
        "mixin-deep": "^2.0.1",
        "slip": "^1.0.2",
<<<<<<< HEAD
        "zigbee-on-host": "^0.1.5"
=======
        "zigbee-on-host": "^0.1.4"
>>>>>>> 349cddfc
    },
    "deprecated": false,
    "description": "An open source ZigBee gateway solution with node.js.",
    "devDependencies": {
        "@eslint/core": "^0.12.0",
        "@eslint/js": "^9.22.0",
        "@ianvs/prettier-plugin-sort-imports": "^4.4.1",
        "@serialport/binding-mock": "^10.2.2",
        "@types/debounce": "^1.2.4",
        "@types/node": "^22.13.10",
        "@vitest/coverage-v8": "^3.0.9",
        "eslint": "^9.22.0",
        "eslint-config-prettier": "^10.1.1",
        "prettier": "^3.5.3",
        "rimraf": "^6.0.1",
        "typedoc": "^0.28.1",
        "typedoc-plugin-markdown": "^4.5.2",
        "typedoc-plugin-no-inherit": "^1.5.0",
        "typescript": "^5.8.2",
        "typescript-eslint": "^8.27.0",
        "vitest": "^3.0.9"
    },
    "homepage": "https://github.com/Koenkk/zigbee-herdsman",
    "keywords": [
        "zigbee",
        "zstack",
        "emberznet",
        "deconz",
        "zigate"
    ],
    "license": "MIT",
    "main": "dist/index.js",
    "types": "dist/index.d.ts",
    "name": "zigbee-herdsman",
    "repository": {
        "type": "git",
        "url": "git+https://github.com/Koenkk/zigbee-herdsman.git"
    },
    "scripts": {
        "build": "tsc",
        "build:watch": "tsc -w",
        "test": "vitest run --config ./test/vitest.config.mts",
        "test:coverage": "vitest run --config ./test/vitest.config.mts --coverage",
        "test:watch": "vitest watch --config ./test/vitest.config.mts",
        "eslint": "eslint --max-warnings=0",
        "pretty:write": "prettier --write .",
        "pretty:check": "prettier --check .",
        "typedoc": "typedoc --gitRevision $(git describe --tag --abbrev=0) --tsconfig tsconfig.json --excludePrivate --excludeProtected --excludeExternals --entryPointStrategy expand ./src --sourceLinkTemplate 'https://github.com/Koenkk/zigbee-herdsman/blob/{gitRevision}/{path}#L{line}' -out typedoc",
        "clean": "rimraf temp coverage dist tsconfig.tsbuildinfo",
        "prepack": "pnpm run clean && pnpm run build"
    },
    "version": "3.4.3",
    "pnpm": {
        "onlyBuiltDependencies": [
            "@serialport/bindings-cpp",
            "esbuild"
        ]
    }
}<|MERGE_RESOLUTION|>--- conflicted
+++ resolved
@@ -34,11 +34,7 @@
         "fast-deep-equal": "^3.1.3",
         "mixin-deep": "^2.0.1",
         "slip": "^1.0.2",
-<<<<<<< HEAD
         "zigbee-on-host": "^0.1.5"
-=======
-        "zigbee-on-host": "^0.1.4"
->>>>>>> 349cddfc
     },
     "deprecated": false,
     "description": "An open source ZigBee gateway solution with node.js.",
