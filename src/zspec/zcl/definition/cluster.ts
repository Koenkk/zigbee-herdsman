--- conflicted
+++ resolved
@@ -1,17 +1,7 @@
-<<<<<<< HEAD
-/* eslint max-len: 0 */
-
-import type {ClusterDefinition, ClusterName} from './tstype';
-
-import {BuffaloZclDataType, DataType, ParameterCondition} from './enums';
-import {ManufacturerCode} from './manufacturerCode';
-import {Status} from './status';
-=======
 import {BuffaloZclDataType, DataType, ParameterCondition} from "./enums";
 import {ManufacturerCode} from "./manufacturerCode";
 import {Status} from "./status";
 import type {ClusterDefinition, ClusterName} from "./tstype";
->>>>>>> 29815bd8
 
 export const Clusters: Readonly<Record<ClusterName, Readonly<ClusterDefinition>>> = {
     genBasic: {
