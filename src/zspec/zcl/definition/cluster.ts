--- conflicted
+++ resolved
@@ -4766,11 +4766,7 @@
             },
             initNormalOpMode: {ID: 0x01, parameters: []},
             initTestMode: {
-<<<<<<< HEAD
                 ID: 0x02,
-=======
-                ID: 2,
->>>>>>> 0e2e3fa2
                 parameters: [
                     {name: "testModeDuration", type: DataType.UINT8},
                     {name: "currentZoneSensitivityLevel", type: DataType.UINT8},
@@ -7680,7 +7676,6 @@
                     {name: "payload", type: DataType.UINT8, max: 0xff},
                 ],
             },
-
             /**
              * Weather forecast synchronization (check requestWeatherInformation)
              */
@@ -7780,14 +7775,7 @@
             /**
              * Gateway connection status (bidirectional)
              */
-<<<<<<< HEAD
             mcuGatewayConnectionStatus: {ID: 0x25, parameters: [{name: "payloadSize", type: DataType.UINT16, max: 0xffff}]},
-=======
-            mcuGatewayConnectionStatus: {
-                ID: 0x25,
-                parameters: [{name: "payloadSize", type: DataType.UINT16}],
-            },
-
             /**
              * Device can request weather forecast information and expects response respecting given parameters.
              * This command ID seem to be device speciffic, because there is simmilar structure documented in Tuya Serial Communication Protocol,
@@ -7799,7 +7787,6 @@
                 ID: 0x60,
                 parameters: [{name: "payload", type: BuffaloZclDataType.BUFFER}],
             },
->>>>>>> 0e2e3fa2
         },
     },
     manuSpecificLumi: {
@@ -7925,59 +7912,6 @@
         commands: {},
         commandsResponse: {},
     },
-<<<<<<< HEAD
-    heimanSpecificAirQuality: {
-        // from HS2AQ-3.0海曼智能空气质量检测仪API文档-V01
-        ID: 0xfc81,
-        manufacturerCode: ManufacturerCode.HEIMAN_TECHNOLOGY_CO_LTD,
-        attributes: {
-            language: {ID: 0xf000, type: DataType.UINT8, writable: true, max: 0xff},
-            unitOfMeasure: {ID: 0xf001, type: DataType.UINT8, writable: true, max: 0xff},
-            batteryState: {ID: 0xf002, type: DataType.UINT8, writable: true, max: 0xff}, //  (0 is not charged, 1 is charging, 2 is fully charged)
-            pm10measuredValue: {ID: 0xf003, type: DataType.UINT16, writable: true, max: 0xffff},
-            tvocMeasuredValue: {ID: 0xf004, type: DataType.UINT16, writable: true, max: 0xffff},
-            aqiMeasuredValue: {ID: 0xf005, type: DataType.UINT16, writable: true, max: 0xffff},
-            temperatureMeasuredMax: {ID: 0xf006, type: DataType.INT16, writable: true, min: -32768, max: 32767},
-            temperatureMeasuredMin: {ID: 0xf007, type: DataType.INT16, writable: true, min: -32768, max: 32767},
-            humidityMeasuredMax: {ID: 0xf008, type: DataType.UINT16, writable: true, max: 0xffff},
-            humidityMeasuredMin: {ID: 0xf009, type: DataType.UINT16, writable: true, max: 0xffff},
-            alarmEnable: {ID: 0xf00a, type: DataType.UINT16, writable: true, max: 0xffff},
-        },
-        commands: {
-            setLanguage: {
-                ID: 0x11b,
-                parameters: [
-                    // (1: English 0: Chinese)
-                    {name: "languageCode", type: DataType.UINT8, max: 0xff},
-                ],
-            },
-            setUnitOfTemperature: {
-                ID: 0x11c,
-                parameters: [
-                    // (0: ℉ 1: ℃)
-                    {name: "unitsCode", type: DataType.UINT8, max: 0xff},
-                ],
-            },
-            getTime: {ID: 0x11d, parameters: []},
-        },
-        commandsResponse: {},
-    },
-    heimanSpecificScenes: {
-        // from HS2SS-3.0海曼智能情景开关API文档-V01
-        ID: 0xfc80,
-        manufacturerCode: ManufacturerCode.HEIMAN_TECHNOLOGY_CO_LTD,
-        attributes: {},
-        commands: {
-            cinema: {ID: 0xf0, parameters: []},
-            atHome: {ID: 0xf1, parameters: []},
-            sleep: {ID: 0xf2, parameters: []},
-            goOut: {ID: 0xf3, parameters: []},
-            repast: {ID: 0xf4, parameters: []},
-        },
-        commandsResponse: {},
-    },
-=======
->>>>>>> 0e2e3fa2
     tradfriButton: {
         ID: 0xfc80,
         manufacturerCode: ManufacturerCode.IKEA_OF_SWEDEN,
@@ -7991,87 +7925,6 @@
         },
         commandsResponse: {},
     },
-<<<<<<< HEAD
-    heimanSpecificInfraRedRemote: {
-        // from HS2IRC-3.0海曼智能红外转发控制器API-V01文档
-        ID: 0xfc82,
-        manufacturerCode: ManufacturerCode.HEIMAN_TECHNOLOGY_CO_LTD,
-        attributes: {},
-        commands: {
-            sendKey: {
-                ID: 0xf0,
-                parameters: [
-                    {name: "id", type: DataType.UINT8, max: 0xff},
-                    {name: "keyCode", type: DataType.UINT8, max: 0xff},
-                ],
-            },
-            studyKey: {
-                // Total we can have 30 keycode for each device ID (1..30).
-                ID: 0xf1,
-                // response: 0xf2,
-                parameters: [
-                    {name: "id", type: DataType.UINT8, max: 0xff},
-                    {name: "keyCode", type: DataType.UINT8, max: 0xff},
-                ],
-            },
-            deleteKey: {
-                ID: 0xf3,
-                parameters: [
-                    // 1-15 - Delete specific ID, >= 16 - Delete All
-                    {name: "id", type: DataType.UINT8, max: 0xff},
-                    // 1-30 - Delete specific keycode, >= 31 - Delete All keycodes for the ID
-                    {name: "keyCode", type: DataType.UINT8, max: 0xff},
-                ],
-            },
-            createId: {
-                // Total we can have 15 device IDs (1..15).
-                ID: 0xf4,
-                // response: 0xf5,
-                parameters: [{name: "modelType", type: DataType.UINT8, max: 0xff}],
-            },
-            getIdAndKeyCodeList: {
-                ID: 0xf6,
-                // response: 0xf7,
-                parameters: [],
-            },
-        },
-        commandsResponse: {
-            studyKeyRsp: {
-                ID: 0xf2,
-                parameters: [
-                    {name: "id", type: DataType.UINT8, max: 0xff},
-                    {name: "keyCode", type: DataType.UINT8, max: 0xff},
-                    {name: "result", type: DataType.UINT8, max: 0xff}, // 0 - success, 1 - fail
-                ],
-            },
-            createIdRsp: {
-                ID: 0xf5,
-                parameters: [
-                    {name: "id", type: DataType.UINT8, max: 0xff}, // 0xFF - create failed
-                    {name: "modelType", type: DataType.UINT8, max: 0xff},
-                ],
-            },
-            getIdAndKeyCodeListRsp: {
-                ID: 0xf7,
-                parameters: [
-                    {name: "packetsTotal", type: DataType.UINT8, max: 0xff},
-                    {name: "packetNumber", type: DataType.UINT8, max: 0xff},
-                    {name: "packetLength", type: DataType.UINT8, max: 0xff}, // Max length is 70 bytes
-                    // HELP for learnedDevicesList data structure:
-                    //   struct structPacketPayload {
-                    //     uint8_t ID;
-                    //     uint8_t ModeType;
-                    //     uint8_t KeyNum;
-                    //     uint8_t KeyCode[KeyNum];
-                    //   } arayPacketPayload[CurentPacketLenght];
-                    // }
-                    {name: "learnedDevicesList", type: BuffaloZclDataType.LIST_UINT8},
-                ],
-            },
-        },
-    },
-=======
->>>>>>> 0e2e3fa2
     schneiderSpecificPilotMode: {
         ID: 0xff23,
         manufacturerCode: ManufacturerCode.SCHNEIDER_ELECTRIC,
