import {BuffaloZclDataType, DataType, DataTypeClass, Direction, ParameterCondition} from "./enums";
import {Status} from "./status";
import type {ParameterDefinition} from "./tstype";

export type FoundationCommandName =
    | "read"
    | "readRsp"
    | "write"
    | "writeUndiv"
    | "writeRsp"
    | "writeNoRsp"
    | "configReport"
    | "configReportRsp"
    | "readReportConfig"
    | "readReportConfigRsp"
    | "report"
    | "defaultRsp"
    | "discover"
    | "discoverRsp"
    | "readStructured"
    | "writeStructured"
    | "writeStructuredRsp"
    | "discoverCommands"
    | "discoverCommandsRsp"
    | "discoverCommandsGen"
    | "discoverCommandsGenRsp"
    | "discoverExt"
    | "discoverExtRsp";

export interface FoundationDefinition {
    ID: number;
    parseStrategy: "repetitive" | "flat" | "oneof";
    parameters: readonly ParameterDefinition[];
    response?: number;
}

export const Foundation: Readonly<Record<FoundationCommandName, Readonly<FoundationDefinition>>> = {
    /** Read Attributes */
    read: {
        ID: 0x00,
        parseStrategy: "repetitive",
        parameters: [{name: "attrId", type: DataType.DATA16}],
        response: 0x01, // readRsp
    },
    /** Read Attributes Response */
    readRsp: {
        ID: 0x01,
        parseStrategy: "repetitive",
        parameters: [
            {name: "attrId", type: DataType.DATA16},
            {name: "status", type: DataType.DATA8},
            {name: "dataType", type: DataType.DATA8, conditions: [{type: ParameterCondition.FIELD_EQUAL, field: "status", value: Status.SUCCESS}]},
            {
                name: "attrData",
                type: BuffaloZclDataType.USE_DATA_TYPE,
                conditions: [{type: ParameterCondition.FIELD_EQUAL, field: "status", value: Status.SUCCESS}],
            },
        ],
    },
    /** Write Attributes */
    write: {
        ID: 0x02,
        parseStrategy: "repetitive",
        parameters: [
            {name: "attrId", type: DataType.DATA16},
            {name: "dataType", type: DataType.DATA8},
            {name: "attrData", type: BuffaloZclDataType.USE_DATA_TYPE},
        ],
        response: 0x04, // writeRsp
    },
    /** Write Attributes Undivided */
    writeUndiv: {
        ID: 0x03,
        parseStrategy: "repetitive",
        parameters: [
            {name: "attrId", type: DataType.DATA16},
            {name: "dataType", type: DataType.DATA8},
            {name: "attrData", type: BuffaloZclDataType.USE_DATA_TYPE},
        ],
    },
    /** Write Attributes Response */
    writeRsp: {
        ID: 0x04,
        parseStrategy: "repetitive",
        parameters: [
            {name: "status", type: DataType.ENUM8},
            {
                name: "attrId",
                type: DataType.DATA16,
                conditions: [{type: ParameterCondition.FIELD_EQUAL, field: "status", reversed: true, value: Status.SUCCESS}],
            },
        ],
    },
    /** Write Attributes No Response */
    writeNoRsp: {
        ID: 0x05,
        parseStrategy: "repetitive",
        parameters: [
            {name: "attrId", type: DataType.DATA16},
            {name: "dataType", type: DataType.DATA8},
            {name: "attrData", type: BuffaloZclDataType.USE_DATA_TYPE},
        ],
    },
    /** Configure Reporting */
    configReport: {
        ID: 0x06,
        parseStrategy: "repetitive",
        parameters: [
            {name: "direction", type: DataType.DATA8},
            {name: "attrId", type: DataType.DATA16},
            {
                name: "dataType",
                type: DataType.DATA8,
                conditions: [{type: ParameterCondition.FIELD_EQUAL, field: "direction", value: Direction.CLIENT_TO_SERVER}],
            },
            {
                name: "minRepIntval",
                type: DataType.DATA16,
                conditions: [{type: ParameterCondition.FIELD_EQUAL, field: "direction", value: Direction.CLIENT_TO_SERVER}],
            },
            {
                name: "maxRepIntval",
                type: DataType.DATA16,
                conditions: [{type: ParameterCondition.FIELD_EQUAL, field: "direction", value: Direction.CLIENT_TO_SERVER}],
            },
            {
                name: "repChange",
                type: BuffaloZclDataType.USE_DATA_TYPE,
                conditions: [
                    {type: ParameterCondition.FIELD_EQUAL, field: "direction", value: Direction.CLIENT_TO_SERVER},
                    {type: ParameterCondition.DATA_TYPE_CLASS_EQUAL, value: DataTypeClass.ANALOG},
                ],
            },
            {
                name: "timeout",
                type: DataType.DATA16,
                conditions: [{type: ParameterCondition.FIELD_EQUAL, field: "direction", value: Direction.SERVER_TO_CLIENT}],
            },
        ],
        response: 0x07, // configReportRsp
    },
    /** Configure Reporting Response */
    configReportRsp: {
        ID: 0x07,
        parseStrategy: "repetitive",
        parameters: [
            {name: "status", type: DataType.ENUM8},
            // minimumRemainingBufferBytes: if direction is present, attrId is also present
            // https://github.com/Koenkk/zigbee-herdsman/pull/115
            {name: "direction", type: DataType.DATA8, conditions: [{type: ParameterCondition.MINIMUM_REMAINING_BUFFER_BYTES, value: 3}]},
            {name: "attrId", type: DataType.DATA16, conditions: [{type: ParameterCondition.MINIMUM_REMAINING_BUFFER_BYTES, value: 2}]},
        ],
    },
    /** Read Reporting Configuration */
    readReportConfig: {
        ID: 0x08,
        parseStrategy: "repetitive",
        parameters: [
            {name: "direction", type: DataType.DATA8},
            {name: "attrId", type: DataType.DATA16},
        ],
        response: 0x09, // readReportConfigRsp
    },
    /** Read Reporting Configuration Response */
    readReportConfigRsp: {
        ID: 0x09,
        parseStrategy: "repetitive",
        parameters: [
            {name: "status", type: DataType.ENUM8},
            {name: "direction", type: DataType.DATA8},
            {name: "attrId", type: DataType.DATA16},
            {
                name: "dataType",
<<<<<<< HEAD
                type: DataType.DATA8,
                conditions: [{type: ParameterCondition.FIELD_EQUAL, field: "direction", value: Direction.CLIENT_TO_SERVER}],
            },
            {
                name: "minRepIntval",
                type: DataType.DATA16,
                conditions: [{type: ParameterCondition.FIELD_EQUAL, field: "direction", value: Direction.CLIENT_TO_SERVER}],
            },
            {
                name: "maxRepIntval",
                type: DataType.DATA16,
                conditions: [{type: ParameterCondition.FIELD_EQUAL, field: "direction", value: Direction.CLIENT_TO_SERVER}],
=======
                type: DataType.UINT8,
                conditions: [
                    {type: ParameterCondition.FIELD_EQUAL, field: "status", value: Status.SUCCESS},
                    {type: ParameterCondition.FIELD_EQUAL, field: "direction", value: Direction.CLIENT_TO_SERVER},
                ],
            },
            {
                name: "minRepIntval",
                type: DataType.UINT16,
                conditions: [
                    {type: ParameterCondition.FIELD_EQUAL, field: "status", value: Status.SUCCESS},
                    {type: ParameterCondition.FIELD_EQUAL, field: "direction", value: Direction.CLIENT_TO_SERVER},
                ],
            },
            {
                name: "maxRepIntval",
                type: DataType.UINT16,
                conditions: [
                    {type: ParameterCondition.FIELD_EQUAL, field: "status", value: Status.SUCCESS},
                    {type: ParameterCondition.FIELD_EQUAL, field: "direction", value: Direction.CLIENT_TO_SERVER},
                ],
>>>>>>> d476b221
            },
            {
                name: "repChange",
                type: BuffaloZclDataType.USE_DATA_TYPE,
                conditions: [
                    {type: ParameterCondition.FIELD_EQUAL, field: "status", value: Status.SUCCESS},
                    {type: ParameterCondition.FIELD_EQUAL, field: "direction", value: Direction.CLIENT_TO_SERVER},
                    {type: ParameterCondition.DATA_TYPE_CLASS_EQUAL, value: DataTypeClass.ANALOG},
                ],
            },
            {
                name: "timeout",
<<<<<<< HEAD
                type: DataType.DATA16,
                conditions: [{type: ParameterCondition.FIELD_EQUAL, field: "direction", value: Direction.SERVER_TO_CLIENT}],
=======
                type: DataType.UINT16,
                conditions: [
                    {type: ParameterCondition.FIELD_EQUAL, field: "status", value: Status.SUCCESS},
                    {type: ParameterCondition.FIELD_EQUAL, field: "direction", value: Direction.SERVER_TO_CLIENT},
                ],
>>>>>>> d476b221
            },
        ],
    },
    /** Report attributes */
    report: {
        ID: 0x0a,
        parseStrategy: "repetitive",
        parameters: [
            {name: "attrId", type: DataType.DATA16},
            {name: "dataType", type: DataType.DATA8},
            {name: "attrData", type: BuffaloZclDataType.USE_DATA_TYPE},
        ],
    },
    /** Default Response */
    defaultRsp: {
        ID: 0x0b,
        parseStrategy: "flat",
        parameters: [
            {name: "cmdId", type: DataType.DATA8},
            {name: "statusCode", type: DataType.ENUM8},
        ],
    },
    /** Discover Attributes */
    discover: {
        ID: 0x0c,
        parseStrategy: "flat",
        parameters: [
            {name: "startAttrId", type: DataType.DATA16},
            {name: "maxAttrIds", type: DataType.DATA8},
        ],
    },
    /** Discover Attributes Response */
    discoverRsp: {
        ID: 0x0d,
        parseStrategy: "oneof",
        parameters: [
            {name: "attrId", type: DataType.DATA16},
            {name: "dataType", type: DataType.DATA8},
        ],
    },
    /** Read Attributes Structured */
    readStructured: {
        ID: 0x0e,
        parseStrategy: "repetitive",
        parameters: [
            {name: "attrId", type: DataType.DATA16},
            {name: "selector", type: BuffaloZclDataType.STRUCTURED_SELECTOR},
        ],
    },
    /** Write Attributes Structured */
    writeStructured: {
        ID: 0x0f,
        parseStrategy: "repetitive",
        parameters: [
            {name: "attrId", type: DataType.DATA16},
            {name: "selector", type: BuffaloZclDataType.STRUCTURED_SELECTOR},
            {name: "dataType", type: DataType.DATA8},
            {name: "elementData", type: BuffaloZclDataType.USE_DATA_TYPE},
        ],
        response: 0x10, // writeStructuredRsp
    },
    /** Write Attributes Structured response */
    writeStructuredRsp: {
        ID: 0x10,
        parseStrategy: "repetitive",
        // contains only one SUCCESS record for all written attributes if all written successfully
        parameters: [
            {name: "status", type: DataType.ENUM8},
            {
                name: "attrId",
                type: DataType.DATA16,
                conditions: [{type: ParameterCondition.FIELD_EQUAL, field: "status", reversed: true, value: Status.SUCCESS}],
            },
            // always one zero-octet if failed attribute not of type array or structure, otherwise can also be zero if no info on which element caused failure
            {
                name: "selector",
                type: BuffaloZclDataType.STRUCTURED_SELECTOR,
                conditions: [{type: ParameterCondition.FIELD_EQUAL, field: "status", reversed: true, value: Status.SUCCESS}],
            },
        ],
    },
    /** Discover Commands Received */
    discoverCommands: {
        ID: 0x11,
        parseStrategy: "flat",
        parameters: [
            {name: "startCmdId", type: DataType.DATA8},
            {name: "maxCmdIds", type: DataType.DATA8},
        ],
    },
    /** Discover Commands Received Response */
    discoverCommandsRsp: {
        ID: 0x12,
        parseStrategy: "oneof",
        parameters: [{name: "cmdId", type: DataType.DATA8}],
    },
    /** Discover Commands Generated */
    discoverCommandsGen: {
        ID: 0x13,
        parseStrategy: "flat",
        parameters: [
            {name: "startCmdId", type: DataType.DATA8},
            {name: "maxCmdIds", type: DataType.DATA8},
        ],
    },
    /** Discover Commands Generated Response */
    discoverCommandsGenRsp: {
        ID: 0x14,
        parseStrategy: "oneof",
        parameters: [{name: "cmdId", type: DataType.DATA8}],
    },
    /** Discover Attributes Extended */
    discoverExt: {
        ID: 0x15,
        parseStrategy: "flat",
        parameters: [
            {name: "startAttrId", type: DataType.DATA16},
            {name: "maxAttrIds", type: DataType.DATA8},
        ],
    },
    /** Discover Attributes Extended Response */
    discoverExtRsp: {
        ID: 0x16,
        parseStrategy: "oneof",
        parameters: [
            {name: "attrId", type: DataType.DATA16},
            {name: "dataType", type: DataType.DATA8},
            {name: "access", type: DataType.DATA8},
        ],
    },
};<|MERGE_RESOLUTION|>--- conflicted
+++ resolved
@@ -171,42 +171,27 @@
             {name: "attrId", type: DataType.DATA16},
             {
                 name: "dataType",
-<<<<<<< HEAD
                 type: DataType.DATA8,
-                conditions: [{type: ParameterCondition.FIELD_EQUAL, field: "direction", value: Direction.CLIENT_TO_SERVER}],
+                conditions: [
+                    {type: ParameterCondition.FIELD_EQUAL, field: "status", value: Status.SUCCESS},
+                    {type: ParameterCondition.FIELD_EQUAL, field: "direction", value: Direction.CLIENT_TO_SERVER},
+                ],
             },
             {
                 name: "minRepIntval",
                 type: DataType.DATA16,
-                conditions: [{type: ParameterCondition.FIELD_EQUAL, field: "direction", value: Direction.CLIENT_TO_SERVER}],
+                conditions: [
+                    {type: ParameterCondition.FIELD_EQUAL, field: "status", value: Status.SUCCESS},
+                    {type: ParameterCondition.FIELD_EQUAL, field: "direction", value: Direction.CLIENT_TO_SERVER},
+                ],
             },
             {
                 name: "maxRepIntval",
                 type: DataType.DATA16,
-                conditions: [{type: ParameterCondition.FIELD_EQUAL, field: "direction", value: Direction.CLIENT_TO_SERVER}],
-=======
-                type: DataType.UINT8,
-                conditions: [
-                    {type: ParameterCondition.FIELD_EQUAL, field: "status", value: Status.SUCCESS},
-                    {type: ParameterCondition.FIELD_EQUAL, field: "direction", value: Direction.CLIENT_TO_SERVER},
-                ],
-            },
-            {
-                name: "minRepIntval",
-                type: DataType.UINT16,
-                conditions: [
-                    {type: ParameterCondition.FIELD_EQUAL, field: "status", value: Status.SUCCESS},
-                    {type: ParameterCondition.FIELD_EQUAL, field: "direction", value: Direction.CLIENT_TO_SERVER},
-                ],
-            },
-            {
-                name: "maxRepIntval",
-                type: DataType.UINT16,
-                conditions: [
-                    {type: ParameterCondition.FIELD_EQUAL, field: "status", value: Status.SUCCESS},
-                    {type: ParameterCondition.FIELD_EQUAL, field: "direction", value: Direction.CLIENT_TO_SERVER},
-                ],
->>>>>>> d476b221
+                conditions: [
+                    {type: ParameterCondition.FIELD_EQUAL, field: "status", value: Status.SUCCESS},
+                    {type: ParameterCondition.FIELD_EQUAL, field: "direction", value: Direction.CLIENT_TO_SERVER},
+                ],
             },
             {
                 name: "repChange",
@@ -219,16 +204,11 @@
             },
             {
                 name: "timeout",
-<<<<<<< HEAD
-                type: DataType.DATA16,
-                conditions: [{type: ParameterCondition.FIELD_EQUAL, field: "direction", value: Direction.SERVER_TO_CLIENT}],
-=======
-                type: DataType.UINT16,
+                type: DataType.DATA16,
                 conditions: [
                     {type: ParameterCondition.FIELD_EQUAL, field: "status", value: Status.SUCCESS},
                     {type: ParameterCondition.FIELD_EQUAL, field: "direction", value: Direction.SERVER_TO_CLIENT},
                 ],
->>>>>>> d476b221
             },
         ],
     },
