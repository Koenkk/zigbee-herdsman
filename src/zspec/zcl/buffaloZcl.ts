--- conflicted
+++ resolved
@@ -1,19 +1,9 @@
-<<<<<<< HEAD
-import type {BuffaloZclOptions, StructuredSelector, ZclArray} from './definition/tstype';
-
-import {Buffalo} from '../../buffalo';
-import {logger} from '../../utils/logger';
-import {isNumberArray} from '../../utils/utils';
-import {BuffaloZclDataType, DataType, StructuredIndicatorType} from './definition/enums';
-import * as Utils from './utils';
-=======
 import {Buffalo} from "../../buffalo";
 import {logger} from "../../utils/logger";
 import {isNumberArray} from "../../utils/utils";
 import {BuffaloZclDataType, DataType, StructuredIndicatorType} from "./definition/enums";
 import type {BuffaloZclOptions, StructuredSelector, ZclArray} from "./definition/tstype";
 import * as Utils from "./utils";
->>>>>>> 29815bd8
 
 const NS = "zh:zcl:buffalo";
 
@@ -94,18 +84,18 @@
     currentContactStatus: number;
 }
 
-interface GPDChannelRequest {
+interface GpdChannelRequest {
     nextChannel: number;
     nextNextChannel: number;
 }
 
-export interface GPDChannelConfiguration {
+export interface GpdChannelConfiguration {
     commandID: number;
     operationalChannel: number;
     basic: boolean;
 }
 
-export interface GPDCommissioningReply {
+export interface GpdCommissioningReply {
     commandID: number;
     options: number;
     /** expected valid if corresponding `options` bits set */
@@ -118,12 +108,12 @@
     frameCounter?: number;
 }
 
-interface GPDCustomReply {
+interface GpdCustomReply {
     commandID: number;
     buffer: Buffer;
 }
 
-interface GPDAttributeReport {
+interface GpdAttributeReport {
     manufacturerCode: number;
     clusterID: number;
     attributes: KeyValue;
@@ -325,23 +315,15 @@
         return Number.isNaN(length) ? Buffer.from([]) : this.readBuffer(length);
     }
 
-<<<<<<< HEAD
     private writeCharStr(value?: string | number[]): void {
         if (value) {
-            if (typeof value === 'string') {
-                this.writeUInt8(Buffer.byteLength(value, 'utf8'));
+            if (typeof value === "string") {
+                this.writeUInt8(Buffer.byteLength(value, "utf8"));
                 this.writeUtf8String(value);
             } else {
                 // XXX: value.length not written?
                 this.writeBuffer(value, value.length);
             }
-=======
-    private writeCharStr(value: string | number[]): void {
-        // TODO: this does not allow "non-value" 0xFF
-        if (typeof value === "string") {
-            this.writeUInt8(Buffer.byteLength(value, "utf8"));
-            this.writeUtf8String(value);
->>>>>>> 29815bd8
         } else {
             this.writeUInt8(0xff); // non-value
         }
@@ -350,11 +332,7 @@
     private readCharStr(): string {
         const length = this.readZclUInt8();
 
-<<<<<<< HEAD
-        return Number.isNaN(length) ? '' : this.readUtf8String(length);
-=======
-        return length < 0xff ? this.readUtf8String(length) : "";
->>>>>>> 29815bd8
+        return Number.isNaN(length) ? "" : this.readUtf8String(length);
     }
 
     private writeLongOctetStr(value?: number[]): void {
@@ -371,10 +349,9 @@
         return Number.isNaN(length) ? Buffer.from([]) : this.readBuffer(length);
     }
 
-<<<<<<< HEAD
     private writeLongCharStr(value?: string): void {
         if (value) {
-            this.writeUInt16(Buffer.byteLength(value, 'utf8'));
+            this.writeUInt16(Buffer.byteLength(value, "utf8"));
             this.writeUtf8String(value);
         } else {
             this.writeUInt16(0xffff); // non-value
@@ -383,32 +360,14 @@
 
     private readLongCharStr(): string {
         const length = this.readZclUInt16();
-        return Number.isNaN(length) ? '' : this.readUtf8String(length);
+        return Number.isNaN(length) ? "" : this.readUtf8String(length);
     }
 
     private writeArray(value?: ZclArray): void {
         if (value) {
-            const elTypeNumeric = typeof value.elementType === 'number' ? value.elementType : DataType[value.elementType];
+            const elTypeNumeric = typeof value.elementType === "number" ? value.elementType : DataType[value.elementType];
             this.writeUInt8(elTypeNumeric);
             this.writeUInt16(value.elements.length);
-=======
-    private writeLongCharStr(value: string): void {
-        // TODO: this does not allow "non-value" 0xFF
-        this.writeUInt16(Buffer.byteLength(value, "utf8"));
-        this.writeUtf8String(value);
-    }
-
-    private readLongCharStr(): string {
-        const length = this.readUInt16();
-        return length < 0xffff ? this.readUtf8String(length) : ""; // non-value
-    }
-
-    private writeArray(value: ZclArray): void {
-        const elTypeNumeric = typeof value.elementType === "number" ? value.elementType : DataType[value.elementType];
-        this.writeUInt8(elTypeNumeric);
-        // TODO: this does not allow writing "non-value" 0xFFFF
-        this.writeUInt16(value.elements.length);
->>>>>>> 29815bd8
 
             for (const element of value.elements) {
                 this.write(elTypeNumeric, element, {});
@@ -487,17 +446,10 @@
     }
 
     private writeDate(value: ZclDate): void {
-<<<<<<< HEAD
         this.writeUInt8(Number.isNaN(value.year) ? 0xff : value.year - 1900);
         this.writeUInt8(Number.isNaN(value.month) ? 0xff : value.month);
         this.writeUInt8(Number.isNaN(value.dayOfMonth) ? 0xff : value.dayOfMonth);
         this.writeUInt8(Number.isNaN(value.dayOfWeek) ? 0xff : value.dayOfWeek);
-=======
-        this.writeUInt8(value.year !== undefined ? value.year - 1900 : 0xff);
-        this.writeUInt8(value.month ?? 0xff);
-        this.writeUInt8(value.dayOfMonth ?? 0xff);
-        this.writeUInt8(value.dayOfWeek ?? 0xff);
->>>>>>> 29815bd8
     }
 
     private readDate(): ZclDate {
@@ -612,10 +564,10 @@
         return result;
     }
 
-    private writeGpdFrame(value: GPDCommissioningReply | GPDChannelConfiguration | GPDCustomReply): void {
+    private writeGpdFrame(value: GpdCommissioningReply | GpdChannelConfiguration | GpdCustomReply): void {
         if (value.commandID === 0xf0) {
             // Commissioning Reply
-            const v = value as GPDCommissioningReply;
+            const v = value as GpdCommissioningReply;
 
             const panIDPresent = Boolean(v.options & 0x1);
             const gpdSecurityKeyPresent = Boolean(v.options & 0x2);
@@ -648,13 +600,13 @@
             }
         } else if (value.commandID === 0xf3) {
             // Channel configuration
-            const v = value as GPDChannelConfiguration;
+            const v = value as GpdChannelConfiguration;
 
             this.writeUInt8(1);
             this.writeUInt8((v.operationalChannel & 0xf) | ((v.basic ? 1 : 0) << 4));
         } else if (value.commandID === 0xf4 || value.commandID === 0xf5 || (value.commandID >= 0xf7 && value.commandID <= 0xff)) {
             // Other commands sent to GPD
-            const v = value as GPDCustomReply;
+            const v = value as GpdCustomReply;
 
             this.writeUInt8(v.buffer.length);
             this.writeBuffer(v.buffer, v.buffer.length);
@@ -664,19 +616,15 @@
         // 0xf6: ZCL Tunneling
     }
 
-<<<<<<< HEAD
-    private readGpdFrame(options: BuffaloZclOptions): GPD | GPDChannelRequest | GPDAttributeReport | {raw: Buffer} | Record<string, never> {
+    private readGpdFrame(options: BuffaloZclOptions): Gpd | GpdChannelRequest | GpdAttributeReport | {raw: Buffer} | Record<string, never> {
         if (options.payload?.payloadSize === undefined) {
-            throw new Error('Cannot read GPD_FRAME without required payload options specified');
+            throw new Error("Cannot read GPD_FRAME without required payload options specified");
         }
 
         if (Number.isNaN(options.payload.payloadSize) || options.payload.payloadSize === 0) {
             return {}; // non-value, don't move position
         }
 
-=======
-    private readGpdFrame(options: BuffaloZclOptions): Gpd | GPDChannelRequest | GPDAttributeReport | {raw: Buffer} | Record<string, never> {
->>>>>>> 29815bd8
         // ensure offset by options.payload.payloadSize (if any) at end of parsing to not cause issues with spec changes (until supported)
         const startPosition = this.position;
 
@@ -761,11 +709,7 @@
             return frame;
         }
 
-<<<<<<< HEAD
         if (options.payload.commandID === 0xe3) {
-=======
-        if (options.payload?.commandID === 0xe3) {
->>>>>>> 29815bd8
             // Channel Request
             const channelOpts = this.readUInt8();
 
@@ -776,15 +720,6 @@
                 nextNextChannel: channelOpts >> 4,
             };
         }
-<<<<<<< HEAD
-=======
-
-        if (options.payload?.commandID === 0xa1) {
-            // Manufacturer-specific Attribute Reporting
-            if (options.payload.payloadSize === undefined) {
-                throw new Error("Cannot read GPD_FRAME with commandID=0xA1 without payloadSize options specified");
-            }
->>>>>>> 29815bd8
 
         if (options.payload.commandID === 0xa1) {
             // Manufacturer-specific Attribute Reporting
@@ -815,25 +750,10 @@
             this.position = startPosition + options.payload.payloadSize;
 
             return frame;
-<<<<<<< HEAD
         }
 
         // might contain `gppNwkAddr`, `gppGpdLink` & `mic` from ZCL cluster after this, so limit by `payloadSize`
         return {raw: this.readBuffer(options.payload.payloadSize)};
-=======
-        }
-
-        if (options.payload?.payloadSize && this.isMore()) {
-            // might contain `gppNwkAddr`, `gppGpdLink` & `mic` from ZCL cluster, so limit by `payloadSize`
-            return {raw: this.readBuffer(options.payload.payloadSize)};
-        }
-
-        if (options.payload?.payloadSize) {
-            this.position = startPosition + options.payload.payloadSize;
-        }
-
-        return {};
->>>>>>> 29815bd8
     }
 
     private writeStructuredSelector(value: StructuredSelector): void {
@@ -860,11 +780,7 @@
         }
 
         if (indicator < StructuredIndicatorType.WriteAdd) {
-<<<<<<< HEAD
-            const indexes: StructuredSelector['indexes'] = [];
-=======
             const indexes: StructuredSelector["indexes"] = [];
->>>>>>> 29815bd8
 
             for (let i = 0; i < indicator; i++) {
                 const index = this.readUInt16();
@@ -874,11 +790,7 @@
             return {indexes};
         }
 
-<<<<<<< HEAD
-        throw new Error('Read structured selector was outside [0-15] range.');
-=======
         throw new Error("Read structured selector was outside [0-15] range.");
->>>>>>> 29815bd8
     }
 
     private writeListTuyaDataPointValues(dpValues: TuyaDataPointValue[]): void {
@@ -988,11 +900,7 @@
             case DataType.BITMAP8:
             case DataType.UINT8:
             case DataType.ENUM8: {
-<<<<<<< HEAD
                 this.writeZclUInt8(value);
-=======
-                this.writeUInt8(value);
->>>>>>> 29815bd8
                 break;
             }
             case DataType.DATA16:
@@ -1001,21 +909,13 @@
             case DataType.ENUM16:
             case DataType.CLUSTER_ID:
             case DataType.ATTR_ID: {
-<<<<<<< HEAD
                 this.writeZclUInt16(value);
-=======
-                this.writeUInt16(value);
->>>>>>> 29815bd8
                 break;
             }
             case DataType.DATA24:
             case DataType.BITMAP24:
             case DataType.UINT24: {
-<<<<<<< HEAD
                 this.writeZclUInt24(value);
-=======
-                this.writeUInt24(value);
->>>>>>> 29815bd8
                 break;
             }
             case DataType.DATA32:
@@ -1023,47 +923,30 @@
             case DataType.UINT32:
             case DataType.UTC:
             case DataType.BAC_OID: {
-<<<<<<< HEAD
                 this.writeZclUInt32(value);
-=======
-                this.writeUInt32(value);
->>>>>>> 29815bd8
                 break;
             }
             case DataType.DATA40:
             case DataType.BITMAP40:
             case DataType.UINT40: {
-<<<<<<< HEAD
                 this.writeZclUInt40(value);
-=======
-                this.writeUInt40(value);
->>>>>>> 29815bd8
                 break;
             }
             case DataType.DATA48:
             case DataType.BITMAP48:
             case DataType.UINT48: {
-<<<<<<< HEAD
                 this.writeZclUInt48(value);
-=======
-                this.writeUInt48(value);
->>>>>>> 29815bd8
                 break;
             }
             case DataType.DATA56:
             case DataType.BITMAP56:
             case DataType.UINT56: {
-<<<<<<< HEAD
                 this.writeZclUInt56(value);
-=======
-                this.writeUInt56(value);
->>>>>>> 29815bd8
                 break;
             }
             case DataType.DATA64:
             case DataType.BITMAP64:
             case DataType.UINT64: {
-<<<<<<< HEAD
                 this.writeZclUInt64(value);
                 break;
             }
@@ -1097,41 +980,6 @@
             }
             case DataType.INT64: {
                 this.writeZclInt64(value);
-=======
-                this.writeUInt64(value);
-                break;
-            }
-            case DataType.INT8: {
-                this.writeInt8(value);
-                break;
-            }
-            case DataType.INT16: {
-                this.writeInt16(value);
-                break;
-            }
-            case DataType.INT24: {
-                this.writeInt24(value);
-                break;
-            }
-            case DataType.INT32: {
-                this.writeInt32(value);
-                break;
-            }
-            case DataType.INT40: {
-                this.writeInt40(value);
-                break;
-            }
-            case DataType.INT48: {
-                this.writeInt48(value);
-                break;
-            }
-            case DataType.INT56: {
-                this.writeInt56(value);
-                break;
-            }
-            case DataType.INT64: {
-                this.writeInt64(value);
->>>>>>> 29815bd8
                 break;
             }
             // case DataType.SEMI_PREC: {
@@ -1197,11 +1045,7 @@
                         break;
                     }
 
-<<<<<<< HEAD
-                    throw new Error('Cannot write USE_DATA_TYPE without dataType option specified');
-=======
                     throw new Error("Cannot write USE_DATA_TYPE without dataType option specified");
->>>>>>> 29815bd8
                 }
 
                 this.write(options.dataType, value, options);
