--- conflicted
+++ resolved
@@ -332,27 +332,7 @@
             }
         }
 
-<<<<<<< HEAD
-        const log = `Report to ${this.deviceIeeeAddress}/${this.ID} ` +
-            `${cluster.name}(${JSON.stringify(attributes)}, ${JSON.stringify(options)})`;
-        cLogger.info(log);
-
-        try {
-            const frame = Zcl.ZclFrame.create(
-                Zcl.FrameType.GLOBAL, options.direction, options.disableDefaultResponse,
-                options.manufacturerCode, options.transactionSequenceNumber ?? ZclTransactionSequenceNumber.next(),
-                "report", cluster.ID, payload, options.reservedBits
-            );
-
-            await this.sendRequest(frame, options);
-        } catch (error) {
-            error.message = `${log} failed (${error.message})`;
-            cLogger.error(error.message);
-            throw error;
-        }
-=======
         await this.zclCommand(clusterKey, "report", payload, options, attributes);
->>>>>>> 0b46fa73
     }
 
     public async write(
@@ -375,32 +355,8 @@
                 throw new Error(`Unknown attribute '${nameOrID}', specify either an existing attribute or a number`);
             }
         }
-<<<<<<< HEAD
-
-        const log = `Write ${this.deviceIeeeAddress}/${this.ID} ` +
-            `${cluster.name}(${JSON.stringify(attributes)}, ${JSON.stringify(options)})`;
-        cLogger.info(log);
-
-        try {
-            const frame = Zcl.ZclFrame.create(
-                Zcl.FrameType.GLOBAL, options.direction, options.disableDefaultResponse,
-                options.manufacturerCode, options.transactionSequenceNumber ?? ZclTransactionSequenceNumber.next(),
-                options.writeUndiv ? "writeUndiv" : "write", cluster.ID, payload, options.reservedBits
-            );
-
-            const result = await this.sendRequest(frame, options);
-            if (!options.disableResponse) {
-                this.checkStatus(result.frame.Payload);
-            }
-        } catch (error) {
-            error.message = `${log} failed (${error.message})`;
-            cLogger.error(error.message);
-            throw error;
-        }
-=======
         
         await this.zclCommand(clusterKey, options.writeUndiv ? "writeUndiv" : "write", payload, options, attributes, true);
->>>>>>> 0b46fa73
     }
 
     public async writeResponse(
@@ -424,27 +380,8 @@
 	    }
         }
 
-<<<<<<< HEAD
-        const frame = Zcl.ZclFrame.create(
-            Zcl.FrameType.GLOBAL, options.direction, options.disableDefaultResponse,
-            options.manufacturerCode, transactionSequenceNumber, 'writeRsp', cluster.ID, payload, options.reservedBits
-        );
-
-        const log = `WriteResponse ${this.deviceIeeeAddress}/${this.ID} ` +
-            `${cluster.name}(${JSON.stringify(attributes)}, ${JSON.stringify(options)})`;
-        cLogger.info(log);
-
-        try {
-            await this.sendRequest(frame, options);
-        } catch (error) {
-            error.message = `${log} failed (${error.message})`;
-            cLogger.error(error.message);
-            throw error;
-        }
-=======
         await this.zclCommand(clusterKey, 'writeRsp', payload,
             {direction: Zcl.Direction.SERVER_TO_CLIENT, ...options, transactionSequenceNumber}, attributes);
->>>>>>> 0b46fa73
     }
 
     public async read(
@@ -463,30 +400,10 @@
 
         const result = await this.zclCommand(clusterKey, 'read', payload, options, attributes, true);
 
-<<<<<<< HEAD
-        const log = `Read ${this.deviceIeeeAddress}/${this.ID} ` +
-            `${cluster.name}(${JSON.stringify(attributes)}, ${JSON.stringify(options)})`;
-        cLogger.info(log);
-
-        try {
-            const result = await this.sendRequest(frame, options);
-
-            if (!options.disableResponse) {
-                this.checkStatus(result.frame.Payload);
-                return ZclFrameConverter.attributeKeyValue(result.frame, this.getDevice().manufacturerID);
-            } else {
-                return null;
-            }
-        } catch (error) {
-            error.message = `${log} failed (${error.message})`;
-            cLogger.error(error.message);
-            throw error;
-=======
         if (result) {
             return ZclFrameConverter.attributeKeyValue(result.frame, this.getDevice().manufacturerID);
         } else {
             return null;
->>>>>>> 0b46fa73
         }
     }
 
@@ -508,27 +425,8 @@
             }
         }
 
-<<<<<<< HEAD
-        const frame = Zcl.ZclFrame.create(
-            Zcl.FrameType.GLOBAL, options.direction, options.disableDefaultResponse,
-            options.manufacturerCode, transactionSequenceNumber, 'readRsp', cluster.ID, payload, options.reservedBits
-        );
-
-        const log = `ReadResponse ${this.deviceIeeeAddress}/${this.ID} ` +
-            `${cluster.name}(${JSON.stringify(attributes)}, ${JSON.stringify({...options, transactionSequenceNumber})})`;
-        cLogger.info(log);
-
-        try {
-            await this.sendRequest(frame, options);
-        } catch (error) {
-            error.message = `${log} failed (${error.message})`;
-            cLogger.error(error.message);
-            throw error;
-        }
-=======
         await this.zclCommand(clusterKey, 'readRsp', payload,
             {direction: Zcl.Direction.SERVER_TO_CLIENT, ...options, transactionSequenceNumber}, attributes);
->>>>>>> 0b46fa73
     }
 
     public addBinding(clusterKey: number | string, target: Endpoint | Group | number): void {
@@ -620,27 +518,8 @@
     ): Promise<void> {
         assert(!options || !options.hasOwnProperty('transactionSequenceNumber'), 'Use parameter');
         const payload = {cmdId: commandID, statusCode: status};
-<<<<<<< HEAD
-        const frame = Zcl.ZclFrame.create(
-            Zcl.FrameType.GLOBAL, options.direction, options.disableDefaultResponse,
-            options.manufacturerCode, transactionSequenceNumber, 'defaultRsp', clusterID, payload, options.reservedBits
-        );
-
-        const log = `DefaultResponse ${this.deviceIeeeAddress}/${this.ID} ` +
-            `${clusterID}(${commandID}, ${JSON.stringify(options)})`;
-        cLogger.info(log);
-
-        try {
-            await this.sendRequest(frame, options);
-        } catch (error) {
-            error.message = `${log} failed (${error.message})`;
-            cLogger.error(error.message);
-            throw error;
-        }
-=======
         await this.zclCommand(clusterID, 'defaultRsp', payload,
             {direction: Zcl.Direction.SERVER_TO_CLIENT, ...options, transactionSequenceNumber});
->>>>>>> 0b46fa73
     }
 
     public async configureReporting(
@@ -676,26 +555,7 @@
             };
         });
 
-<<<<<<< HEAD
-        const frame = Zcl.ZclFrame.create(
-            Zcl.FrameType.GLOBAL, options.direction, options.disableDefaultResponse,
-            options.manufacturerCode, options.transactionSequenceNumber ?? ZclTransactionSequenceNumber.next(),
-            'configReport', cluster.ID, payload, options.reservedBits
-        );
-
-        const log = `ConfigureReporting ${this.deviceIeeeAddress}/${this.ID} ` +
-            `${cluster.name}(${JSON.stringify(items)}, ${JSON.stringify(options)})`;
-        cLogger.info(log);
-
-        try {
-            const result = await this.sendRequest(frame, options);
-
-            if (!options.disableResponse) {
-                this.checkStatus(result.frame.Payload);
-            }
-=======
         await this.zclCommand(clusterKey, 'configReport', payload, options, items, true);
->>>>>>> 0b46fa73
 
         for (const e of payload) {
             this._configuredReportings = this._configuredReportings.filter((c) => !(
@@ -712,86 +572,22 @@
                     manufacturerCode: options.manufacturerCode,
                 });
             }
-<<<<<<< HEAD
-
-            this.save();
-        } catch (error) {
-            error.message = `${log} failed (${error.message})`;
-            cLogger.error(error.message);
-            throw error;
-=======
->>>>>>> 0b46fa73
         }
 
         this.save();
     }
 
     public async writeStructured(clusterKey: number | string, payload: KeyValue, options?: Options): Promise<void> {
-<<<<<<< HEAD
-        const cluster = Zcl.Utils.getCluster(clusterKey);
-        options = this.getOptionsWithDefaults(
-            options, true, Zcl.Direction.CLIENT_TO_SERVER, cluster.manufacturerCode);
-
-        const frame = Zcl.ZclFrame.create(
-            Zcl.FrameType.GLOBAL, options.direction, options.disableDefaultResponse,
-            options.manufacturerCode, options.transactionSequenceNumber ?? ZclTransactionSequenceNumber.next(),
-            `writeStructured`, cluster.ID, payload, options.reservedBits
-        );
-
-        const log = `WriteStructured ${this.deviceIeeeAddress}/${this.ID} ` +
-            `${cluster.name}(${JSON.stringify(payload)}, ${JSON.stringify(options)})`;
-        cLogger.info(log);
-
-        try {
-            await this.sendRequest(frame, options);
-
-            // TODO: support `writeStructuredResponse`
-        } catch (error) {
-            error.message = `${log} failed (${error.message})`;
-            cLogger.error(error.message);
-            throw error;
-        }
-=======
         await this.zclCommand(clusterKey, 'writeStructured', payload, options);
         // TODO: support `writeStructuredResponse`
->>>>>>> 0b46fa73
     }
 
     public async command(
         clusterKey: number | string, commandKey: number | string, payload: KeyValue, options?: Options,
     ): Promise<void | KeyValue> {
-<<<<<<< HEAD
-        const cluster = Zcl.Utils.getCluster(clusterKey);
-        const command = cluster.getCommand(commandKey);
-        const hasResponse = command.hasOwnProperty('response');
-        options = this.getOptionsWithDefaults(
-            options, hasResponse, Zcl.Direction.CLIENT_TO_SERVER, cluster.manufacturerCode);
-
-        const frame = Zcl.ZclFrame.create(
-            Zcl.FrameType.SPECIFIC, options.direction, options.disableDefaultResponse,
-            options.manufacturerCode, options.transactionSequenceNumber ?? ZclTransactionSequenceNumber.next(),
-            command.name, cluster.name, payload, options.reservedBits
-        );
-
-        const log = `Command ${this.deviceIeeeAddress}/${this.ID} ` +
-            `${cluster.name}.${command.name}(${JSON.stringify(payload)}, ${JSON.stringify(options)})`;
-        cLogger.info(log);
-
-        try {
-            const result = await this.sendRequest(frame, options);
-
-            if (result) {
-                return result.frame.Payload;
-            }
-        } catch (error) {
-            error.message = `${log} failed (${error.message})`;
-            cLogger.error(error.message);
-            throw error;
-=======
         const result = await this.zclCommand(clusterKey, commandKey, payload, options, null, false, Zcl.FrameType.SPECIFIC);
         if (result) {
             return result.frame.Payload;
->>>>>>> 0b46fa73
         }
     }
 
