--- conflicted
+++ resolved
@@ -174,7 +174,14 @@
      * @returns {Promise}
      */
     public async stop(): Promise<void> {
-<<<<<<< HEAD
+        for (const device of Device.all()) {
+            device.save();
+        }
+
+        for (const group of Group.all()) {
+            group.save();
+        }
+
         // Unregister adapter events
         this.adapter.removeAllListeners(AdapterEvents.Events.deviceJoined);
         this.adapter.removeAllListeners(AdapterEvents.Events.zclData);
@@ -182,15 +189,6 @@
         this.adapter.removeAllListeners(AdapterEvents.Events.disconnected);
         this.adapter.removeAllListeners(AdapterEvents.Events.deviceAnnounce);
         this.adapter.removeAllListeners(AdapterEvents.Events.deviceLeave);
-=======
-        for (const device of Device.all()) {
-            device.save();
-        }
-
-        for (const group of Group.all()) {
-            group.save();
-        }
->>>>>>> 033a678e
 
         await this.permitJoin(false);
         clearInterval(this.backupTimer);
