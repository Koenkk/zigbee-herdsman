import events from 'events';
import Database from './database';
import {TsType as AdapterTsType, ZStackAdapter, Adapter, Events as AdapterEvents} from '../adapter';
import {Entity, Device} from './model';
import {ZclFrameConverter} from './helpers';
import * as Events from './events';
import {KeyValue} from './tstype';
import Debug from "debug";
import fs from 'fs';

// @ts-ignore
import mixin from 'mixin-deep';
import Group from './model/group';

interface Options {
    network: AdapterTsType.NetworkOptions;
    serialPort: AdapterTsType.SerialPortOptions;
    databasePath: string;
    backupPath: string;
};

const DefaultOptions: Options = {
    network: {
        networkKeyDistribute: false,
        networkKey: [0x01, 0x03, 0x05, 0x07, 0x09, 0x0B, 0x0D, 0x0F, 0x00, 0x02, 0x04, 0x06, 0x08, 0x0A, 0x0C, 0x0D],
        panID: 0x1a62,
        extenedPanID: [0xDD, 0xDD, 0xDD, 0xDD, 0xDD, 0xDD, 0xDD, 0xDD],
        channelList: [11],
    },
    serialPort: {
        baudRate: 115200,
        rtscts: true,
        path: null,
    },
    databasePath: null,
    backupPath: null,
};

const debug = {
    error: Debug('zigbee-herdsman:controller:error'),
    log: Debug('zigbee-herdsman:controller:log'),
};

const OneJanuary2000 = new Date('January 01, 2000 00:00:00').getTime();

/**
 *  Herdsman Controller Class
 */
class Controller extends events.EventEmitter {
    private options: Options;
    private database: Database;
    private adapter: Adapter;
    // eslint-disable-next-line
    private permitJoinTimer: any;
    // eslint-disable-next-line
    private backupTimer: any;

    /**
     * Create a controller
     * @constructs Controller
     * @param options
     * @param {Object} options.network
     * @param {Boolean} [options.network.networkKeyDistribute=false]
     * @param {Byte[]} [options.network.networkKey]
     * @param {uint16} [options.network.panID=0x1a62]
     */
    public constructor(options: Options) {
        super();
        this.options = mixin(DefaultOptions, options);
        this.adapter = new ZStackAdapter(this.options.network, this.options.serialPort, this.options.backupPath);

        this.adapter.on(AdapterEvents.Events.deviceJoined, this.onDeviceJoined.bind(this));
        this.adapter.on(AdapterEvents.Events.zclData, this.onZclData.bind(this));
        this.adapter.on(AdapterEvents.Events.disconnected, this.onAdapterDisconnected.bind(this));
        this.adapter.on(AdapterEvents.Events.deviceAnnounce, this.onDeviceAnnounce.bind(this));
        this.adapter.on(AdapterEvents.Events.deviceLeave, this.onDeviceLeave.bind(this));

        // Validate options
        for (const channel of this.options.network.channelList) {
            if (channel < 11 || channel > 26) {
                throw new Error(`'${channel}' is an invalid channel, use a channel between 11 - 26.`);
            }
        }
    }

    /**
     * Start the Herdsman controller
     * @returns {Promise}
     */
    public async start(): Promise<void> {
        debug.log(`Starting with options '${JSON.stringify(this.options)}'`);
        this.database = await Database.open(this.options.databasePath);
        const startResult = await this.adapter.start();
        debug.log(`Started with result '${startResult}'`);

        // Inject adapter and database in entity
        Entity.injectAdapter(this.adapter);
        Entity.injectDatabse(this.database);

        if (startResult === 'resetted') {
            debug.log('Clearing database...');
            for (const group of await Group.find({})) {
                await group.removeFromDatabase();
            }

            for (const device of await Device.find({})) {
                await device.removeFromDatabase();
            }
        }

        // Add coordinator to the database if it is not there yet.
        if ((await Device.findSingle({type: 'Coordinator'})) === null) {
            debug.log('No coordinator in database, querying...');
            const coordinator = await this.adapter.getCoordinator();
            await Device.create(
                'Coordinator', coordinator.ieeeAddr, coordinator.networkAddress, coordinator.manufacturerID,
                undefined, undefined, undefined, coordinator.endpoints
            );
        }

        // Set backup timer to 1 day.
        await this.backup();
        this.backupTimer = setInterval(() => this.backup(), 86400000);
    }

    public async permitJoin(permit: boolean): Promise<void> {
        if (permit && !this.getPermitJoin()) {
            debug.log('Permit joining');
            await this.adapter.permitJoin(254);

            // Zigbee 3 networks automatically close after max 255 seconds, keep network open.
            this.permitJoinTimer = setInterval(async (): Promise<void> => {
                debug.log('Permit joining');
                await this.adapter.permitJoin(254);
            }, 200 * 1000);
        } else if (permit && this.getPermitJoin()) {
            debug.log('Joining already permitted');
        } else {
            debug.log('Disable joining');
            await this.adapter.permitJoin(0);

            if (this.permitJoinTimer) {
                clearInterval(this.permitJoinTimer);
                this.permitJoinTimer = null;
            }
        }
    }

    /**
     * @returns {boolean} true if joining is currently permitted
     */
    public getPermitJoin(): boolean {
        return this.permitJoinTimer != null;
    }

    /**
     * Stop the herdsman
     * @returns {Promise}
     */
    public async stop(): Promise<void> {
        await this.permitJoin(false);
        clearInterval(this.backupTimer);
        await this.backup();
        await this.adapter.stop();
    }

    /**
     * create a coordinatore backup
     * @returns {Promise}
     */
    private async backup(): Promise<void> {
        if (this.options.backupPath && await this.adapter.supportsBackup()) {
            debug.log('Creating coordinator backup');
            const backup = await this.adapter.backup();
            fs.writeFileSync(this.options.backupPath, JSON.stringify(backup, null, 2));
            debug.log(`Wrote coordinator backup to '${this.options.backupPath}'`);
        }
    }

    /**
     * soft-reset the z-stack
     * @returns {Promise}
     */
    public async softReset(): Promise<void> {
        await this.adapter.softReset();
    }

    /**
     *
     * @returns {Promise}
     */
    public async getCoordinatorVersion(): Promise<AdapterTsType.CoordinatorVersion> {
        return await this.adapter.getCoordinatorVersion();
    }

    /**
     * @returns {Promise}
     */
    public async getNetworkParameters(): Promise<AdapterTsType.NetworkParameters> {
        return await this.adapter.getNetworkParameters();
    }

    /**
     *
     * @param query
     * @returns {Promise}
     */
    public async getDevices(query: {ieeeAddr?: string; type?: AdapterTsType.DeviceType}): Promise<Device[]> {
        return Device.find(query);
    }

    /**
     *
     * @param {object} query
     * @param {string} [query.ieeeAddr]
     * @param {DeviceType} [query.type]
     * @returns {Promise}
     */
    public async getDevice(query: {ieeeAddr?: string; type?: AdapterTsType.DeviceType}): Promise<Device> {
        return Device.findSingle(query);
    }

    /**
     *
     * @param {Object} query
     * @param {number} query.groupID
     * @returns {Promise}
     */
    public async getGroup(query: {groupID: number}): Promise<Group> {
        return Group.findSingle(query);
    }

    /**
     *
     * @param {Object} query
     * @param {number} query.groupID
     * @returns {Promise}
     */
    public async getGroups(query: {groupID: number}): Promise<Group[]> {
        return Group.find(query);
    }

    /**
     * Create a Group
     * @param {number} groupID
     * @returns {Promise}
     */
    public async createGroup(groupID: number): Promise<Group> {
        return Group.create(groupID);
    }

    /**
     *  Disable the LED
     *  @returns {Promise}
     */
    public async disableLED(): Promise<void> {
        await this.adapter.disableLED();
    }

    private async onDeviceAnnounce(payload: AdapterEvents.DeviceAnnouncePayload): Promise<void> {
        debug.log(`Device announce '${payload.ieeeAddr}'`);
<<<<<<< HEAD
        const data: Events.DeviceAnnouncePayload = {device: await Device.findSingle({ieeeAddr: payload.ieeeAddr})};
        /**
         * @event Controller#deviceAnnounce
         * @type Object
         * @property {Device} device
         */
=======
        const device = await Device.findSingle({ieeeAddr: payload.ieeeAddr});
        device.updateLastSeen();
        const data: Events.DeviceAnnouncePayload = {device};
>>>>>>> c30428a5
        this.emit(Events.Events.deviceAnnounce, data);
    }

    private async onDeviceLeave(payload: AdapterEvents.DeviceLeavePayload): Promise<void> {
        debug.log(`Device leave '${payload.ieeeAddr}'`);

        const device = await Device.findSingle({ieeeAddr: payload.ieeeAddr});
        if (device) {
            debug.log(`Removing device from database '${payload.ieeeAddr}'`);
            await device.removeFromDatabase();
        }

        const data: Events.DeviceLeavePayload = {ieeeAddr: payload.ieeeAddr};
        /**
         * @event Controller#deviceLeave
         *
         */
        this.emit(Events.Events.deviceLeave, data);
    }

    private async onAdapterDisconnected(): Promise<void> {
        debug.log(`Adapter disconnected'`);

        try {
            await this.adapter.stop();
        } catch (error) {
        }

        /**
         * @event Controller#adapterDisconnected
         */
        this.emit(Events.Events.adapterDisconnected);
    }

    private async onDeviceJoined(payload: AdapterEvents.DeviceJoinedPayload): Promise<void> {
        let device = await Device.findSingle({ieeeAddr: payload.ieeeAddr});
        debug.log(`Device joined '${payload.ieeeAddr}'`);

        if (!device) {
            debug.log(`New device '${payload.ieeeAddr}' joined`);
            debug.log(`Creating device '${payload.ieeeAddr}'`);
            device = await Device.create(
                undefined, payload.ieeeAddr, payload.networkAddress, undefined,
                undefined, undefined, undefined, []
            );

            const eventData: Events.DeviceJoinedPayload = {device};
            /**
             * @event Controller#deviceJoined
             *
             */
            this.emit(Events.Events.deviceJoined, eventData);
        } else if (device.get('networkAddress') !== payload.networkAddress) {
            debug.log(
                `Device '${payload.ieeeAddr}' is already in database with different networkAddress, ` +
                `updating networkAddress`
            );
            await device.set('networkAddress', payload.networkAddress);
        }

        device.updateLastSeen();

        if (!device.get('interviewCompleted') && !device.get('interviewing')) {
            const payloadStart: Events.DeviceInterviewPayload = {status: 'started', device};
            debug.log(`Interview '${device.get('ieeeAddr')}' start`);
            /**
             * @event Controller#deviceInterview
             */
            this.emit(Events.Events.deviceInterview, payloadStart);

            try {
                await device.interview();
                debug.log(`Succesfully interviewed '${device.get('ieeeAddr')}'`);
                const event: Events.DeviceInterviewPayload = {status: 'successful', device};
                this.emit(Events.Events.deviceInterview, event);
            } catch (error) {
                debug.error(`Interview failed for '${device.get('ieeeAddr')} with error '${error}'`);
                const event: Events.DeviceInterviewPayload = {status: 'failed', device};
                this.emit(Events.Events.deviceInterview, event);
            }
        } else {
            debug.log(
                `Not interviewing '${payload.ieeeAddr}', completed '${device.get('interviewCompleted')}', ` +
                `in progress '${device.get('interviewing')}'`
            );
        }
    }

    private async onZclData(zclData: AdapterEvents.ZclDataPayload): Promise<void> {
        debug.log(`Received ZCL data '${JSON.stringify(zclData)}'`);

        const device = await Device.findSingle({networkAddress: zclData.networkAddress});
        if (!device) {
            debug.log(`ZCL data is from unknown device with network adress '${zclData.networkAddress}', skipping...`);
            return;
        }

        device.updateLastSeen();

        let endpoint = device.getEndpoint(zclData.endpoint);
        if (!endpoint) {
            debug.log(
                `ZCL data is from unknown endpoint '${zclData.endpoint}' from device with network adress` +
                `'${zclData.networkAddress}', creating it...`
            );
            endpoint = await device.createEndpoint(zclData.endpoint);
        }

        // Parse command for event
        const frame = zclData.frame;
        const command = frame.getCommand();

        let type: Events.MessagePayloadType = undefined;
        let data: KeyValue;
        if (frame.isGlobal()) {
            if (frame.isCommand('report')) {
                type = 'attributeReport';
                data = ZclFrameConverter.attributeList(zclData.frame);
            } else {
                /* istanbul ignore else */
                if (frame.isCommand('readRsp')) {
                    type = 'readResponse';
                    data = ZclFrameConverter.attributeList(zclData.frame);
                }
            }
        } else {
            /* istanbul ignore else */
            if (frame.isSpecific()) {
                if (Events.CommandsLookup[command.name]) {
                    type = Events.CommandsLookup[command.name];
                    data = zclData.frame.Payload;
                } else {
                    debug.log(`Skipping command '${command.name}' because it is missing from the lookup`);
                }
            }
        }

        // Some device report it's modelID through a readResponse or attributeReport
        if ((type === 'readResponse' || type === 'attributeReport') && data.modelId && !device.get('modelID')) {
            await device.set('modelID', data.modelId);
        }

        if (type && data) {
            const endpoint = device.getEndpoint(zclData.endpoint);
            const linkquality = zclData.linkquality;
            const groupID = zclData.groupID;
            const cluster = frame.getCluster().name;
            const eventData: Events.MessagePayload = {
                type: type, device, endpoint, data, linkquality, groupID, cluster
            };
            /**
             * @event Controller#message
             */
            this.emit(Events.Events.message, eventData);
        }

        // Send a default response if necessary.
        if (!zclData.frame.Header.frameControl.disableDefaultResponse) {
            try {
                await endpoint.defaultResponse(
                    zclData.frame.getCommand().ID, 0, zclData.frame.ClusterID,
                    zclData.frame.Header.transactionSequenceNumber,
                );
            } catch (error) {
                debug.error(`Default response to ${endpoint.get('deviceIeeeAddress')} failed`);
            }
        }

        // Reponse to time reads
        if (frame.isGlobal() && frame.isCluster('genTime') && frame.isCommand('read')) {
            const time = Math.round(((new Date()).getTime() - OneJanuary2000) / 1000);
            try {
                await endpoint.readResponse(frame.getCluster().ID, frame.Header.transactionSequenceNumber, {time});
            } catch (error) {
                debug.error(`genTime response to ${endpoint.get('deviceIeeeAddress')} failed`);
            }
        }
    }
}

export default Controller;<|MERGE_RESOLUTION|>--- conflicted
+++ resolved
@@ -146,17 +146,10 @@
         }
     }
 
-    /**
-     * @returns {boolean} true if joining is currently permitted
-     */
     public getPermitJoin(): boolean {
         return this.permitJoinTimer != null;
     }
 
-    /**
-     * Stop the herdsman
-     * @returns {Promise}
-     */
     public async stop(): Promise<void> {
         await this.permitJoin(false);
         clearInterval(this.backupTimer);
@@ -164,10 +157,6 @@
         await this.adapter.stop();
     }
 
-    /**
-     * create a coordinatore backup
-     * @returns {Promise}
-     */
     private async backup(): Promise<void> {
         if (this.options.backupPath && await this.adapter.supportsBackup()) {
             debug.log('Creating coordinator backup');
@@ -186,22 +175,17 @@
     }
 
     /**
-     *
      * @returns {Promise}
      */
     public async getCoordinatorVersion(): Promise<AdapterTsType.CoordinatorVersion> {
         return await this.adapter.getCoordinatorVersion();
     }
 
-    /**
-     * @returns {Promise}
-     */
     public async getNetworkParameters(): Promise<AdapterTsType.NetworkParameters> {
         return await this.adapter.getNetworkParameters();
     }
 
     /**
-     *
      * @param query
      * @returns {Promise}
      */
@@ -210,7 +194,6 @@
     }
 
     /**
-     *
      * @param {object} query
      * @param {string} [query.ieeeAddr]
      * @param {DeviceType} [query.type]
@@ -221,7 +204,6 @@
     }
 
     /**
-     *
      * @param {Object} query
      * @param {number} query.groupID
      * @returns {Promise}
@@ -231,7 +213,6 @@
     }
 
     /**
-     *
      * @param {Object} query
      * @param {number} query.groupID
      * @returns {Promise}
@@ -259,18 +240,14 @@
 
     private async onDeviceAnnounce(payload: AdapterEvents.DeviceAnnouncePayload): Promise<void> {
         debug.log(`Device announce '${payload.ieeeAddr}'`);
-<<<<<<< HEAD
-        const data: Events.DeviceAnnouncePayload = {device: await Device.findSingle({ieeeAddr: payload.ieeeAddr})};
+        const device = await Device.findSingle({ieeeAddr: payload.ieeeAddr});
+        device.updateLastSeen();
+        const data: Events.DeviceAnnouncePayload = {device};
         /**
          * @event Controller#deviceAnnounce
          * @type Object
          * @property {Device} device
          */
-=======
-        const device = await Device.findSingle({ieeeAddr: payload.ieeeAddr});
-        device.updateLastSeen();
-        const data: Events.DeviceAnnouncePayload = {device};
->>>>>>> c30428a5
         this.emit(Events.Events.deviceAnnounce, data);
     }
 
@@ -331,8 +308,6 @@
             await device.set('networkAddress', payload.networkAddress);
         }
 
-        device.updateLastSeen();
-
         if (!device.get('interviewCompleted') && !device.get('interviewing')) {
             const payloadStart: Events.DeviceInterviewPayload = {status: 'started', device};
             debug.log(`Interview '${device.get('ieeeAddr')}' start`);
@@ -367,8 +342,6 @@
             debug.log(`ZCL data is from unknown device with network adress '${zclData.networkAddress}', skipping...`);
             return;
         }
-
-        device.updateLastSeen();
 
         let endpoint = device.getEndpoint(zclData.endpoint);
         if (!endpoint) {
