--- conflicted
+++ resolved
@@ -10,6 +10,7 @@
 import type {Eui64} from "../zspec/tstypes";
 import * as Zcl from "../zspec/zcl";
 import type {TPartialClusterAttributes} from "../zspec/zcl/definition/clusters-types";
+import type {FrameControl} from "../zspec/zcl/definition/tstype";
 import * as Zdo from "../zspec/zdo";
 import type * as ZdoTypes from "../zspec/zdo/definition/tstypes";
 import Database from "./database";
@@ -920,21 +921,19 @@
         let type: Events.MessagePayload["type"] | undefined;
         let data: Events.MessagePayload["data"] = {};
         let clusterName: Events.MessagePayload["cluster"];
-<<<<<<< HEAD
-        const meta: {frame?: Zcl.Frame} = {};
-=======
         const meta: {
             zclTransactionSequenceNumber?: number;
             manufacturerCode?: number;
             frameControl?: FrameControl;
             rawData: Buffer;
         } = {rawData: payload.data};
->>>>>>> 4f6b2b92
 
         if (frame) {
             const command = frame.command;
             clusterName = frame.cluster.name;
-            meta.frame = frame;
+            meta.zclTransactionSequenceNumber = frame.header.transactionSequenceNumber;
+            meta.manufacturerCode = frame.header.manufacturerCode;
+            meta.frameControl = frame.header.frameControl;
 
             if (frame.header.isGlobal) {
                 switch (frame.command.name) {
