--- conflicted
+++ resolved
@@ -2,13 +2,9 @@
 
 import {EventEmitter} from 'events';
 
-<<<<<<< HEAD
-import {Wait, Waitress} from '../../../utils';
-=======
 import equals from 'fast-deep-equal/es6';
 
 import {wait, Waitress} from '../../../utils';
->>>>>>> 6fde32ff
 import {logger} from '../../../utils/logger';
 import * as ZSpec from '../../../zspec';
 import {Clusters} from '../../../zspec/zcl/definition/cluster';
