--- conflicted
+++ resolved
@@ -217,19 +217,6 @@
 const WATCHDOG_COUNTERS_FEED_INTERVAL = 3600000; // every hour...
 /** Default manufacturer code reported by coordinator. */
 const DEFAULT_MANUFACTURER_CODE = Zcl.ManufacturerCode.SILICON_LABORATORIES;
-<<<<<<< HEAD
-=======
-/**
- * Workaround for devices that require a specific manufacturer code to be reported by coordinator while interviewing...
- * - Lumi/Aqara devices do not work properly otherwise (missing features): https://github.com/Koenkk/zigbee2mqtt/issues/9274
- */
-const WORKAROUND_JOIN_MANUF_IEEE_PREFIX_TO_CODE: {[ieeePrefix: string]: Zcl.ManufacturerCode} = {
-    // NOTE: Lumi has a new prefix registered since 2021, in case they start using that one with new devices, it might need to be added here too...
-    //       "0x18c23c" https://maclookup.app/vendors/lumi-united-technology-co-ltd
-    '0x54ef44': Zcl.ManufacturerCode.LUMI_UNITED_TECHOLOGY_LTD_SHENZHEN,
-    '0x04cf8c': Zcl.ManufacturerCode.LUMI_UNITED_TECHOLOGY_LTD_SHENZHEN,
-};
->>>>>>> 4657ecf9
 
 /**
  * Relay calls between Z2M and EZSP-layer and handle any error that might occur via queue & waitress.
