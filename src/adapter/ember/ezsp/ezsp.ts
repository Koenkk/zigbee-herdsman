/* istanbul ignore file */

import EventEmitter from 'events';

import {Queue} from '../../../utils';
import {logger} from '../../../utils/logger';
import * as ZSpec from '../../../zspec';
import {EUI64, ExtendedPanId, NodeId, PanId} from '../../../zspec/tstypes';
import * as Zcl from '../../../zspec/zcl';
import {Clusters} from '../../../zspec/zcl/definition/cluster';
import * as Zdo from '../../../zspec/zdo';
import {SerialPortOptions} from '../../tstype';
import {FIXED_ENDPOINTS} from '../adapter/endpoints';
import {
    INTERPAN_APS_FRAME_CONTROL_NO_DELIVERY_MODE,
    INTERPAN_APS_FRAME_DELIVERY_MODE_MASK,
    INTERPAN_APS_FRAME_SECURITY,
    INTERPAN_APS_MULTICAST_SIZE,
    INTERPAN_APS_UNICAST_BROADCAST_SIZE,
    LONG_DEST_FRAME_CONTROL,
    MAC_ACK_REQUIRED,
    MIN_STUB_APS_SIZE,
    SHORT_DEST_FRAME_CONTROL,
    STUB_NWK_FRAME_CONTROL,
    STUB_NWK_SIZE,
} from '../consts';
import {
    EmberApsOption,
    EmberCounterType,
    EmberDeviceUpdate,
    EmberDutyCycleState,
    EmberEntropySource,
    EmberEventUnits,
    EmberExtendedSecurityBitmask,
    EmberGpApplicationId,
    EmberGpKeyType,
    EmberGpSecurityLevel,
    EmberGPStatus,
    EmberIncomingMessageType,
    EmberInterpanMessageType,
    EmberJoinDecision,
    EmberKeyStatus,
    EmberLeaveNetworkOption,
    EmberLibraryId,
    EmberLibraryStatus,
    EmberMacPassthroughType,
    EmberMultiPhyNwkConfig,
    EmberNetworkStatus,
    EmberNodeType,
    EmberOutgoingMessageType,
    EmberSourceRouteDiscoveryMode,
    EmberStackError,
    EmberTransmitPriority,
<<<<<<< HEAD
    EmberTXPowerMode,
    EzspNetworkScanType,
    EzspStatus,
    EzspZllNetworkOperation,
    SecManFlag,
    SecManKeyType,
    SLStatus,
=======
    IEEE802154CcaMode,
>>>>>>> 81d828b9
} from '../enums';
import {EzspError} from '../ezspError';
import {
    EmberAesMmoHashContext,
    EmberApsFrame,
    EmberBeaconClassificationParams,
    EmberBeaconData,
    EmberBindingTableEntry,
    EmberCertificate283k1Data,
    EmberCertificateData,
    EmberChildData,
    EmberCurrentSecurityState,
    EmberDutyCycleLimits,
    EmberEndpointDescription,
    EmberGpAddress,
    EmberGpProxyTableEntry,
    EmberGpSinkTableEntry,
    EmberInitialSecurityState,
    EmberKeyData,
    EmberMessageDigest,
    EmberMulticastTableEntry,
    EmberMultiPhyRadioParameters,
    EmberMultiprotocolPriorities,
    EmberNeighborTableEntry,
    EmberNetworkInitStruct,
    EmberNetworkParameters,
    EmberPerDeviceDutyCycle,
    EmberPrivateKeyData,
    EmberPublicKey283k1Data,
    EmberPublicKeyData,
    EmberRouteTableEntry,
    EmberRxPacketInfo,
    EmberSignature283k1Data,
    EmberSignatureData,
    EmberSmacData,
    EmberTokenData,
    EmberTokenInfo,
    EmberTokTypeStackZllData,
    EmberTokTypeStackZllSecurity,
    EmberVersion,
    EmberZigbeeNetwork,
    EmberZllAddressAssignment,
    EmberZllDeviceInfoRecord,
    EmberZllInitialSecurityState,
    EmberZllNetwork,
    SecManAPSKeyMetadata,
    SecManContext,
    SecManKey,
    SecManNetworkKeyInfo,
} from '../types';
import {UartAsh} from '../uart/ash';
import {initSecurityManagerContext} from '../utils/initters';
import {highByte, highLowToInt, lowByte} from '../utils/math';
import {EzspBuffalo} from './buffalo';
import {
    EMBER_ENCRYPTION_KEY_SIZE,
    EZSP_EXTENDED_FRAME_CONTROL_HB_INDEX,
    EZSP_EXTENDED_FRAME_CONTROL_LB_INDEX,
    EZSP_EXTENDED_FRAME_FORMAT_VERSION,
    EZSP_EXTENDED_FRAME_ID_HB_INDEX,
    EZSP_EXTENDED_FRAME_ID_LB_INDEX,
    EZSP_EXTENDED_PARAMETERS_INDEX,
    EZSP_FRAME_CONTROL_ASYNCH_CB,
    EZSP_FRAME_CONTROL_COMMAND,
    EZSP_FRAME_CONTROL_DIRECTION_MASK,
    EZSP_FRAME_CONTROL_INDEX,
    EZSP_FRAME_CONTROL_NETWORK_INDEX_MASK,
    EZSP_FRAME_CONTROL_NETWORK_INDEX_OFFSET,
    EZSP_FRAME_CONTROL_OVERFLOW,
    EZSP_FRAME_CONTROL_OVERFLOW_MASK,
    EZSP_FRAME_CONTROL_PENDING_CB,
    EZSP_FRAME_CONTROL_PENDING_CB_MASK,
    EZSP_FRAME_CONTROL_RESPONSE,
    EZSP_FRAME_CONTROL_SLEEP_MODE_MASK,
    EZSP_FRAME_CONTROL_TRUNCATED,
    EZSP_FRAME_CONTROL_TRUNCATED_MASK,
    EZSP_FRAME_ID_INDEX,
    EZSP_MAX_FRAME_LENGTH,
    EZSP_PARAMETERS_INDEX,
    EZSP_SEQUENCE_INDEX,
} from './consts';
import {
    EmberLeaveReason,
    EmberRejoinReason,
    EzspConfigId,
    EzspEndpointFlag,
    EzspExtendedValueId,
    EzspFrameID,
    EzspMfgTokenId,
    EzspPolicyId,
    EzspSleepMode,
    EzspValueId,
} from './enums';

const NS = 'zh:ember:ezsp';

/**
 * Simple object to resolve/timeout on command waiting for response.
 */
type EzspWaiter = {
    timer: NodeJS.Timeout;
    resolve: (value: EzspStatus | PromiseLike<EzspStatus>) => void;
};

/** no multi-network atm, so just use const */
const DEFAULT_NETWORK_INDEX = FIXED_ENDPOINTS[0].networkIndex;
/** other values not supported atm */
const DEFAULT_SLEEP_MODE = EzspSleepMode.IDLE;
/** Maximum number of times we attempt to reset the NCP and start the ASH protocol. */
const MAX_INIT_ATTEMPTS = 5;
/**
 * This is the max hops that the network can support - used to determine the max source route overhead
 * and broadcast radius if we havent defined MAX_HOPS then define based on profile ID
 */
// #ifdef HAS_SECURITY_PROFILE_SE
// export const ZA_MAX_HOPS = 6;
// #else
const ZA_MAX_HOPS = 12;
// #endif
/**
 * The mask applied to generated message tags used by the framework when sending messages via EZSP.
 * Customers who call ezspSend functions directly must use message tags outside this mask.
 */
const MESSAGE_TAG_MASK = 0x7f;

export interface EmberEzspEventMap {
    /** An error was detected that requires resetting the NCP. */
    ncpNeedsResetAndInit: [status: EzspStatus];
    /** @see Ezsp.ezspIncomingMessageHandler */
    zdoResponse: [apsFrame: EmberApsFrame, sender: NodeId, messageContents: Buffer];
    /** ezspIncomingMessageHandler */
    incomingMessage: [type: EmberIncomingMessageType, apsFrame: EmberApsFrame, lastHopLqi: number, sender: NodeId, messageContents: Buffer];
    /** @see Ezsp.ezspMacFilterMatchMessageHandler */
    touchlinkMessage: [sourcePanId: PanId, sourceAddress: EUI64, groupId: number, lastHopLqi: number, messageContents: Buffer];
    /** @see Ezsp.ezspStackStatusHandler */
    stackStatus: [status: SLStatus];
    /** @see Ezsp.ezspTrustCenterJoinHandler */
    trustCenterJoin: [
        newNodeId: NodeId,
        newNodeEui64: EUI64,
        status: EmberDeviceUpdate,
        policyDecision: EmberJoinDecision,
        parentOfNewNodeId: NodeId,
    ];
    /** @see Ezsp.ezspMessageSentHandler */
    messageSent: [status: SLStatus, type: EmberOutgoingMessageType, indexOrDestination: number, apsFrame: EmberApsFrame, messageTag: number];
    /** @see Ezsp.ezspGpepIncomingMessageHandler */
    greenpowerMessage: [
        sequenceNumber: number,
        commandIdentifier: number,
        sourceId: number,
        frameCounter: number,
        gpdCommandId: number,
        gpdCommandPayload: Buffer,
        gpdLink: number,
    ];
}

/**
 * Host EZSP layer.
 *
 * Provides functions that allow the Host application to send every EZSP command to the NCP.
 *
 * Commands to send to the serial>ASH layers all are named `ezsp${CommandName}`.
 * They do nothing but build the command, send it and return the value(s).
 * Callers are expected to handle errors appropriately.
 *   - They will throw `EzspStatus` if `sendCommand` fails or the returned value(s) by NCP are invalid (wrong length, etc).
 *   - Most will return `EmberStatus` given by NCP (some `EzspStatus`, some `SLStatus`...).
 */
export class Ezsp extends EventEmitter<EmberEzspEventMap> {
    private version: number;
    public readonly ash: UartAsh;
    private readonly buffalo: EzspBuffalo;
    /** The contents of the current EZSP frame. CAREFUL using this guy, it's pre-allocated. */
    private readonly frameContents: Buffer;
    /** The total Length of the incoming frame */
    private frameLength: number;
    private readonly callbackBuffalo: EzspBuffalo;
    /** The contents of the current EZSP frame. CAREFUL using this guy, it's pre-allocated. */
    private readonly callbackFrameContents: Buffer;
    /** The total Length of the incoming frame */
    private callbackFrameLength: number;

    private initialVersionSent: boolean;
    /** EZSP frame sequence number. Used in EZSP_SEQUENCE_INDEX byte. */
    private frameSequence: number;
    /** Sequence used for EZSP send() tagging. static uint8_t */
    private sendSequence: number;
    private readonly queue: Queue;
    /** Awaiting response resolve/timer struct. undefined if not waiting for response. */
    private responseWaiter?: EzspWaiter;

    /** Counter for Queue Full errors */
    public counterErrQueueFull: number;

    constructor(options: SerialPortOptions) {
        super();

        this.frameContents = Buffer.alloc(EZSP_MAX_FRAME_LENGTH);
        this.buffalo = new EzspBuffalo(this.frameContents, 0);
        this.callbackFrameContents = Buffer.alloc(EZSP_MAX_FRAME_LENGTH);
        this.callbackBuffalo = new EzspBuffalo(this.callbackFrameContents, 0);

        this.queue = new Queue(1);
        this.ash = new UartAsh(options);

        this.version = 0;
        this.frameLength = 0;
        this.callbackFrameLength = 0;
        this.initialVersionSent = false;
        this.frameSequence = -1; // start at 0
        this.sendSequence = 0; // start at 1
        this.counterErrQueueFull = 0;
    }

    /**
     * Returns the number of EZSP responses that have been received by the serial
     * protocol and are ready to be collected by the EZSP layer via
     * responseReceived().
     */
    get pendingResponseCount(): number {
        return this.ash.rxQueue.length;
    }

    /**
     * Create a string representation of the last received frame in storage.
     */
    get frameToString(): string {
        const id = this.buffalo.getFrameId();
        return `[FRAME: ID=${id}:"${EzspFrameID[id]}" Seq=${this.frameContents[EZSP_SEQUENCE_INDEX]} Len=${this.frameLength}]`;
    }

    /**
     * Create a string representation of the last received callback frame in storage.
     */
    get callbackFrameToString(): string {
        const id = this.callbackBuffalo.getFrameId();
        return `[CBFRAME: ID=${id}:"${EzspFrameID[id]}" Seq=${this.callbackFrameContents[EZSP_SEQUENCE_INDEX]} Len=${this.callbackFrameLength}]`;
    }

    public async start(): Promise<EzspStatus> {
        logger.info(`======== EZSP starting ========`, NS);

        let status: EzspStatus = EzspStatus.HOST_FATAL_ERROR;

        for (let i = 0; i < MAX_INIT_ATTEMPTS; i++) {
            status = await this.ash.resetNcp();

            // fail early if we couldn't even get the port set up
            if (status !== EzspStatus.SUCCESS) {
                return status;
            }

            status = await this.ash.start();

            if (status === EzspStatus.SUCCESS) {
                logger.info(`======== EZSP started ========`, NS);
                // registered after reset sequence
                this.ash.on('frame', this.onAshFrame.bind(this));
                this.ash.on('fatalError', this.onAshFatalError.bind(this));

                return status;
            }
        }

        return status;
    }

    /**
     * Cleanly close down the serial protocol (UART).
     * After this function has been called, init() must be called to resume communication with the NCP.
     */
    public async stop(): Promise<void> {
        await this.ash.stop();
        this.ash.removeAllListeners();

        logger.info(`======== EZSP stopped ========`, NS);
    }

    /**
     * Must be called immediately after `ezspVersion` to sync the Host protocol version.
     * @param version Version for the Host to use.
     */
    public setProtocolVersion(version: number): void {
        this.version = version;
    }

    /**
     * Check if connected.
     * If not, attempt to restore the connection.
     *
     * @returns
     */
    public checkConnection(): boolean {
        return this.ash.connected;
    }

    /**
     * Triggered by @see 'FATAL_ERROR'
     */
    private onAshFatalError(status: EzspStatus): void {
        this.emit('ncpNeedsResetAndInit', status);
    }

    /**
     * Triggered by @see 'FRAME'
     */
    private onAshFrame(): void {
        // trigger housekeeping in ASH layer
        this.ash.sendExec();

        const buffer = this.ash.rxQueue.getPrecedingEntry();

        if (buffer == null) {
            // something is seriously wrong
            logger.error(`Found no buffer in queue but ASH layer sent signal that one was available.`, NS);
            return;
        }

        this.ash.rxQueue.removeEntry(buffer);

        // logger.debug(`<<<< ${buffer.data.subarray(0, buffer.len).toString('hex')}`, NS);

        if (buffer.data[EZSP_FRAME_CONTROL_INDEX] & EZSP_FRAME_CONTROL_ASYNCH_CB) {
            // take only what len tells us is actual content
            buffer.data.copy(this.callbackFrameContents, 0, 0, buffer.len);

            this.callbackFrameLength = buffer.len;

            logger.debug(`<=== ${this.callbackFrameToString}`, NS);

            this.ash.rxFree.freeBuffer(buffer);

            const status = this.validateReceivedFrame(this.callbackBuffalo);

            if (status === EzspStatus.SUCCESS) {
                this.callbackDispatch();
            } else {
                logger.debug(`<=x= ${this.callbackFrameToString} Invalid, status=${EzspStatus[status]}.`, NS);
            }
        } else {
            // take only what len tells us is actual content
            buffer.data.copy(this.frameContents, 0, 0, buffer.len);

            this.frameLength = buffer.len;

            logger.debug(`<=== ${this.frameToString}`, NS);

            this.ash.rxFree.freeBuffer(buffer); // always

            if (this.responseWaiter !== undefined) {
                const status = this.validateReceivedFrame(this.buffalo);

                clearTimeout(this.responseWaiter.timer);
                this.responseWaiter.resolve(status);

                this.responseWaiter = undefined; // done, gc
            } else {
                logger.debug(`Received response while not expecting one. Ignoring.`, NS);
            }
        }
    }

    /**
     * Event from the EZSP layer indicating that the transaction with the NCP could not be completed due to a
     * serial protocol error or that the response received from the NCP reported an error.
     * The status parameter provides more information about the error.
     *
     * @param status
     */
    public ezspErrorHandler(status: EzspStatus): void {
        const lastFrameStr = `Last Frame: ${this.frameToString}.`;

        if (status === EzspStatus.ERROR_QUEUE_FULL) {
            this.counterErrQueueFull += 1;

            logger.error(`Adapter queue full (counter: ${this.counterErrQueueFull}). ${lastFrameStr}`, NS);
        } else if (status === EzspStatus.ERROR_OVERFLOW) {
            logger.error(
                `The adapter has run out of buffers, causing general malfunction. Remediate network congestion, if present. ${lastFrameStr}`,
                NS,
            );
        } else {
            logger.error(`ERROR Transaction failure; status=${EzspStatus[status]}. ${lastFrameStr}`, NS);
        }

        // Do not reset if improper frame control direction flag (XXX: certain devices appear to trigger this somehow, without reason?)
        // Do not reset if this is a decryption failure, as we ignored the packet
        // Do not reset for a callback overflow or error queue, as we don't want the device to reboot under stress;
        // resetting under these conditions does not solve the problem as the problem is external to the NCP.
        // Throttling the additional traffic and staggering things might make it better instead.
        // For all other errors, we reset the NCP
        if (
            status !== EzspStatus.ERROR_SECURITY_PARAMETERS_INVALID &&
            status !== EzspStatus.ERROR_OVERFLOW &&
            status !== EzspStatus.ERROR_QUEUE_FULL &&
            status !== EzspStatus.ERROR_WRONG_DIRECTION
        ) {
            this.emit('ncpNeedsResetAndInit', status);
        }
    }

    private nextFrameSequence(): number {
        return (this.frameSequence = ++this.frameSequence & 0xff);
    }

    private startCommand(command: number): EzspBuffalo {
        const sendBuffalo = new EzspBuffalo(Buffer.alloc(EZSP_MAX_FRAME_LENGTH));

        // Send initial EZSP_VERSION command with old packet format for old Hosts/NCPs
        if (command === EzspFrameID.VERSION && !this.initialVersionSent) {
            sendBuffalo.setPosition(EZSP_PARAMETERS_INDEX);

            sendBuffalo.setCommandByte(EZSP_FRAME_ID_INDEX, lowByte(command));
        } else {
            // convert to extended frame format
            sendBuffalo.setPosition(EZSP_EXTENDED_PARAMETERS_INDEX);

            sendBuffalo.setCommandByte(EZSP_EXTENDED_FRAME_ID_LB_INDEX, lowByte(command));
            sendBuffalo.setCommandByte(EZSP_EXTENDED_FRAME_ID_HB_INDEX, highByte(command));
        }

        return sendBuffalo;
    }

    /**
     * Sends the current EZSP command frame. Returns EZSP_SUCCESS if the command was sent successfully.
     * Any other return value means that an error has been detected by the serial protocol layer.
     *
     * if ezsp.sendCommand fails early, this will be:
     *   - EzspStatus.ERROR_INVALID_CALL
     *   - EzspStatus.NOT_CONNECTED
     *   - EzspStatus.ERROR_COMMAND_TOO_LONG
     *
     * if ezsp.sendCommand fails, this will be whatever ash.send returns:
     *   - EzspStatus.SUCCESS
     *   - EzspStatus.NO_TX_SPACE
     *   - EzspStatus.DATA_FRAME_TOO_SHORT
     *   - EzspStatus.DATA_FRAME_TOO_LONG
     *   - EzspStatus.NOT_CONNECTED
     *
     * if ezsp.sendCommand times out, this will be EzspStatus.ASH_ERROR_TIMEOUTS
     *
     * if ezsp.sendCommand resolves, this will be whatever ezsp.responseReceived returns:
     *   - EzspStatus.NO_RX_DATA (should not happen if command was sent (since we subscribe to frame event to trigger function))
     *   - status from EzspFrameID.INVALID_COMMAND status byte
     *   - EzspStatus.ERROR_UNSUPPORTED_CONTROL
     *   - EzspStatus.ERROR_WRONG_DIRECTION
     *   - EzspStatus.ERROR_TRUNCATED
     *   - EzspStatus.SUCCESS
     */
    private async sendCommand(sendBuffalo: EzspBuffalo): Promise<EzspStatus> {
        if (!this.checkConnection()) {
            logger.debug(`[SEND COMMAND] NOT CONNECTED`, NS);
            return EzspStatus.NOT_CONNECTED;
        }

        const sequence = this.nextFrameSequence();

        sendBuffalo.setCommandByte(EZSP_SEQUENCE_INDEX, sequence);
        // we always set the network index in the ezsp frame control.
        sendBuffalo.setCommandByte(
            EZSP_EXTENDED_FRAME_CONTROL_LB_INDEX,
            EZSP_FRAME_CONTROL_COMMAND |
                (DEFAULT_SLEEP_MODE & EZSP_FRAME_CONTROL_SLEEP_MODE_MASK) |
                ((DEFAULT_NETWORK_INDEX << EZSP_FRAME_CONTROL_NETWORK_INDEX_OFFSET) & EZSP_FRAME_CONTROL_NETWORK_INDEX_MASK),
        );

        // Send initial EZSP_VERSION command with old packet format for old Hosts/NCPs
        if (!this.initialVersionSent && sendBuffalo.getCommandByte(EZSP_FRAME_ID_INDEX) === EzspFrameID.VERSION) {
            this.initialVersionSent = true;
        } else {
            sendBuffalo.setCommandByte(EZSP_EXTENDED_FRAME_CONTROL_HB_INDEX, EZSP_EXTENDED_FRAME_FORMAT_VERSION);
        }

        // might have tried to write more than allocated EZSP_MAX_FRAME_LENGTH for frameContents
        // use write index to detect broken frames cases (inc'ed every time a byte is supposed to have been written)
        // since index is always inc'ed on setCommandByte, this should always end at 202 max
        const length: number = sendBuffalo.getPosition();

        if (length > EZSP_MAX_FRAME_LENGTH) {
            // this.ezspErrorHandler(EzspStatus.ERROR_COMMAND_TOO_LONG);// XXX: this forces a NCP reset??
            return EzspStatus.ERROR_COMMAND_TOO_LONG;
        }

        return this.queue.execute<EzspStatus>(async () => {
            let status: EzspStatus = EzspStatus.ASH_ERROR_TIMEOUTS; // will be overwritten below as necessary
            const frameId = sendBuffalo.getFrameId();
            const frameString = `[FRAME: ID=${frameId}:"${EzspFrameID[frameId]}" Seq=${sequence} Len=${length}]`;
            logger.debug(`===> ${frameString}`, NS);

            try {
                status = await new Promise<EzspStatus>((resolve, reject: (reason: EzspError) => void): void => {
                    const sendStatus = this.ash.send(length, sendBuffalo.getBuffer());

                    if (sendStatus !== EzspStatus.SUCCESS) {
                        reject(new EzspError(sendStatus));
                        return;
                    }

                    this.responseWaiter = {
                        timer: setTimeout(() => reject(new EzspError(EzspStatus.ASH_ERROR_TIMEOUTS)), this.ash.responseTimeout),
                        resolve,
                    };
                });

                if (status !== EzspStatus.SUCCESS) {
                    throw new EzspError(status);
                }
            } catch (error) {
                this.responseWaiter = undefined;

                logger.debug(`=x=> ${frameString} ${error}`, NS);

                if (error instanceof EzspError) {
                    status = error.code;

                    this.ezspErrorHandler(status);
                }
            }

            return status;
        });
    }

    /**
     * Sets the stage for parsing if valid (indexes buffalo to params index).
     * @returns
     */
    public validateReceivedFrame(buffalo: EzspBuffalo): EzspStatus {
        let status: EzspStatus = EzspStatus.SUCCESS;
        let frameControl: number, frameId: number, parametersIndex: number;
        // eslint-disable-next-line prefer-const
        [status, frameControl, frameId, parametersIndex] = buffalo.getResponseMetadata();

        if (frameId === EzspFrameID.INVALID_COMMAND) {
            status = buffalo.getResponseByte(parametersIndex);
        }

        if ((frameControl & EZSP_FRAME_CONTROL_DIRECTION_MASK) !== EZSP_FRAME_CONTROL_RESPONSE) {
            status = EzspStatus.ERROR_WRONG_DIRECTION;
        }

        if ((frameControl & EZSP_FRAME_CONTROL_TRUNCATED_MASK) === EZSP_FRAME_CONTROL_TRUNCATED) {
            status = EzspStatus.ERROR_TRUNCATED;
        }

        if ((frameControl & EZSP_FRAME_CONTROL_OVERFLOW_MASK) === EZSP_FRAME_CONTROL_OVERFLOW) {
            status = EzspStatus.ERROR_OVERFLOW;
        }

        if ((frameControl & EZSP_FRAME_CONTROL_PENDING_CB_MASK) === EZSP_FRAME_CONTROL_PENDING_CB) {
            this.ash.ncpHasCallbacks = true;
        } else {
            this.ash.ncpHasCallbacks = false;
        }

        // Set the callback network
        //this.callbackNetworkIndex = (frameControl & EZSP_FRAME_CONTROL_NETWORK_INDEX_MASK) >> EZSP_FRAME_CONTROL_NETWORK_INDEX_OFFSET;

        if (status !== EzspStatus.SUCCESS) {
            this.ezspErrorHandler(status);
        }

        buffalo.setPosition(parametersIndex);

        // An overflow does not indicate a comms failure;
        // The system can still communicate but buffers are running critically low.
        // This is almost always due to network congestion and goes away when the network becomes quieter.
        if (status === EzspStatus.ERROR_OVERFLOW) {
            status = EzspStatus.SUCCESS;
        }

        return status;
    }

    /**
     * Dispatches callback frames handlers.
     */
    public callbackDispatch(): void {
        switch (this.callbackBuffalo.getExtFrameId()) {
            case EzspFrameID.NO_CALLBACKS: {
                this.ezspNoCallbacks();
                break;
            }
            case EzspFrameID.STACK_TOKEN_CHANGED_HANDLER: {
                const tokenAddress = this.callbackBuffalo.readUInt16();
                this.ezspStackTokenChangedHandler(tokenAddress);
                break;
            }
            case EzspFrameID.TIMER_HANDLER: {
                const timerId = this.callbackBuffalo.readUInt8();
                this.ezspTimerHandler(timerId);
                break;
            }
            case EzspFrameID.COUNTER_ROLLOVER_HANDLER: {
                const type: EmberCounterType = this.callbackBuffalo.readUInt8();
                this.ezspCounterRolloverHandler(type);
                break;
            }
            case EzspFrameID.CUSTOM_FRAME_HANDLER: {
                const payload = this.callbackBuffalo.readPayload();
                this.ezspCustomFrameHandler(payload);
                break;
            }
            case EzspFrameID.STACK_STATUS_HANDLER: {
                const status = this.callbackBuffalo.readStatus(this.version);
                this.ezspStackStatusHandler(status);
                break;
            }
            case EzspFrameID.ENERGY_SCAN_RESULT_HANDLER: {
                const channel = this.callbackBuffalo.readUInt8();
                const maxRssiValue = this.callbackBuffalo.readInt8();
                this.ezspEnergyScanResultHandler(channel, maxRssiValue);
                break;
            }
            case EzspFrameID.NETWORK_FOUND_HANDLER: {
                const networkFound: EmberZigbeeNetwork = this.callbackBuffalo.readEmberZigbeeNetwork();
                const lastHopLqi = this.callbackBuffalo.readUInt8();
                const lastHopRssi = this.callbackBuffalo.readInt8();
                this.ezspNetworkFoundHandler(networkFound, lastHopLqi, lastHopRssi);
                break;
            }
            case EzspFrameID.SCAN_COMPLETE_HANDLER: {
                const channel = this.callbackBuffalo.readUInt8();
                const status = this.callbackBuffalo.readStatus(this.version);
                this.ezspScanCompleteHandler(channel, status);
                break;
            }
            case EzspFrameID.UNUSED_PAN_ID_FOUND_HANDLER: {
                const panId: PanId = this.callbackBuffalo.readUInt16();
                const channel = this.callbackBuffalo.readUInt8();
                this.ezspUnusedPanIdFoundHandler(panId, channel);
                break;
            }
            case EzspFrameID.CHILD_JOIN_HANDLER: {
                const index = this.callbackBuffalo.readUInt8();
                const joining = this.callbackBuffalo.readUInt8() !== 0;
                const childId: NodeId = this.callbackBuffalo.readUInt16();
                const childEui64 = this.callbackBuffalo.readIeeeAddr();
                const childType: EmberNodeType = this.callbackBuffalo.readUInt8();
                this.ezspChildJoinHandler(index, joining, childId, childEui64, childType);
                break;
            }
            case EzspFrameID.DUTY_CYCLE_HANDLER: {
                const channelPage = this.callbackBuffalo.readUInt8();
                const channel = this.callbackBuffalo.readUInt8();
                const state: EmberDutyCycleState = this.callbackBuffalo.readUInt8();
                const totalDevices = this.callbackBuffalo.readUInt8();
                const arrayOfDeviceDutyCycles: EmberPerDeviceDutyCycle[] = this.callbackBuffalo.readEmberPerDeviceDutyCycle();
                this.ezspDutyCycleHandler(channelPage, channel, state, totalDevices, arrayOfDeviceDutyCycles);
                break;
            }
            case EzspFrameID.REMOTE_SET_BINDING_HANDLER: {
                const entry: EmberBindingTableEntry = this.callbackBuffalo.readEmberBindingTableEntry();
                const index = this.callbackBuffalo.readUInt8();
                const policyDecision = this.callbackBuffalo.readStatus(this.version);
                this.ezspRemoteSetBindingHandler(entry, index, policyDecision);
                break;
            }
            case EzspFrameID.REMOTE_DELETE_BINDING_HANDLER: {
                const index = this.callbackBuffalo.readUInt8();
                const policyDecision = this.callbackBuffalo.readStatus(this.version);
                this.ezspRemoteDeleteBindingHandler(index, policyDecision);
                break;
            }
            case EzspFrameID.MESSAGE_SENT_HANDLER: {
                if (this.version < 0x0e) {
                    const type: EmberOutgoingMessageType = this.callbackBuffalo.readUInt8();
                    const indexOrDestination = this.callbackBuffalo.readUInt16();
                    const apsFrame: EmberApsFrame = this.callbackBuffalo.readEmberApsFrame();
                    const messageTag = this.callbackBuffalo.readUInt8();
                    const status = this.callbackBuffalo.readStatus(this.version);
                    // EzspPolicyId.MESSAGE_CONTENTS_IN_CALLBACK_POLICY set to messageTag only, so skip parsing entirely
                    // const messageContents = this.callbackBuffalo.readPayload();

                    this.ezspMessageSentHandler(status, type, indexOrDestination, apsFrame, messageTag);
                } else {
                    const status = this.callbackBuffalo.readUInt32();
                    const type: EmberOutgoingMessageType = this.callbackBuffalo.readUInt8();
                    const indexOrDestination = this.callbackBuffalo.readUInt16();
                    const apsFrame: EmberApsFrame = this.callbackBuffalo.readEmberApsFrame();
                    const messageTag = this.callbackBuffalo.readUInt16();
                    // EzspPolicyId.MESSAGE_CONTENTS_IN_CALLBACK_POLICY set to messageTag only, so skip parsing entirely
                    // const messageContents = this.callbackBuffalo.readPayload();

                    this.ezspMessageSentHandler(status, type, indexOrDestination, apsFrame, messageTag);
                }
                break;
            }
            case EzspFrameID.POLL_COMPLETE_HANDLER: {
                const status = this.callbackBuffalo.readStatus(this.version);
                this.ezspPollCompleteHandler(status);
                break;
            }
            case EzspFrameID.POLL_HANDLER: {
                const childId: NodeId = this.callbackBuffalo.readUInt16();
                const transmitExpected = this.callbackBuffalo.readUInt8() !== 0;
                this.ezspPollHandler(childId, transmitExpected);
                break;
            }
            case EzspFrameID.INCOMING_MESSAGE_HANDLER: {
                if (this.version < 0x0e) {
                    const type: EmberIncomingMessageType = this.callbackBuffalo.readUInt8();
                    const apsFrame = this.callbackBuffalo.readEmberApsFrame();
                    const lastHopLqi = this.callbackBuffalo.readUInt8();
                    const lastHopRssi = this.callbackBuffalo.readInt8();
                    const senderShortId = this.callbackBuffalo.readUInt16();
                    const bindingIndex = this.callbackBuffalo.readUInt8();
                    const addressIndex = this.callbackBuffalo.readUInt8();
                    const packetInfo: EmberRxPacketInfo = {
                        senderShortId,
                        senderLongId: ZSpec.BLANK_EUI64,
                        bindingIndex,
                        addressIndex,
                        lastHopLqi,
                        lastHopRssi,
                        lastHopTimestamp: 0,
                    };
                    const messageContents = this.callbackBuffalo.readPayload();
                    this.ezspIncomingMessageHandler(type, apsFrame, packetInfo, messageContents);
                } else {
                    const type: EmberIncomingMessageType = this.callbackBuffalo.readUInt8();
                    const apsFrame = this.callbackBuffalo.readEmberApsFrame();
                    const packetInfo = this.callbackBuffalo.readEmberRxPacketInfo();
                    const messageContents = this.callbackBuffalo.readPayload();
                    this.ezspIncomingMessageHandler(type, apsFrame, packetInfo, messageContents);
                }
                break;
            }
            case EzspFrameID.INCOMING_MANY_TO_ONE_ROUTE_REQUEST_HANDLER: {
                const source: NodeId = this.callbackBuffalo.readUInt16();
                const longId = this.callbackBuffalo.readIeeeAddr();
                const cost = this.callbackBuffalo.readUInt8();
                this.ezspIncomingManyToOneRouteRequestHandler(source, longId, cost);
                break;
            }
            case EzspFrameID.INCOMING_ROUTE_ERROR_HANDLER: {
                const status = this.callbackBuffalo.readStatus(this.version);
                const target: NodeId = this.callbackBuffalo.readUInt16();
                this.ezspIncomingRouteErrorHandler(status, target);
                break;
            }
            case EzspFrameID.INCOMING_NETWORK_STATUS_HANDLER: {
                const errorCode = this.callbackBuffalo.readUInt8();
                const target: NodeId = this.callbackBuffalo.readUInt16();
                this.ezspIncomingNetworkStatusHandler(errorCode, target);
                break;
            }
            case EzspFrameID.INCOMING_ROUTE_RECORD_HANDLER: {
                const source: NodeId = this.callbackBuffalo.readUInt16();
                const sourceEui = this.callbackBuffalo.readIeeeAddr();
                const lastHopLqi = this.callbackBuffalo.readUInt8();
                const lastHopRssi = this.callbackBuffalo.readInt8();
                const relayCount = this.callbackBuffalo.readUInt8();
                const relayList = this.callbackBuffalo.readListUInt16(relayCount); //this.callbackBuffalo.readListUInt8(relayCount * 2);
                this.ezspIncomingRouteRecordHandler(source, sourceEui, lastHopLqi, lastHopRssi, relayCount, relayList);
                break;
            }
            case EzspFrameID.ID_CONFLICT_HANDLER: {
                const id: NodeId = this.callbackBuffalo.readUInt16();
                this.ezspIdConflictHandler(id);
                break;
            }
            case EzspFrameID.MAC_PASSTHROUGH_MESSAGE_HANDLER: {
                if (this.version < 0x0e) {
                    const messageType: EmberMacPassthroughType = this.callbackBuffalo.readUInt8();
                    const lastHopLqi = this.callbackBuffalo.readUInt8();
                    const lastHopRssi = this.callbackBuffalo.readInt8();
                    const packetInfo: EmberRxPacketInfo = {
                        senderShortId: ZSpec.NULL_NODE_ID,
                        senderLongId: ZSpec.BLANK_EUI64,
                        bindingIndex: ZSpec.NULL_BINDING,
                        addressIndex: 0xff,
                        lastHopLqi,
                        lastHopRssi,
                        lastHopTimestamp: 0,
                    };
                    const messageContents = this.callbackBuffalo.readPayload();
                    this.ezspMacPassthroughMessageHandler(messageType, packetInfo, messageContents);
                } else {
                    const messageType: EmberMacPassthroughType = this.callbackBuffalo.readUInt8();
                    const packetInfo = this.callbackBuffalo.readEmberRxPacketInfo();
                    const messageContents = this.callbackBuffalo.readPayload();
                    this.ezspMacPassthroughMessageHandler(messageType, packetInfo, messageContents);
                }
                break;
            }
            case EzspFrameID.MAC_FILTER_MATCH_MESSAGE_HANDLER: {
                if (this.version < 0x0e) {
                    const filterIndexMatch = this.callbackBuffalo.readUInt8();
                    const legacyPassthroughType: EmberMacPassthroughType = this.callbackBuffalo.readUInt8();
                    const lastHopLqi = this.callbackBuffalo.readUInt8();
                    const lastHopRssi = this.callbackBuffalo.readInt8();
                    const packetInfo: EmberRxPacketInfo = {
                        senderShortId: ZSpec.NULL_NODE_ID,
                        senderLongId: ZSpec.BLANK_EUI64,
                        bindingIndex: ZSpec.NULL_BINDING,
                        addressIndex: 0xff,
                        lastHopLqi,
                        lastHopRssi,
                        lastHopTimestamp: 0,
                    };
                    const messageContents = this.callbackBuffalo.readPayload();
                    this.ezspMacFilterMatchMessageHandler(filterIndexMatch, legacyPassthroughType, packetInfo, messageContents);
                } else {
                    const filterIndexMatch = this.callbackBuffalo.readUInt8();
                    const legacyPassthroughType: EmberMacPassthroughType = this.callbackBuffalo.readUInt8();
                    const packetInfo = this.callbackBuffalo.readEmberRxPacketInfo();
                    const messageContents = this.callbackBuffalo.readPayload();
                    this.ezspMacFilterMatchMessageHandler(filterIndexMatch, legacyPassthroughType, packetInfo, messageContents);
                }
                break;
            }
            case EzspFrameID.RAW_TRANSMIT_COMPLETE_HANDLER: {
                if (this.version < 0x0e) {
                    const status = this.callbackBuffalo.readStatus(this.version);
                    this.ezspRawTransmitCompleteHandler(Buffer.alloc(0), status);
                } else {
                    const messageContents = this.callbackBuffalo.readPayload();
                    const status = this.callbackBuffalo.readUInt32();
                    this.ezspRawTransmitCompleteHandler(messageContents, status);
                }
                break;
            }
            case EzspFrameID.SWITCH_NETWORK_KEY_HANDLER: {
                const sequenceNumber = this.callbackBuffalo.readUInt8();
                this.ezspSwitchNetworkKeyHandler(sequenceNumber);
                break;
            }
            case EzspFrameID.ZIGBEE_KEY_ESTABLISHMENT_HANDLER: {
                const partner = this.callbackBuffalo.readIeeeAddr();
                const status: EmberKeyStatus = this.callbackBuffalo.readUInt8();
                this.ezspZigbeeKeyEstablishmentHandler(partner, status);
                break;
            }
            case EzspFrameID.TRUST_CENTER_JOIN_HANDLER: {
                const newNodeId: NodeId = this.callbackBuffalo.readUInt16();
                const newNodeEui64 = this.callbackBuffalo.readIeeeAddr();
                const status: EmberDeviceUpdate = this.callbackBuffalo.readUInt8();
                const policyDecision: EmberJoinDecision = this.callbackBuffalo.readUInt8();
                const parentOfNewNodeId: NodeId = this.callbackBuffalo.readUInt16();
                this.ezspTrustCenterJoinHandler(newNodeId, newNodeEui64, status, policyDecision, parentOfNewNodeId);
                break;
            }
            case EzspFrameID.GENERATE_CBKE_KEYS_HANDLER: {
                const status = this.callbackBuffalo.readStatus(this.version);
                const ephemeralPublicKey: EmberPublicKeyData = this.callbackBuffalo.readEmberPublicKeyData();
                this.ezspGenerateCbkeKeysHandler(status, ephemeralPublicKey);
                break;
            }
            case EzspFrameID.CALCULATE_SMACS_HANDLER: {
                const status = this.callbackBuffalo.readStatus(this.version);
                const initiatorSmac: EmberSmacData = this.callbackBuffalo.readEmberSmacData();
                const responderSmac: EmberSmacData = this.callbackBuffalo.readEmberSmacData();
                this.ezspCalculateSmacsHandler(status, initiatorSmac, responderSmac);
                break;
            }
            case EzspFrameID.GENERATE_CBKE_KEYS_HANDLER283K1: {
                const status = this.callbackBuffalo.readStatus(this.version);
                const ephemeralPublicKey: EmberPublicKey283k1Data = this.callbackBuffalo.readEmberPublicKey283k1Data();
                this.ezspGenerateCbkeKeysHandler283k1(status, ephemeralPublicKey);
                break;
            }
            case EzspFrameID.CALCULATE_SMACS_HANDLER283K1: {
                const status = this.callbackBuffalo.readStatus(this.version);
                const initiatorSmac: EmberSmacData = this.callbackBuffalo.readEmberSmacData();
                const responderSmac: EmberSmacData = this.callbackBuffalo.readEmberSmacData();
                this.ezspCalculateSmacsHandler283k1(status, initiatorSmac, responderSmac);
                break;
            }
            case EzspFrameID.DSA_SIGN_HANDLER: {
                const status = this.callbackBuffalo.readStatus(this.version);
                const messageContents = this.callbackBuffalo.readPayload();
                this.ezspDsaSignHandler(status, messageContents);
                break;
            }
            case EzspFrameID.DSA_VERIFY_HANDLER: {
                const status = this.callbackBuffalo.readStatus(this.version);
                this.ezspDsaVerifyHandler(status);
                break;
            }
            case EzspFrameID.MFGLIB_RX_HANDLER: {
                const linkQuality = this.callbackBuffalo.readUInt8();
                const rssi = this.callbackBuffalo.readInt8();
                const packetContents = this.callbackBuffalo.readPayload();
                this.ezspMfglibRxHandler(linkQuality, rssi, packetContents);
                break;
            }
            case EzspFrameID.INCOMING_BOOTLOAD_MESSAGE_HANDLER: {
                if (this.version < 0x0e) {
                    const longId = this.callbackBuffalo.readIeeeAddr();
                    const lastHopLqi = this.callbackBuffalo.readUInt8();
                    const lastHopRssi = this.callbackBuffalo.readInt8();
                    const packetInfo: EmberRxPacketInfo = {
                        senderShortId: ZSpec.NULL_NODE_ID,
                        senderLongId: ZSpec.BLANK_EUI64,
                        bindingIndex: ZSpec.NULL_BINDING,
                        addressIndex: 0xff,
                        lastHopLqi,
                        lastHopRssi,
                        lastHopTimestamp: 0,
                    };
                    const messageContents = this.callbackBuffalo.readPayload();
                    this.ezspIncomingBootloadMessageHandler(longId, packetInfo, messageContents);
                } else {
                    const longId = this.callbackBuffalo.readIeeeAddr();
                    const packetInfo = this.callbackBuffalo.readEmberRxPacketInfo();
                    const messageContents = this.callbackBuffalo.readPayload();
                    this.ezspIncomingBootloadMessageHandler(longId, packetInfo, messageContents);
                }
                break;
            }
            case EzspFrameID.BOOTLOAD_TRANSMIT_COMPLETE_HANDLER: {
                const status = this.callbackBuffalo.readStatus(this.version);
                const messageContents = this.callbackBuffalo.readPayload();
                this.ezspBootloadTransmitCompleteHandler(status, messageContents);
                break;
            }
            case EzspFrameID.INCOMING_MFG_TEST_MESSAGE_HANDLER: {
                const messageType = this.callbackBuffalo.readUInt8();
                const messageContents = this.callbackBuffalo.readPayload();
                this.ezspIncomingMfgTestMessageHandler(messageType, messageContents);
                break;
            }
            case EzspFrameID.ZLL_NETWORK_FOUND_HANDLER: {
                if (this.version < 0x0e) {
                    const networkInfo = this.callbackBuffalo.readEmberZllNetwork();
                    const isDeviceInfoNull = this.callbackBuffalo.readUInt8() !== 0;
                    const deviceInfo = this.callbackBuffalo.readEmberZllDeviceInfoRecord();
                    const lastHopLqi = this.callbackBuffalo.readUInt8();
                    const lastHopRssi = this.callbackBuffalo.readInt8();
                    const packetInfo: EmberRxPacketInfo = {
                        senderShortId: ZSpec.NULL_NODE_ID,
                        senderLongId: ZSpec.BLANK_EUI64,
                        bindingIndex: ZSpec.NULL_BINDING,
                        addressIndex: 0xff,
                        lastHopLqi,
                        lastHopRssi,
                        lastHopTimestamp: 0,
                    };
                    this.ezspZllNetworkFoundHandler(networkInfo, isDeviceInfoNull, deviceInfo, packetInfo);
                } else {
                    const networkInfo = this.callbackBuffalo.readEmberZllNetwork();
                    const isDeviceInfoNull = this.callbackBuffalo.readUInt8() !== 0;
                    const deviceInfo = this.callbackBuffalo.readEmberZllDeviceInfoRecord();
                    const packetInfo = this.callbackBuffalo.readEmberRxPacketInfo();
                    this.ezspZllNetworkFoundHandler(networkInfo, isDeviceInfoNull, deviceInfo, packetInfo);
                }
                break;
            }
            case EzspFrameID.ZLL_SCAN_COMPLETE_HANDLER: {
                const status = this.callbackBuffalo.readStatus(this.version);
                this.ezspZllScanCompleteHandler(status);
                break;
            }
            case EzspFrameID.ZLL_ADDRESS_ASSIGNMENT_HANDLER: {
                if (this.version < 0x0e) {
                    const addressInfo = this.callbackBuffalo.readEmberZllAddressAssignment();
                    const lastHopLqi = this.callbackBuffalo.readUInt8();
                    const lastHopRssi = this.callbackBuffalo.readInt8();
                    const packetInfo: EmberRxPacketInfo = {
                        senderShortId: ZSpec.NULL_NODE_ID,
                        senderLongId: ZSpec.BLANK_EUI64,
                        bindingIndex: ZSpec.NULL_BINDING,
                        addressIndex: 0xff,
                        lastHopLqi,
                        lastHopRssi,
                        lastHopTimestamp: 0,
                    };
                    this.ezspZllAddressAssignmentHandler(addressInfo, packetInfo);
                } else {
                    const addressInfo = this.callbackBuffalo.readEmberZllAddressAssignment();
                    const packetInfo = this.callbackBuffalo.readEmberRxPacketInfo();
                    this.ezspZllAddressAssignmentHandler(addressInfo, packetInfo);
                }
                break;
            }
            case EzspFrameID.ZLL_TOUCH_LINK_TARGET_HANDLER: {
                const networkInfo = this.callbackBuffalo.readEmberZllNetwork();
                this.ezspZllTouchLinkTargetHandler(networkInfo);
                break;
            }
            case EzspFrameID.D_GP_SENT_HANDLER: {
                const status = this.callbackBuffalo.readStatus(this.version);
                const gpepHandle = this.callbackBuffalo.readUInt8();
                this.ezspDGpSentHandler(status, gpepHandle);
                break;
            }
            case EzspFrameID.GPEP_INCOMING_MESSAGE_HANDLER: {
                const gpStatus = this.callbackBuffalo.readUInt8();
                const gpdLink = this.callbackBuffalo.readUInt8();
                const sequenceNumber = this.callbackBuffalo.readUInt8();
                const addr = this.callbackBuffalo.readEmberGpAddress();
                const gpdfSecurityLevel: EmberGpSecurityLevel = this.callbackBuffalo.readUInt8();
                const gpdfSecurityKeyType: EmberGpKeyType = this.callbackBuffalo.readUInt8();
                const autoCommissioning = this.callbackBuffalo.readUInt8() !== 0;
                const bidirectionalInfo = this.callbackBuffalo.readUInt8();
                const gpdSecurityFrameCounter = this.callbackBuffalo.readUInt32();
                const gpdCommandId = this.callbackBuffalo.readUInt8();
                const mic = this.callbackBuffalo.readUInt32();
                const proxyTableIndex = this.callbackBuffalo.readUInt8();
                const gpdCommandPayload = this.callbackBuffalo.readPayload();
                this.ezspGpepIncomingMessageHandler(
                    gpStatus,
                    gpdLink,
                    sequenceNumber,
                    addr,
                    gpdfSecurityLevel,
                    gpdfSecurityKeyType,
                    autoCommissioning,
                    bidirectionalInfo,
                    gpdSecurityFrameCounter,
                    gpdCommandId,
                    mic,
                    proxyTableIndex,
                    gpdCommandPayload,
                );
                break;
            }
            default:
                logger.debug(`<=x= Ignored unused/unknown ${this.callbackFrameToString}`, NS);
        }
    }

    /**
     *
     * @returns uint8_t
     */
    private nextSendSequence(): number {
        return (this.sendSequence = ++this.sendSequence & MESSAGE_TAG_MASK);
    }

    /**
     * Calls ezspSend${x} based on type and takes care of tagging message.
     *
     * Alias types expect `alias` & `sequence` params, along with `apsFrame.radius`.
     *
     * @param type Specifies the outgoing message type.
     * @param indexOrDestination uint16_t Depending on the type of addressing used, this is either the NodeId of the destination,
     *     an index into the address table, or an index into the binding table.
     *     Unused for multicast types.
     *     This must be one of the three ZigBee broadcast addresses for broadcast.
     * @param apsFrame [IN/OUT] EmberApsFrame * The APS frame which is to be added to the message.
     *        Sequence set in OUT as returned by ezspSend${x} command
     * @param message uint8_t * Content of the message.
     * @param alias The alias source address
     * @param sequence uint8_t The alias sequence number
     * @returns Result of the ezspSend${x} call or EmberStatus.INVALID_PARAMETER if type not supported.
     * @returns messageTag Tag used for ezspSend${x} command
     */
    public async send(
        type: EmberOutgoingMessageType,
        indexOrDestination: number,
        apsFrame: EmberApsFrame,
        message: Buffer,
        alias: NodeId,
        sequence: number,
    ): Promise<[SLStatus, messageTag: number]> {
        let status: SLStatus = SLStatus.INVALID_PARAMETER;
        let apsSequence: number;
        const messageTag = this.nextSendSequence();
        let nwkRadius = ZA_MAX_HOPS;
        let nwkAlias: NodeId = ZSpec.NULL_NODE_ID;

        switch (type) {
            case EmberOutgoingMessageType.VIA_BINDING:
            case EmberOutgoingMessageType.VIA_ADDRESS_TABLE:
            case EmberOutgoingMessageType.DIRECT: {
                [status, apsSequence] = await this.ezspSendUnicast(type, indexOrDestination, apsFrame, messageTag, message);
                break;
            }
            case EmberOutgoingMessageType.MULTICAST:
            case EmberOutgoingMessageType.MULTICAST_WITH_ALIAS: {
                if (
                    type === EmberOutgoingMessageType.MULTICAST_WITH_ALIAS ||
                    (apsFrame.sourceEndpoint === ZSpec.GP_ENDPOINT &&
                        apsFrame.destinationEndpoint === ZSpec.GP_ENDPOINT &&
                        apsFrame.options & EmberApsOption.USE_ALIAS_SEQUENCE_NUMBER)
                ) {
                    nwkRadius = apsFrame.radius ?? nwkRadius;
                    nwkAlias = alias;
                }

                [status, apsSequence] = await this.ezspSendMulticast(
                    apsFrame,
                    nwkRadius,
                    0, // broadcast addr
                    nwkAlias,
                    sequence,
                    messageTag,
                    message,
                );
                break;
            }
            case EmberOutgoingMessageType.BROADCAST:
            case EmberOutgoingMessageType.BROADCAST_WITH_ALIAS: {
                if (
                    type == EmberOutgoingMessageType.BROADCAST_WITH_ALIAS ||
                    (apsFrame.sourceEndpoint == ZSpec.GP_ENDPOINT &&
                        apsFrame.destinationEndpoint == ZSpec.GP_ENDPOINT &&
                        apsFrame.options & EmberApsOption.USE_ALIAS_SEQUENCE_NUMBER)
                ) {
                    nwkRadius = apsFrame.radius ?? nwkRadius;
                    nwkAlias = alias;
                }

                [status, apsSequence] = await this.ezspSendBroadcast(
                    nwkAlias,
                    indexOrDestination,
                    sequence,
                    apsFrame,
                    nwkRadius,
                    messageTag,
                    message,
                );
                break;
            }
        }

        apsFrame.sequence = apsSequence;

        // NOTE: match `~~~>` from adapter since this is just a wrapper for it
        logger.debug(
            `~~~> [SENT type=${EmberOutgoingMessageType[type]} apsSequence=${apsSequence} messageTag=${messageTag} status=${SLStatus[status]}]`,
            NS,
        );
        return [status, messageTag];
    }

    /**
     * Retrieving the new version info.
     * Wrapper for `ezspGetValue`.
     * @returns Send status
     * @returns EmberVersion*, null if status not SUCCESS.
     */
    public async ezspGetVersionStruct(): Promise<[SLStatus, version: EmberVersion]> {
        const [status, outValueLength, outValue] = await this.ezspGetValue(EzspValueId.VERSION_INFO, 7); // sizeof(EmberVersion)

        if (outValueLength !== 7) {
            throw new EzspError(EzspStatus.ERROR_INVALID_VALUE);
        }

        return [
            status,
            {
                build: outValue[0] + (outValue[1] << 8),
                major: outValue[2],
                minor: outValue[3],
                patch: outValue[4],
                special: outValue[5],
                type: outValue[6],
            },
        ];
    }

    /**
     * Function for manipulating the endpoints flags on the NCP.
     * Wrapper for `ezspGetExtendedValue`
     * @param endpoint uint8_t
     * @param flags EzspEndpointFlags
     * @returns EzspStatus
     */
    public async ezspSetEndpointFlags(endpoint: number, flags: EzspEndpointFlag): Promise<SLStatus> {
        return this.ezspSetValue(EzspValueId.ENDPOINT_FLAGS, 3, [endpoint, lowByte(flags), highByte(flags)]);
    }

    /**
     * Function for manipulating the endpoints flags on the NCP.
     * Wrapper for `ezspGetExtendedValue`.
     * @param endpoint uint8_t
     * @returns EzspStatus
     * @returns flags
     */
    public async ezspGetEndpointFlags(endpoint: number): Promise<[SLStatus, flags: EzspEndpointFlag]> {
        const [status, outValLen, outVal] = await this.ezspGetExtendedValue(EzspExtendedValueId.ENDPOINT_FLAGS, endpoint, 2);

        if (outValLen < 2) {
            throw new EzspError(EzspStatus.ERROR_INVALID_VALUE);
        }

        const returnFlags = highLowToInt(outVal[1], outVal[0]);

        return [status, returnFlags];
    }

    /**
     * Wrapper for `ezspGetExtendedValue`.
     * @param NodeId
     * @param destination
     * @returns EzspStatus
     * @returns overhead uint8_t
     */
    public async ezspGetSourceRouteOverhead(destination: NodeId): Promise<[SLStatus, overhead: number]> {
        const [status, outValLen, outVal] = await this.ezspGetExtendedValue(EzspExtendedValueId.GET_SOURCE_ROUTE_OVERHEAD, destination, 1);

        if (outValLen < 1) {
            throw new EzspError(EzspStatus.ERROR_INVALID_VALUE);
        }

        return [status, outVal[0]];
    }

    /**
     * Wrapper for `ezspGetExtendedValue`.
     * @returns EzspStatus
     * @returns reason
     * @returns nodeId NodeId*
     */
    public async ezspGetLastLeaveReason(): Promise<[SLStatus, reason: EmberLeaveReason, nodeId: NodeId]> {
        const [status, outValLen, outVal] = await this.ezspGetExtendedValue(EzspExtendedValueId.LAST_LEAVE_REASON, 0, 3);

        if (outValLen < 3) {
            throw new EzspError(EzspStatus.ERROR_INVALID_VALUE);
        }

        return [status, outVal[0], highLowToInt(outVal[2], outVal[1])];
    }

    /**
     * Wrapper for `ezspGetValue`.
     * @returns EzspStatus
     * @returns reason
     */
    public async ezspGetLastRejoinReason(): Promise<[SLStatus, reason: EmberRejoinReason]> {
        const [status, outValLen, outVal] = await this.ezspGetValue(EzspValueId.LAST_REJOIN_REASON, 1);

        if (outValLen < 1) {
            throw new EzspError(EzspStatus.ERROR_INVALID_VALUE);
        }

        return [status, outVal[0]];
    }

    /**
     * Wrapper for `ezspSetValue`.
     * @param mask
     * @returns
     */
    public async ezspSetExtendedSecurityBitmask(mask: EmberExtendedSecurityBitmask): Promise<SLStatus> {
        return this.ezspSetValue(EzspValueId.EXTENDED_SECURITY_BITMASK, 2, [lowByte(mask), highByte(mask)]);
    }

    /**
     * Wrapper for `ezspGetValue`.
     * @returns
     */
    public async ezspGetExtendedSecurityBitmask(): Promise<[SLStatus, mask: EmberExtendedSecurityBitmask]> {
        const [status, outValLen, outVal] = await this.ezspGetValue(EzspValueId.EXTENDED_SECURITY_BITMASK, 2);

        if (outValLen < 2) {
            throw new EzspError(EzspStatus.ERROR_INVALID_VALUE);
        }

        return [status, highLowToInt(outVal[1], outVal[0])];
    }

    /**
     * Wrapper for `ezspSetValue`.
     * @returns
     */
    public async ezspStartWritingStackTokens(): Promise<SLStatus> {
        return this.ezspSetValue(EzspValueId.STACK_TOKEN_WRITING, 1, [1]);
    }

    /**
     * Wrapper for `ezspSetValue`.
     * @returns
     */
    public async ezspStopWritingStackTokens(): Promise<SLStatus> {
        return this.ezspSetValue(EzspValueId.STACK_TOKEN_WRITING, 1, [0]);
    }

    //-----------------------------------------------------------------------------//
    //---------------------------- START EZSP COMMANDS ----------------------------//
    //-----------------------------------------------------------------------------//

    //-----------------------------------------------------------------------------
    // Configuration Frames
    //-----------------------------------------------------------------------------

    /**
     * The command allows the Host to specify the desired EZSP version and must be
     * sent before any other command. The response provides information about the
     * firmware running on the NCP.
     *
     * @param desiredProtocolVersion uint8_t The EZSP version the Host wishes to use.
     *        To successfully set the version and allow other commands, this must be same as EZSP_PROTOCOL_VERSION.
     * @returns uint8_t The EZSP version the NCP is using.
     * @returns uint8_t * The type of stack running on the NCP (2).
     * @returns uint16_t * The version number of the stack.
     */
    async ezspVersion(desiredProtocolVersion: number): Promise<[protocolVersion: number, stackType: number, stackVersion: number]> {
        const sendBuffalo = this.startCommand(EzspFrameID.VERSION);
        sendBuffalo.writeUInt8(desiredProtocolVersion);

        const sendStatus = await this.sendCommand(sendBuffalo);

        if (sendStatus !== EzspStatus.SUCCESS) {
            throw new EzspError(sendStatus);
        }

        const protocolVersion = this.buffalo.readUInt8();
        const stackType = this.buffalo.readUInt8();
        const stackVersion = this.buffalo.readUInt16();

        return [protocolVersion, stackType, stackVersion];
    }

    /**
     * Reads a configuration value from the NCP.
     *
     * @param configId Identifies which configuration value to read.
     * @returns
     * - SLStatus.OK if the value was read successfully,
     * - SLStatus.ZIGBEE_EZSP_ERROR (for SL_ZIGBEE_EZSP_ERROR_INVALID_ID) if the NCP does not recognize configId.
     * @returns uint16_t * The configuration value.
     */
    async ezspGetConfigurationValue(configId: EzspConfigId): Promise<[SLStatus, value: number]> {
        const sendBuffalo = this.startCommand(EzspFrameID.GET_CONFIGURATION_VALUE);
        sendBuffalo.writeUInt8(configId);

        const sendStatus = await this.sendCommand(sendBuffalo);

        if (sendStatus !== EzspStatus.SUCCESS) {
            throw new EzspError(sendStatus);
        }

        const status = this.buffalo.readStatus(this.version, false);
        const value = this.buffalo.readUInt16();

        return [status, value];
    }

    /**
     * Writes a configuration value to the NCP. Configuration values can be modified
     * by the Host after the NCP has reset. Once the status of the stack changes to
     * EMBER_NETWORK_UP, configuration values can no longer be modified and this
     * command will respond with EzspStatus.ERROR_INVALID_CALL.
     *
     * @param configId Identifies which configuration value to change.
     * @param value uint16_t The new configuration value.
     * @returns EzspStatus
     * - SLStatus.OK if the configuration value was changed,
     * - SLStatus.ZIGBEE_EZSP_ERROR if the new value exceeded the available memory,
     *                               if the new value was out of bounds,
     *                               if the NCP does not recognize configId,
     *                               if configuration values can no longer be modified.
     */
    async ezspSetConfigurationValue(configId: EzspConfigId, value: number): Promise<SLStatus> {
        const sendBuffalo = this.startCommand(EzspFrameID.SET_CONFIGURATION_VALUE);
        sendBuffalo.writeUInt8(configId);
        sendBuffalo.writeUInt16(value);

        const sendStatus = await this.sendCommand(sendBuffalo);

        if (sendStatus !== EzspStatus.SUCCESS) {
            throw new EzspError(sendStatus);
        }

        const status = this.buffalo.readStatus(this.version, false);

        return status;
    }

    /**
     * Read attribute data on NCP endpoints.
     * @param endpoint uint8_t Endpoint
     * @param cluster uint16_t Cluster.
     * @param attributeId uint16_t Attribute ID.
     * @param mask uint8_t Mask.
     * @param manufacturerCode uint16_t Manufacturer code.
     * @returns An sl_zigbee_af_status_t value indicating success or the reason for failure, handled by the EZSP layer as a uint8_t.
     * @returns uint8_t * Attribute data type.
     * @returns uint8_t * Length of attribute data.
     * @returns uint8_t * Attribute data.
     */
    async ezspReadAttribute(
        endpoint: number,
        cluster: number,
        attributeId: number,
        mask: number,
        manufacturerCode: number,
        readLength: number,
    ): Promise<[SLStatus, dataType: number, outReadLength: number, data: number[]]> {
        const sendBuffalo = this.startCommand(EzspFrameID.READ_ATTRIBUTE);
        sendBuffalo.writeUInt8(endpoint);
        sendBuffalo.writeUInt16(cluster);
        sendBuffalo.writeUInt16(attributeId);
        sendBuffalo.writeUInt8(mask);
        sendBuffalo.writeUInt16(manufacturerCode);

        const sendStatus = await this.sendCommand(sendBuffalo);

        if (sendStatus !== EzspStatus.SUCCESS) {
            throw new EzspError(sendStatus);
        }

        const maxReadLength = readLength;
        const status = this.buffalo.readStatus(0); // XXX: not yet switched to uint32 in v14, trick with 0 version for proper mapping
        const dataType = this.buffalo.readUInt8();
        readLength = this.buffalo.readUInt8();

        if (readLength > maxReadLength) {
            throw new EzspError(EzspStatus.ERROR_INVALID_VALUE);
        }

        const data = this.buffalo.readListUInt8(readLength);

        return [status, dataType, readLength, data];
    }

    /**
     * Write attribute data on NCP endpoints.
     * @param endpoint uint8_t Endpoint
     * @param cluster uint16_t Cluster.
     * @param attributeId uint16_t Attribute ID.
     * @param mask uint8_t Mask.
     * @param manufacturerCode uint16_t Manufacturer code.
     * @param overrideReadOnlyAndDataType Override read only and data type.
     * @param justTest Override read only and data type.
     * @param dataType uint8_t Attribute data type.
     * @param data uint8_t * Attribute data.
     * @returns An sl_zigbee_af_status_t value indicating success or the reason for failure.
     */
    async ezspWriteAttribute(
        endpoint: number,
        cluster: number,
        attributeId: number,
        mask: number,
        manufacturerCode: number,
        overrideReadOnlyAndDataType: boolean,
        justTest: boolean,
        dataType: number,
        data: Buffer,
    ): Promise<SLStatus> {
        const sendBuffalo = this.startCommand(EzspFrameID.WRITE_ATTRIBUTE);
        sendBuffalo.writeUInt8(endpoint);
        sendBuffalo.writeUInt16(cluster);
        sendBuffalo.writeUInt16(attributeId);
        sendBuffalo.writeUInt8(mask);
        sendBuffalo.writeUInt16(manufacturerCode);
        sendBuffalo.writeUInt8(overrideReadOnlyAndDataType ? 1 : 0);
        sendBuffalo.writeUInt8(justTest ? 1 : 0);
        sendBuffalo.writeUInt8(dataType);
        sendBuffalo.writePayload(data);

        const sendStatus = await this.sendCommand(sendBuffalo);

        if (sendStatus !== EzspStatus.SUCCESS) {
            throw new EzspError(sendStatus);
        }

        const status = this.buffalo.readStatus(0); // XXX: not yet switched to uint32 in v14, trick with 0 version for proper mapping

        return status;
    }

    /**
     * Configures endpoint information on the NCP. The NCP does not remember these
     * settings after a reset. Endpoints can be added by the Host after the NCP has
     * reset. Once the status of the stack changes to EMBER_NETWORK_UP, endpoints
     * can no longer be added and this command will respond with EzspStatus.ERROR_INVALID_CALL.
     * @param endpoint uint8_t The application endpoint to be added.
     * @param profileId uint16_t The endpoint's application profile.
     * @param deviceId uint16_t The endpoint's device ID within the application profile.
     * @param deviceVersion uint8_t The endpoint's device version.
     * @param inputClusterList uint16_t * Input cluster IDs the endpoint will accept.
     * @param outputClusterList uint16_t * Output cluster IDs the endpoint may send.
     * @returns
     * - SLStatus.OK if the endpoint was added,
     * - SLStatus.ZIGBEE_EZSP_ERROR if there is not enough memory available to add the endpoint,
     *                               if the endpoint already exists,
     *                               if endpoints can no longer be added.
     */
    async ezspAddEndpoint(
        endpoint: number,
        profileId: number,
        deviceId: number,
        deviceVersion: number,
        inputClusterList: number[],
        outputClusterList: number[],
    ): Promise<SLStatus> {
        const sendBuffalo = this.startCommand(EzspFrameID.ADD_ENDPOINT);
        sendBuffalo.writeUInt8(endpoint);
        sendBuffalo.writeUInt16(profileId);
        sendBuffalo.writeUInt16(deviceId);
        sendBuffalo.writeUInt8(deviceVersion);
        sendBuffalo.writeUInt8(inputClusterList.length);
        sendBuffalo.writeUInt8(outputClusterList.length);
        sendBuffalo.writeListUInt16(inputClusterList);
        sendBuffalo.writeListUInt16(outputClusterList);

        const sendStatus = await this.sendCommand(sendBuffalo);

        if (sendStatus !== EzspStatus.SUCCESS) {
            throw new EzspError(sendStatus);
        }

        const status = this.buffalo.readStatus(this.version, false);

        return status;
    }

    /**
     * Allows the Host to change the policies used by the NCP to make fast
     * decisions.
     * @param policyId Identifies which policy to modify.
     * @param decisionId The new decision for the specified policy.
     * @returns
     * - SLStatus.OK if the policy was changed,
     * - SLStatus.ZIGBEE_EZSP_ERROR if the NCP does not recognize policyId.
     */
    async ezspSetPolicy(policyId: EzspPolicyId, decisionId: number): Promise<SLStatus> {
        const sendBuffalo = this.startCommand(EzspFrameID.SET_POLICY);
        sendBuffalo.writeUInt8(policyId);
        sendBuffalo.writeUInt8(decisionId);

        const sendStatus = await this.sendCommand(sendBuffalo);

        if (sendStatus !== EzspStatus.SUCCESS) {
            throw new EzspError(sendStatus);
        }

        const status = this.buffalo.readStatus(this.version, false);

        return status;
    }

    /**
     * Allows the Host to read the policies used by the NCP to make fast decisions.
     * @param policyId Identifies which policy to read.
     * @returns
     * - SLStatus.OK if the policy was read successfully,
     * - SLStatus.ZIGBEE_EZSP_ERROR if the NCP does not recognize policyId.
     * @returns EzspDecisionId * The current decision for the specified policy.
     */
    async ezspGetPolicy(policyId: EzspPolicyId): Promise<[SLStatus, number]> {
        const sendBuffalo = this.startCommand(EzspFrameID.GET_POLICY);
        sendBuffalo.writeUInt8(policyId);

        const sendStatus = await this.sendCommand(sendBuffalo);

        if (sendStatus !== EzspStatus.SUCCESS) {
            throw new EzspError(sendStatus);
        }

        const status = this.buffalo.readStatus(this.version, false);
        const decisionId = this.buffalo.readUInt8();

        return [status, decisionId];
    }

    /**
     * Triggers a pan id update message.
     * @param The new Pan Id
     * @returns true if the request was successfully handed to the stack, false otherwise
     */
    async ezspSendPanIdUpdate(newPan: PanId): Promise<boolean> {
        const sendBuffalo = this.startCommand(EzspFrameID.SEND_PAN_ID_UPDATE);
        sendBuffalo.writeUInt16(newPan);

        const sendStatus = await this.sendCommand(sendBuffalo);

        if (sendStatus !== EzspStatus.SUCCESS) {
            throw new EzspError(sendStatus);
        }

        const status = this.buffalo.readUInt8() !== 0;

        return status;
    }

    /**
     * Reads a value from the NCP.
     * @param valueId Identifies which value to read.
     * @returns
     * - SLStatus.OK if the value was read successfully,
     * - SLStatus.ZIGBEE_EZSP_ERROR if the NCP does not recognize valueId,
     *                               if the length of the returned value exceeds the size of local storage allocated to receive it.
     * @returns uint8_t * Both a command and response parameter.
     *   On command, the maximum in bytes of local storage allocated to receive the returned value.
     *   On response, the actual length in bytes of the returned value.
     * @returns uint8_t * The value.
     */
    async ezspGetValue(valueId: EzspValueId, valueLength: number): Promise<[SLStatus, outValueLength: number, outValue: number[]]> {
        const sendBuffalo = this.startCommand(EzspFrameID.GET_VALUE);
        sendBuffalo.writeUInt8(valueId);

        const sendStatus = await this.sendCommand(sendBuffalo);

        if (sendStatus !== EzspStatus.SUCCESS) {
            throw new EzspError(sendStatus);
        }

        const maxValueLength = valueLength;
        const status = this.buffalo.readStatus(this.version, false);
        valueLength = this.buffalo.readUInt8();

        if (valueLength > maxValueLength) {
            throw new EzspError(EzspStatus.ERROR_INVALID_VALUE);
        }

        const value = this.buffalo.readListUInt8(valueLength);

        return [status, valueLength, value];
    }

    /**
     * Reads a value from the NCP but passes an extra argument specific to the value
     * being retrieved.
     * @param valueId Identifies which extended value ID to read.
     * @param characteristics uint32_t Identifies which characteristics of the extended value ID to read. These are specific to the value being read.
     * @returns
     * - SLStatus.OK if the value was read successfully,
     * - SLStatus.ZIGBEE_EZSP_ERROR if the NCP does not recognize valueId,
     *                               if the length of the returned value exceeds the size of local storage allocated to receive it.
     * @returns uint8_t * Both a command and response parameter.
     *   On command, the maximum in bytes of local storage allocated to receive the returned value.
     *   On response, the actual length in bytes of the returned value.
     * @returns uint8_t * The value.
     */
    async ezspGetExtendedValue(
        valueId: EzspExtendedValueId,
        characteristics: number,
        valueLength: number,
    ): Promise<[SLStatus, outValueLength: number, outValue: number[]]> {
        const sendBuffalo = this.startCommand(EzspFrameID.GET_EXTENDED_VALUE);
        sendBuffalo.writeUInt8(valueId);
        sendBuffalo.writeUInt32(characteristics);

        const sendStatus = await this.sendCommand(sendBuffalo);

        if (sendStatus !== EzspStatus.SUCCESS) {
            throw new EzspError(sendStatus);
        }

        // let value: number[] = null;

        const maxValueLength = valueLength;
        const status = this.buffalo.readStatus(this.version, false);
        valueLength = this.buffalo.readUInt8();

        if (valueLength > maxValueLength) {
            throw new EzspError(EzspStatus.ERROR_INVALID_VALUE);
        }

        const value = this.buffalo.readListUInt8(valueLength);

        return [status, valueLength, value];
    }

    /**
     * Writes a value to the NCP.
     * @param valueId Identifies which value to change.
     * @param valueLength uint8_t The length of the value parameter in bytes.
     * @param value uint8_t * The new value.
     * @returns
     * - SLStatus.OK if the value was changed,
     * - SLStatus.ZIGBEE_EZSP_ERROR if the new value was out of bounds,
     *                               if the NCP does not recognize valueId,
     *                               if the value could not be modified.
     */
    async ezspSetValue(valueId: EzspValueId, valueLength: number, value: number[]): Promise<SLStatus> {
        const sendBuffalo = this.startCommand(EzspFrameID.SET_VALUE);
        sendBuffalo.writeUInt8(valueId);
        sendBuffalo.writeUInt8(valueLength);
        sendBuffalo.writeListUInt8(value);

        const sendStatus = await this.sendCommand(sendBuffalo);

        if (sendStatus !== EzspStatus.SUCCESS) {
            throw new EzspError(sendStatus);
        }

        const status = this.buffalo.readStatus(this.version, false);

        return status;
    }

    /**
     * Allows the Host to control the broadcast behaviour of a routing device used by the NCP.
     * @param config uint8_t Passive ack config enum.
     * @param minAcksNeeded uint8_t The minimum number of acknowledgments (re-broadcasts) to wait for until
     *        deeming the broadcast transmission complete.
     * @returns An SLStatus value indicating success or the reason for failure.
     */
    async ezspSetPassiveAckConfig(config: number, minAcksNeeded: number): Promise<SLStatus> {
        const sendBuffalo = this.startCommand(EzspFrameID.SET_PASSIVE_ACK_CONFIG);
        sendBuffalo.writeUInt8(config);
        sendBuffalo.writeUInt8(minAcksNeeded);

        const sendStatus = await this.sendCommand(sendBuffalo);

        if (sendStatus !== EzspStatus.SUCCESS) {
            throw new EzspError(sendStatus);
        }

        const status = this.buffalo.readStatus(this.version);

        return status;
    }

    /**
     * Set the PAN ID to be accepted by the device in a NLME Network Update command.
     * If this is set to a different value than its default 0xFFFF, NLME network update messages will be ignored if they do not match this PAN ID.
     * @param panId uint16_t PAN ID to be accepted in a network update.
     */
    async ezspSetPendingNetworkUpdatePanId(panId: PanId): Promise<void> {
        if (this.version < 0x0e) {
            throw new EzspError(EzspStatus.ERROR_INVALID_FRAME_ID);
        }

        const sendBuffalo = this.startCommand(EzspFrameID.SET_PENDING_NETWORK_UPDATE_PAN_ID);
        sendBuffalo.writeUInt16(panId);
        const sendStatus = await this.sendCommand(sendBuffalo);

        if (sendStatus !== EzspStatus.SUCCESS) {
            throw new EzspError(sendStatus);
        }
    }

    /**
     * Retrieve the endpoint number located at the specified index.
     * @param index uint8_t Index to retrieve the endpoint number for.
     * @returns uint8_t Endpoint number at the index.
     */
    async ezspGetEndpoint(index: number): Promise<number> {
        if (this.version < 0x0e) {
            throw new EzspError(EzspStatus.ERROR_INVALID_FRAME_ID);
        }

        const sendBuffalo = this.startCommand(EzspFrameID.GET_ENDPOINT);
        sendBuffalo.writeUInt8(index);
        const sendStatus = await this.sendCommand(sendBuffalo);

        if (sendStatus !== EzspStatus.SUCCESS) {
            throw new EzspError(sendStatus);
        }

        const endpoint = this.buffalo.readUInt8();

        return endpoint;
    }

    /**
     * Get the number of configured endpoints.
     * @returns uint8_t Number of configured endpoints.
     */
    async ezspGetEndpointCount(): Promise<number> {
        if (this.version < 0x0e) {
            throw new EzspError(EzspStatus.ERROR_INVALID_FRAME_ID);
        }

        const sendBuffalo = this.startCommand(EzspFrameID.GET_ENDPOINT_COUNT);
        const sendStatus = await this.sendCommand(sendBuffalo);

        if (sendStatus !== EzspStatus.SUCCESS) {
            throw new EzspError(sendStatus);
        }

        const count = this.buffalo.readUInt8();

        return count;
    }

    /**
     * Retrieve the endpoint description for the given endpoint number.
     * @param endpoint Endpoint number to get the description of.
     * @returns Description of this endpoint.
     */
    async ezspGetEndpointDescription(endpoint: number): Promise<EmberEndpointDescription> {
        if (this.version < 0x0e) {
            throw new EzspError(EzspStatus.ERROR_INVALID_FRAME_ID);
        }

        const sendBuffalo = this.startCommand(EzspFrameID.GET_ENDPOINT_DESCRIPTION);
        sendBuffalo.writeUInt8(endpoint);
        const sendStatus = await this.sendCommand(sendBuffalo);

        if (sendStatus !== EzspStatus.SUCCESS) {
            throw new EzspError(sendStatus);
        }

        const endpointDescription = this.buffalo.readEmberEndpointDescription();

        return endpointDescription;
    }

    /**
     * Retrieve one of the cluster IDs associated with the given endpoint.
     * @param endpoint Endpoint number to get a cluster ID for.
     * @param listId Which list to get the cluster ID from.  (0 for input, 1 for output).
     * @param listIndex Index from requested list to look at the cluster ID of.
     * @returns ID of the requested cluster.
     */
    async ezspGetEndpointCluster(endpoint: number, listId: number, listIndex: number): Promise<number> {
        if (this.version < 0x0e) {
            throw new EzspError(EzspStatus.ERROR_INVALID_FRAME_ID);
        }

        const sendBuffalo = this.startCommand(EzspFrameID.GET_ENDPOINT_CLUSTER);
        sendBuffalo.writeUInt8(endpoint);
        sendBuffalo.writeUInt8(listId);
        sendBuffalo.writeUInt8(listIndex);
        const sendStatus = await this.sendCommand(sendBuffalo);

        if (sendStatus !== EzspStatus.SUCCESS) {
            throw new EzspError(sendStatus);
        }

        const endpointCluster = this.buffalo.readUInt16();

        return endpointCluster;
    }

    //-----------------------------------------------------------------------------
    // Utilities Frames
    //-----------------------------------------------------------------------------
    /**
     * A command which does nothing. The Host can use this to set the sleep mode or to check the status of the NCP.
     */
    async ezspNop(): Promise<void> {
        const sendBuffalo = this.startCommand(EzspFrameID.NOP);

        const sendStatus = await this.sendCommand(sendBuffalo);

        if (sendStatus !== EzspStatus.SUCCESS) {
            throw new EzspError(sendStatus);
        }
    }

    /**
     * Variable length data from the Host is echoed back by the NCP.
     * This command has no other effects and is designed for testing the link between the Host and NCP.
     * @param data uint8_t * The data to be echoed back.
     * @returns uint8_t * The echo of the data.
     */
    async ezspEcho(data: Buffer): Promise<Buffer> {
        const sendBuffalo = this.startCommand(EzspFrameID.ECHO);
        sendBuffalo.writePayload(data);

        const sendStatus = await this.sendCommand(sendBuffalo);

        if (sendStatus !== EzspStatus.SUCCESS) {
            throw new EzspError(sendStatus);
        }

        const echo = this.buffalo.readPayload();

        if (echo.length > data.length) {
            throw new EzspError(EzspStatus.ERROR_INVALID_VALUE);
        }

        return echo;
    }

    /**
     * Allows the NCP to respond with a pending callback.
     */
    async ezspCallback(): Promise<void> {
        const sendBuffalo = this.startCommand(EzspFrameID.CALLBACK);

        const sendStatus = await this.sendCommand(sendBuffalo);

        if (sendStatus !== EzspStatus.SUCCESS) {
            throw new EzspError(sendStatus);
        }

        this.callbackDispatch();
    }

    /**
     * Callback
     * Indicates that there are currently no pending callbacks.
     */
    ezspNoCallbacks(): void {
        logger.debug(`ezspNoCallbacks(): callback called`, NS);
    }

    /**
     * Sets a token (8 bytes of non-volatile storage) in the Simulated EEPROM of the NCP.
     * @param tokenId uint8_t Which token to set
     * @param tokenData uint8_t * The data to write to the token.
     * @returns An SLStatus value indicating success or the reason for failure.
     */
    async ezspSetToken(tokenId: number, tokenData: number[]): Promise<SLStatus> {
        const sendBuffalo = this.startCommand(EzspFrameID.SET_TOKEN);
        sendBuffalo.writeUInt8(tokenId);
        sendBuffalo.writeListUInt8(tokenData);

        const sendStatus = await this.sendCommand(sendBuffalo);

        if (sendStatus !== EzspStatus.SUCCESS) {
            throw new EzspError(sendStatus);
        }

        const status = this.buffalo.readStatus(this.version);

        return status;
    }

    /**
     * Retrieves a token (8 bytes of non-volatile storage) from the Simulated EEPROM of the NCP.
     * @param tokenId uint8_t Which token to read
     * @returns An SLStatus value indicating success or the reason for failure.
     * @returns uint8_t * The contents of the token.
     */
    async ezspGetToken(tokenId: number): Promise<[SLStatus, tokenData: number[]]> {
        const sendBuffalo = this.startCommand(EzspFrameID.GET_TOKEN);
        sendBuffalo.writeUInt8(tokenId);

        const sendStatus = await this.sendCommand(sendBuffalo);

        if (sendStatus !== EzspStatus.SUCCESS) {
            throw new EzspError(sendStatus);
        }

        const status = this.buffalo.readStatus(this.version);
        const tokenData = this.buffalo.readListUInt8(8);

        return [status, tokenData];
    }

    /**
     * Retrieves a manufacturing token from the Flash Information Area of the NCP
     * (except for EZSP_STACK_CAL_DATA which is managed by the stack).
     * @param tokenId Which manufacturing token to read.
     * @returns uint8_t The length of the tokenData parameter in bytes.
     * @returns uint8_t * The manufacturing token data.
     */
    async ezspGetMfgToken(tokenId: EzspMfgTokenId): Promise<[number, tokenData: number[]]> {
        const sendBuffalo = this.startCommand(EzspFrameID.GET_MFG_TOKEN);
        sendBuffalo.writeUInt8(tokenId);

        const sendStatus = await this.sendCommand(sendBuffalo);

        if (sendStatus !== EzspStatus.SUCCESS) {
            throw new EzspError(sendStatus);
        }

        const tokenDataLength = this.buffalo.readUInt8();
        let expectedTokenDataLength: number = 0;

        // the size of corresponding the EZSP Mfg token, please refer to app/util/ezsp/ezsp-enum.h
        switch (tokenId) {
            // 2 bytes
            case EzspMfgTokenId.CUSTOM_VERSION:
            case EzspMfgTokenId.MANUF_ID:
            case EzspMfgTokenId.PHY_CONFIG:
            case EzspMfgTokenId.CTUNE:
                expectedTokenDataLength = 2;
                break;
            // 8 bytes
            case EzspMfgTokenId.EZSP_STORAGE:
            case EzspMfgTokenId.CUSTOM_EUI_64:
                expectedTokenDataLength = 8;
                break;
            // 16 bytes
            case EzspMfgTokenId.STRING:
            case EzspMfgTokenId.BOARD_NAME:
            case EzspMfgTokenId.BOOTLOAD_AES_KEY:
                expectedTokenDataLength = 16;
                break;
            // 20 bytes
            case EzspMfgTokenId.INSTALLATION_CODE:
                expectedTokenDataLength = 20;
                break;
            // 40 bytes
            case EzspMfgTokenId.ASH_CONFIG:
                expectedTokenDataLength = 40;
                break;
            // 92 bytes
            case EzspMfgTokenId.CBKE_DATA:
                expectedTokenDataLength = 92;
                break;
            default:
                break;
        }

        if (tokenDataLength != expectedTokenDataLength) {
            throw new EzspError(EzspStatus.ERROR_INVALID_VALUE);
        }

        const tokenData = this.buffalo.readListUInt8(tokenDataLength);

        return [tokenDataLength, tokenData];
    }

    /**
     * Sets a manufacturing token in the Customer Information Block (CIB) area of
     * the NCP if that token currently unset (fully erased). Cannot be used with
     * EZSP_STACK_CAL_DATA, EZSP_STACK_CAL_FILTER, EZSP_MFG_ASH_CONFIG, or
     * EZSP_MFG_CBKE_DATA token.
     * @param tokenId Which manufacturing token to set.
     * @param tokenData uint8_t * The manufacturing token data.
     * @returns An SLStatus value indicating success or the reason for failure.
     */
    async ezspSetMfgToken(tokenId: EzspMfgTokenId, tokenData: Buffer): Promise<SLStatus> {
        const sendBuffalo = this.startCommand(EzspFrameID.SET_MFG_TOKEN);
        sendBuffalo.writeUInt8(tokenId);
        sendBuffalo.writePayload(tokenData);

        const sendStatus = await this.sendCommand(sendBuffalo);

        if (sendStatus !== EzspStatus.SUCCESS) {
            throw new EzspError(sendStatus);
        }

        const status = this.buffalo.readStatus(this.version);

        return status;
    }

    /**
     * Callback
     * A callback invoked to inform the application that a stack token has changed.
     * @param tokenAddress uint16_t The address of the stack token that has changed.
     */
    ezspStackTokenChangedHandler(tokenAddress: number): void {
        logger.debug(`ezspStackTokenChangedHandler(): callback called with: [tokenAddress=${tokenAddress}]`, NS);
    }

    /**
     * Returns a pseudorandom number.
     * @returns Always returns SLStatus.OK.
     * @returns uint16_t * A pseudorandom number.
     */
    async ezspGetRandomNumber(): Promise<[SLStatus, value: number]> {
        const sendBuffalo = this.startCommand(EzspFrameID.GET_RANDOM_NUMBER);

        const sendStatus = await this.sendCommand(sendBuffalo);

        if (sendStatus !== EzspStatus.SUCCESS) {
            throw new EzspError(sendStatus);
        }

        const status = this.buffalo.readStatus(this.version);
        const value = this.buffalo.readUInt16();

        return [status, value];
    }

    /**
     * Sets a timer on the NCP. There are 2 independent timers available for use by the Host.
     * A timer can be cancelled by setting time to 0 or units to EMBER_EVENT_INACTIVE.
     * @param timerId uint8_t Which timer to set (0 or 1).
     * @param time uint16_t The delay before the timerHandler callback will be generated.
     *        Note that the timer clock is free running and is not synchronized with this command.
     *        This means that the actual delay will be between time and (time - 1). The maximum delay is 32767.
     * @param units The units for time.
     * @param repeat If true, a timerHandler callback will be generated repeatedly. If false, only a single timerHandler callback will be generated.
     * @returns An SLStatus value indicating success or the reason for failure.
     */
    async ezspSetTimer(timerId: number, time: number, units: EmberEventUnits, repeat: boolean): Promise<SLStatus> {
        const sendBuffalo = this.startCommand(EzspFrameID.SET_TIMER);
        sendBuffalo.writeUInt8(timerId);
        sendBuffalo.writeUInt16(time);
        sendBuffalo.writeUInt8(units);
        sendBuffalo.writeUInt8(repeat ? 1 : 0);

        const sendStatus = await this.sendCommand(sendBuffalo);

        if (sendStatus !== EzspStatus.SUCCESS) {
            throw new EzspError(sendStatus);
        }

        const status = this.buffalo.readStatus(this.version);

        return status;
    }

    /**
     * Gets information about a timer. The Host can use this command to find out how
     * much longer it will be before a previously set timer will generate a
     * callback.
     * @param timerId uint8_t Which timer to get information about (0 or 1).
     * @returns uint16_t The delay before the timerHandler callback will be generated.
     * @returns EmberEventUnits * The units for time.
     * @returns bool * True if a timerHandler callback will be generated repeatedly. False if only a single timerHandler callback will be generated.
     */
    async ezspGetTimer(timerId: number): Promise<[number, units: EmberEventUnits, repeat: boolean]> {
        const sendBuffalo = this.startCommand(EzspFrameID.GET_TIMER);
        sendBuffalo.writeUInt8(timerId);

        const sendStatus = await this.sendCommand(sendBuffalo);

        if (sendStatus !== EzspStatus.SUCCESS) {
            throw new EzspError(sendStatus);
        }

        const time = this.buffalo.readUInt16();
        const units = this.buffalo.readUInt8();
        const repeat = this.buffalo.readUInt8() !== 0;

        return [time, units, repeat];
    }

    /**
     * Callback
     * A callback from the timer.
     * @param timerId uint8_t Which timer generated the callback (0 or 1).
     */
    ezspTimerHandler(timerId: number): void {
        logger.debug(`ezspTimerHandler(): callback called with: [timerId=${timerId}]`, NS);
    }

    /**
     * Sends a debug message from the Host to the Network Analyzer utility via the NCP.
     * @param binaryMessage true if the message should be interpreted as binary data, false if the message should be interpreted as ASCII text.
     * @param messageContents uint8_t * The binary message.
     * @returns An SLStatus value indicating success or the reason for failure.
     */
    async ezspDebugWrite(binaryMessage: boolean, messageContents: Buffer): Promise<SLStatus> {
        const sendBuffalo = this.startCommand(EzspFrameID.DEBUG_WRITE);
        sendBuffalo.writeUInt8(binaryMessage ? 1 : 0);
        sendBuffalo.writePayload(messageContents);

        const sendStatus = await this.sendCommand(sendBuffalo);

        if (sendStatus !== EzspStatus.SUCCESS) {
            throw new EzspError(sendStatus);
        }

        const status = this.buffalo.readStatus(this.version);

        return status;
    }

    /**
     * Retrieves and clears Ember counters. See the EmberCounterType enumeration for the counter types.
     * @returns uint16_t * A list of all counter values ordered according to the EmberCounterType enumeration.
     */
    async ezspReadAndClearCounters(): Promise<number[]> {
        const sendBuffalo = this.startCommand(EzspFrameID.READ_AND_CLEAR_COUNTERS);

        const sendStatus = await this.sendCommand(sendBuffalo);

        if (sendStatus !== EzspStatus.SUCCESS) {
            throw new EzspError(sendStatus);
        }

        const values = this.buffalo.readListUInt16(EmberCounterType.COUNT);

        return values;
    }

    /**
     * Retrieves Ember counters. See the EmberCounterType enumeration for the counter types.
     * @returns uint16_t * A list of all counter values ordered according to the EmberCounterType enumeration.
     */
    async ezspReadCounters(): Promise<number[]> {
        const sendBuffalo = this.startCommand(EzspFrameID.READ_COUNTERS);

        const sendStatus = await this.sendCommand(sendBuffalo);

        if (sendStatus !== EzspStatus.SUCCESS) {
            throw new EzspError(sendStatus);
        }

        const values = this.buffalo.readListUInt16(EmberCounterType.COUNT);

        return values;
    }

    /**
     * Callback
     * This call is fired when a counter exceeds its threshold
     * @param type Type of Counter
     */
    ezspCounterRolloverHandler(type: EmberCounterType): void {
        logger.debug(`ezspCounterRolloverHandler(): callback called with: [type=${EmberCounterType[type]}]`, NS);
        logger.info(`NCP Counter ${EmberCounterType[type]} rolled over.`, NS);
    }

    /**
     * Used to test that UART flow control is working correctly.
     * @param delay uint16_t Data will not be read from the host for this many milliseconds.
     */
    async ezspDelayTest(delay: number): Promise<void> {
        const sendBuffalo = this.startCommand(EzspFrameID.DELAY_TEST);
        sendBuffalo.writeUInt16(delay);

        const sendStatus = await this.sendCommand(sendBuffalo);

        if (sendStatus !== EzspStatus.SUCCESS) {
            throw new EzspError(sendStatus);
        }
    }

    /**
     * This retrieves the status of the passed library ID to determine if it is compiled into the stack.
     * @param libraryId The ID of the library being queried.
     * @returns The status of the library being queried.
     */
    async ezspGetLibraryStatus(libraryId: EmberLibraryId): Promise<EmberLibraryStatus> {
        const sendBuffalo = this.startCommand(EzspFrameID.GET_LIBRARY_STATUS);
        sendBuffalo.writeUInt8(libraryId);

        const sendStatus = await this.sendCommand(sendBuffalo);

        if (sendStatus !== EzspStatus.SUCCESS) {
            throw new EzspError(sendStatus);
        }

        const status = this.buffalo.readUInt8();

        return status;
    }

    /**
     * Allows the HOST to know whether the NCP is running the XNCP library. If so,
     * the response contains also the manufacturer ID and the version number of the
     * XNCP application that is running on the NCP.
     * @returns
     * - SLStatus.OK if the NCP is running the XNCP library.
     * - SLStatus.INVALID_STATE otherwise.
     * @returns manufacturerId uint16_t * The manufactured ID the user has defined in the XNCP application.
     * @returns versionNumber uint16_t * The version number of the XNCP application.
     */
    async ezspGetXncpInfo(): Promise<[SLStatus, manufacturerId: number, versionNumber: number]> {
        const sendBuffalo = this.startCommand(EzspFrameID.GET_XNCP_INFO);

        const sendStatus = await this.sendCommand(sendBuffalo);

        if (sendStatus !== EzspStatus.SUCCESS) {
            throw new EzspError(sendStatus);
        }

        const status = this.buffalo.readStatus(this.version);
        const manufacturerId = this.buffalo.readUInt16();
        const versionNumber = this.buffalo.readUInt16();

        return [status, manufacturerId, versionNumber];
    }

    /**
     * Provides the customer a custom EZSP frame. On the NCP, these frames are only
     * handled if the XNCP library is included. On the NCP side these frames are
     * handled in the emberXNcpIncomingCustomEzspMessageCallback() callback
     * function.
     * @param uint8_t * The payload of the custom frame (maximum 119 bytes).
     * @param uint8_t The expected length of the response.
     * @returns The status returned by the custom command.
     * @returns uint8_t *The response.
     */
    async ezspCustomFrame(payload: Buffer, replyLength: number): Promise<[SLStatus, outReply: Buffer]> {
        const sendBuffalo = this.startCommand(EzspFrameID.CUSTOM_FRAME);
        sendBuffalo.writePayload(payload);

        const sendStatus = await this.sendCommand(sendBuffalo);

        if (sendStatus !== EzspStatus.SUCCESS) {
            throw new EzspError(sendStatus);
        }

        const status = this.buffalo.readStatus(this.version);
        const reply = this.buffalo.readPayload();

        if (reply.length > replyLength) {
            throw new EzspError(EzspStatus.ERROR_INVALID_VALUE);
        }

        return [status, reply];
    }

    /**
     * Callback
     * A callback indicating a custom EZSP message has been received.
     * @param payload uint8_t * The payload of the custom frame.
     */
    ezspCustomFrameHandler(payload: Buffer): void {
        logger.debug(`ezspCustomFrameHandler(): callback called with: [payload=${payload.toString('hex')}]`, NS);
    }

    /**
     * Returns the EUI64 ID of the local node.
     * @returns The 64-bit ID.
     */
    async ezspGetEui64(): Promise<EUI64> {
        const sendBuffalo = this.startCommand(EzspFrameID.GET_EUI64);

        const sendStatus = await this.sendCommand(sendBuffalo);

        if (sendStatus !== EzspStatus.SUCCESS) {
            throw new EzspError(sendStatus);
        }

        const eui64 = this.buffalo.readIeeeAddr();

        return eui64;
    }

    /**
     * Returns the 16-bit node ID of the local node.
     * @returns The 16-bit ID.
     */
    async ezspGetNodeId(): Promise<NodeId> {
        const sendBuffalo = this.startCommand(EzspFrameID.GET_NODE_ID);

        const sendStatus = await this.sendCommand(sendBuffalo);

        if (sendStatus !== EzspStatus.SUCCESS) {
            throw new EzspError(sendStatus);
        }

        const nodeId = this.buffalo.readUInt16();

        return nodeId;
    }

    /**
     * Returns number of phy interfaces present.
     * @returns uint8_t Value indicate how many phy interfaces present.
     */
    async ezspGetPhyInterfaceCount(): Promise<number> {
        const sendBuffalo = this.startCommand(EzspFrameID.GET_PHY_INTERFACE_COUNT);

        const sendStatus = await this.sendCommand(sendBuffalo);

        if (sendStatus !== EzspStatus.SUCCESS) {
            throw new EzspError(sendStatus);
        }

        const interfaceCount = this.buffalo.readUInt8();

        return interfaceCount;
    }

    /**
     * Returns the entropy source used for true random number generation.
     * @returns Value indicates the used entropy source.
     */
    async ezspGetTrueRandomEntropySource(): Promise<EmberEntropySource> {
        const sendBuffalo = this.startCommand(EzspFrameID.GET_TRUE_RANDOM_ENTROPY_SOURCE);

        const sendStatus = await this.sendCommand(sendBuffalo);

        if (sendStatus !== EzspStatus.SUCCESS) {
            throw new EzspError(sendStatus);
        }

        const entropySource = this.buffalo.readUInt8();

        return entropySource;
    }

    /**
     * Extend a joiner's timeout to wait for the network key on the joiner default key timeout is 3 sec,
     * and only values greater equal to 3 sec are accepted.
     * @param networkKeyTimeoutS Network key timeout
     * @returns An SLStatus value indicating success or the reason for failure.
     */
    async ezspSetupDelayedJoin(networkKeyTimeoutS: number): Promise<SLStatus> {
        if (this.version < 0x0e) {
            throw new EzspError(EzspStatus.ERROR_INVALID_FRAME_ID);
        }

        const sendBuffalo = this.startCommand(EzspFrameID.SETUP_DELAYED_JOIN);
        sendBuffalo.writeUInt8(networkKeyTimeoutS);

        const sendStatus = await this.sendCommand(sendBuffalo);

        if (sendStatus !== EzspStatus.SUCCESS) {
            throw new EzspError(sendStatus);
        }

        const status = this.buffalo.readUInt32();

        return status;
    }

    /**
     * Get the current scheduler priorities for multiprotocol apps.
     * @returns The current priorities.
     */
    async ezspRadioGetSchedulerPriorities(): Promise<EmberMultiprotocolPriorities> {
        if (this.version < 0x0e) {
            throw new EzspError(EzspStatus.ERROR_INVALID_FRAME_ID);
        }

        const sendBuffalo = this.startCommand(EzspFrameID.RADIO_GET_SCHEDULER_PRIORITIES);

        const sendStatus = await this.sendCommand(sendBuffalo);

        if (sendStatus !== EzspStatus.SUCCESS) {
            throw new EzspError(sendStatus);
        }

        const priorities = this.buffalo.readEmberMultiprotocolPriorities();

        return priorities;
    }

    /**
     * Set the current scheduler priorities for multiprotocol apps.
     * @param priorities The current priorities.
     */
    async ezspRadioSetSchedulerPriorities(priorities: EmberMultiprotocolPriorities): Promise<void> {
        if (this.version < 0x0e) {
            throw new EzspError(EzspStatus.ERROR_INVALID_FRAME_ID);
        }

        const sendBuffalo = this.startCommand(EzspFrameID.RADIO_SET_SCHEDULER_PRIORITIES);
        sendBuffalo.writeEmberMultiprotocolPriorities(priorities);

        const sendStatus = await this.sendCommand(sendBuffalo);

        if (sendStatus !== EzspStatus.SUCCESS) {
            throw new EzspError(sendStatus);
        }
    }

    /**
     * Get the current multiprotocol sliptime
     * @returns Value of the current slip time.
     */
    async ezspRadioGetSchedulerSliptime(): Promise<number> {
        if (this.version < 0x0e) {
            throw new EzspError(EzspStatus.ERROR_INVALID_FRAME_ID);
        }

        const sendBuffalo = this.startCommand(EzspFrameID.RADIO_GET_SCHEDULER_SLIPTIME);

        const sendStatus = await this.sendCommand(sendBuffalo);

        if (sendStatus !== EzspStatus.SUCCESS) {
            throw new EzspError(sendStatus);
        }

        const slipTime = this.buffalo.readUInt32();

        return slipTime;
    }

    /**
     * Set the current multiprotocol sliptime
     * @param slipTime Value of the current slip time.
     */
    async ezspRadioSetSchedulerSliptime(slipTime: number): Promise<void> {
        if (this.version < 0x0e) {
            throw new EzspError(EzspStatus.ERROR_INVALID_FRAME_ID);
        }

        const sendBuffalo = this.startCommand(EzspFrameID.RADIO_SET_SCHEDULER_SLIPTIME);
        sendBuffalo.writeUInt32(slipTime);

        const sendStatus = await this.sendCommand(sendBuffalo);

        if (sendStatus !== EzspStatus.SUCCESS) {
            throw new EzspError(sendStatus);
        }
    }

    /**
     * Check if a particular counter is one that could report from either a 2.4GHz or sub-GHz interface.
     * @param counter The counter to be checked.
     * @returns Whether this counter requires a PHY index when operating on a dual-PHY system.
     */
    async ezspCounterRequiresPhyIndex(counter: EmberCounterType): Promise<boolean> {
        if (this.version < 0x0e) {
            throw new EzspError(EzspStatus.ERROR_INVALID_FRAME_ID);
        }

        const sendBuffalo = this.startCommand(EzspFrameID.COUNTER_REQUIRES_PHY_INDEX);
        sendBuffalo.writeUInt8(counter);

        const sendStatus = await this.sendCommand(sendBuffalo);

        if (sendStatus !== EzspStatus.SUCCESS) {
            throw new EzspError(sendStatus);
        }

        const requires = this.buffalo.readUInt8() !== 0;

        return requires;
    }

    /**
     * Check if a particular counter can report on the destination node ID they have been triggered from.
     * @param counter The counter to be checked.
     * @returns Whether this counter requires the destination node ID.
     */
    async ezspCounterRequiresDestinationNodeId(counter: EmberCounterType): Promise<boolean> {
        if (this.version < 0x0e) {
            throw new EzspError(EzspStatus.ERROR_INVALID_FRAME_ID);
        }

        const sendBuffalo = this.startCommand(EzspFrameID.COUNTER_REQUIRES_DESTINATION_NODE_ID);
        sendBuffalo.writeUInt8(counter);

        const sendStatus = await this.sendCommand(sendBuffalo);

        if (sendStatus !== EzspStatus.SUCCESS) {
            throw new EzspError(sendStatus);
        }

        const requires = this.buffalo.readUInt8() !== 0;

        return requires;
    }

    //-----------------------------------------------------------------------------
    // Networking Frames
    //-----------------------------------------------------------------------------

    /**
     * Sets the manufacturer code to the specified value.
     * The manufacturer code is one of the fields of the node descriptor.
     * @param code uint16_t The manufacturer code for the local node.
     */
    async ezspSetManufacturerCode(code: number): Promise<void> {
        const sendBuffalo = this.startCommand(EzspFrameID.SET_MANUFACTURER_CODE);
        sendBuffalo.writeUInt16(code);

        const sendStatus = await this.sendCommand(sendBuffalo);

        if (sendStatus !== EzspStatus.SUCCESS) {
            throw new EzspError(sendStatus);
        }
    }

    /**
     * Gets the manufacturer code to the specified value.
     * The manufacturer code is one of the fields of the node descriptor.
     * @returns The manufacturer code for the local node.
     */
    async ezspGetManufacturerCode(): Promise<number> {
        if (this.version < 0x0e) {
            throw new EzspError(EzspStatus.ERROR_INVALID_FRAME_ID);
        }

        const sendBuffalo = this.startCommand(EzspFrameID.GET_MANUFACTURER_CODE);

        const sendStatus = await this.sendCommand(sendBuffalo);

        if (sendStatus !== EzspStatus.SUCCESS) {
            throw new EzspError(sendStatus);
        }

        const code = this.buffalo.readUInt16();

        return code;
    }

    /**
     * Sets the power descriptor to the specified value. The power descriptor is a
     * dynamic value. Therefore, you should call this function whenever the value
     * changes.
     * @param descriptor uint16_t The new power descriptor for the local node.
     * @returns An SLStatus value indicating success or the reason for failure. Always `OK` in v13-.
     */
    async ezspSetPowerDescriptor(descriptor: number): Promise<SLStatus> {
        const sendBuffalo = this.startCommand(EzspFrameID.SET_POWER_DESCRIPTOR);
        sendBuffalo.writeUInt16(descriptor);

        const sendStatus = await this.sendCommand(sendBuffalo);

        if (sendStatus !== EzspStatus.SUCCESS) {
            throw new EzspError(sendStatus);
        }

        if (this.version < 0x0e) {
            return SLStatus.OK;
        } else {
            const status = this.buffalo.readUInt32();

            return status;
        }
    }

    /**
     * Resume network operation after a reboot. The node retains its original type.
     * This should be called on startup whether or not the node was previously part
     * of a network. EMBER_NOT_JOINED is returned if the node is not part of a
     * network. This command accepts options to control the network initialization.
     * @param networkInitStruct EmberNetworkInitStruct * An EmberNetworkInitStruct containing the options for initialization.
     * @returns
     * - SLStatus.OK if successful initialization,
     * - SLStatus.NOT_JOINED if the node is not part of a network
     * - or the reason for failure.
     */
    async ezspNetworkInit(networkInitStruct: EmberNetworkInitStruct): Promise<SLStatus> {
        const sendBuffalo = this.startCommand(EzspFrameID.NETWORK_INIT);
        sendBuffalo.writeEmberNetworkInitStruct(networkInitStruct);

        const sendStatus = await this.sendCommand(sendBuffalo);

        if (sendStatus !== EzspStatus.SUCCESS) {
            throw new EzspError(sendStatus);
        }

        const status = this.buffalo.readStatus(this.version);

        return status;
    }

    /**
     * Returns a value indicating whether the node is joining, joined to, or leaving a network.
     * @returns Command send status.
     * @returns An EmberNetworkStatus value indicating the current join status.
     */
    async ezspNetworkState(): Promise<EmberNetworkStatus> {
        const sendBuffalo = this.startCommand(EzspFrameID.NETWORK_STATE);

        const sendStatus = await this.sendCommand(sendBuffalo);

        if (sendStatus !== EzspStatus.SUCCESS) {
            throw new EzspError(sendStatus);
        }

        const status = this.buffalo.readUInt8();

        return status;
    }

    /**
     * Callback
     * A callback invoked when the status of the stack changes. If the status
     * parameter equals EMBER_NETWORK_UP, then the getNetworkParameters command can
     * be called to obtain the new network parameters. If any of the parameters are
     * being stored in nonvolatile memory by the Host, the stored values should be
     * updated.
     * @param status Stack status
     */
    ezspStackStatusHandler(status: SLStatus): void {
        logger.debug(`ezspStackStatusHandler(): callback called with: [status=${SLStatus[status]}]`, NS);

        this.emit('stackStatus', status);
    }

    /**
     * This function will start a scan.
     * @param scanType Indicates the type of scan to be performed. Possible values are: EZSP_ENERGY_SCAN and EZSP_ACTIVE_SCAN.
     *        For each type, the respective callback for reporting results is: energyScanResultHandler and networkFoundHandler.
     *        The energy scan and active scan report errors and completion via the scanCompleteHandler.
     * @param channelMask uint32_t Bits set as 1 indicate that this particular channel should be scanned.
     *        Bits set to 0 indicate that this particular channel should not be scanned. For example, a channelMask value of 0x00000001
     *        would indicate that only channel 0 should be scanned. Valid channels range from 11 to 26 inclusive.
     *        This translates to a channel mask value of 0x07FFF800.
     *        As a convenience, a value of 0 is reinterpreted as the mask for the current channel.
     * @param duration uint8_t Sets the exponent of the number of scan periods, where a scan period is 960 symbols.
     *        The scan will occur for ((2^duration) + 1) scan periods.
     * @returns
     * - SLStatus.OK signals that the scan successfully started. Possible error responses and their meanings:
     * - SLStatus.MAC_SCANNING, we are already scanning;
     * - SLStatus.BAD_SCAN_DURATION, we have set a duration value that is not 0..14 inclusive;
     * - SLStatus.MAC_INCORRECT_SCAN_TYPE, we have requested an undefined scanning type;
     * - SLStatus.INVALID_CHANNEL_MASK, our channel mask did not specify any valid channels.
     */
    async ezspStartScan(scanType: EzspNetworkScanType, channelMask: number, duration: number): Promise<SLStatus> {
        const sendBuffalo = this.startCommand(EzspFrameID.START_SCAN);
        sendBuffalo.writeUInt8(scanType);
        sendBuffalo.writeUInt32(channelMask);
        sendBuffalo.writeUInt8(duration);

        const sendStatus = await this.sendCommand(sendBuffalo);

        if (sendStatus !== EzspStatus.SUCCESS) {
            throw new EzspError(sendStatus);
        }

        const status: SLStatus = this.buffalo.readUInt32();

        return status;
    }

    /**
     * Callback
     * Reports the result of an energy scan for a single channel. The scan is not
     * complete until the scanCompleteHandler callback is called.
     * @param channel uint8_t The 802.15.4 channel number that was scanned.
     * @param maxRssiValue int8_t The maximum RSSI value found on the channel.
     */
    ezspEnergyScanResultHandler(channel: number, maxRssiValue: number): void {
        logger.debug(`ezspEnergyScanResultHandler(): callback called with: [channel=${channel}], [maxRssiValue=${maxRssiValue}]`, NS);
        logger.info(`Energy scan for channel ${channel} reports max RSSI value at ${maxRssiValue} dBm.`, NS);
    }

    /**
     * Callback
     * Reports that a network was found as a result of a prior call to startScan.
     * Gives the network parameters useful for deciding which network to join.
     * @param networkFound EmberZigbeeNetwork * The parameters associated with the network found.
     * @param lastHopLqi uint8_t The link quality from the node that generated this beacon.
     * @param lastHopRssi int8_t The energy level (in units of dBm) observed during the reception.
     */
    ezspNetworkFoundHandler(networkFound: EmberZigbeeNetwork, lastHopLqi: number, lastHopRssi: number): void {
        logger.debug(
            `ezspNetworkFoundHandler(): callback called with: [networkFound=${JSON.stringify(networkFound)}], [lastHopLqi=${lastHopLqi}], [lastHopRssi=${lastHopRssi}]`,
            NS,
        );
    }

    /**
     * Callback
     * @param channel uint8_t The channel on which the current error occurred. Undefined for the case of EMBER_SUCCESS.
     * @param status The error condition that occurred on the current channel. Value will be SLStatus.OK when the scan has completed.
     *               Other error conditions signify a failure to scan on the channel specified.
     */
    ezspScanCompleteHandler(channel: number, status: SLStatus): void {
        logger.debug(`ezspScanCompleteHandler(): callback called with: [channel=${channel}], [status=${SLStatus[status]}]`, NS);
    }

    /**
     * Callback
     * This function returns an unused panID and channel pair found via the find
     * unused panId scan procedure.
     * @param The unused panID which has been found.
     * @param channel uint8_t The channel that the unused panID was found on.
     */
    ezspUnusedPanIdFoundHandler(panId: PanId, channel: number): void {
        logger.debug(`ezspUnusedPanIdFoundHandler(): callback called with: [panId=${panId}], [channel=${channel}]`, NS);
    }

    /**
     * This function starts a series of scans which will return an available panId.
     * @param channelMask uint32_t The channels that will be scanned for available panIds.
     * @param duration uint8_t The duration of the procedure.
     * @returns The error condition that occurred during the scan. Value will be SLStatus.OK if there are no errors.
     */
    async ezspFindUnusedPanId(channelMask: number, duration: number): Promise<SLStatus> {
        const sendBuffalo = this.startCommand(EzspFrameID.FIND_UNUSED_PAN_ID);
        sendBuffalo.writeUInt32(channelMask);
        sendBuffalo.writeUInt8(duration);

        const sendStatus = await this.sendCommand(sendBuffalo);

        if (sendStatus !== EzspStatus.SUCCESS) {
            throw new EzspError(sendStatus);
        }

        const status = this.buffalo.readStatus(this.version);

        return status;
    }

    /**
     * Terminates a scan in progress.
     * @returns An SLStatus value indicating success or the reason for failure.
     */
    async ezspStopScan(): Promise<SLStatus> {
        const sendBuffalo = this.startCommand(EzspFrameID.STOP_SCAN);

        const sendStatus = await this.sendCommand(sendBuffalo);

        if (sendStatus !== EzspStatus.SUCCESS) {
            throw new EzspError(sendStatus);
        }

        const status = this.buffalo.readStatus(this.version);

        return status;
    }

    /**
     * Forms a new network by becoming the coordinator.
     * @param parameters EmberNetworkParameters * Specification of the new network.
     * @returns An SLStatus value indicating success or the reason for failure.
     */
    async ezspFormNetwork(parameters: EmberNetworkParameters): Promise<SLStatus> {
        const sendBuffalo = this.startCommand(EzspFrameID.FORM_NETWORK);
        sendBuffalo.writeEmberNetworkParameters(parameters);

        const sendStatus = await this.sendCommand(sendBuffalo);

        if (sendStatus !== EzspStatus.SUCCESS) {
            throw new EzspError(sendStatus);
        }

        const status = this.buffalo.readStatus(this.version);

        return status;
    }

    /**
     * Causes the stack to associate with the network using the specified network
     * parameters. It can take several seconds for the stack to associate with the
     * local network. Do not send messages until the stackStatusHandler callback
     * informs you that the stack is up.
     * @param nodeType Specification of the role that this node will have in the network.
     *        This role must not be EMBER_COORDINATOR. To be a coordinator, use the formNetwork command.
     * @param parameters EmberNetworkParameters * Specification of the network with which the node should associate.
     * @returns An SLStatus value indicating success or the reason for failure.
     */
    async ezspJoinNetwork(nodeType: EmberNodeType, parameters: EmberNetworkParameters): Promise<SLStatus> {
        const sendBuffalo = this.startCommand(EzspFrameID.JOIN_NETWORK);
        sendBuffalo.writeUInt8(nodeType);
        sendBuffalo.writeEmberNetworkParameters(parameters);

        const sendStatus = await this.sendCommand(sendBuffalo);

        if (sendStatus !== EzspStatus.SUCCESS) {
            throw new EzspError(sendStatus);
        }

        const status = this.buffalo.readStatus(this.version);

        return status;
    }

    /**
     * Causes the stack to associate with the network using the specified network
     * parameters in the beacon parameter. It can take several seconds for the stack
     * to associate with the local network. Do not send messages until the
     * stackStatusHandler callback informs you that the stack is up. Unlike
     * ::emberJoinNetwork(), this function does not issue an active scan before
     * joining. Instead, it will cause the local node to issue a MAC Association
     * Request directly to the specified target node. It is assumed that the beacon
     * parameter is an artifact after issuing an active scan. (For more information,
     * see emberGetBestBeacon and emberGetNextBeacon.)
     * @param localNodeType Specifies the role that this node will have in the network. This role must not be EMBER_COORDINATOR.
     *        To be a coordinator, use the formNetwork command.
     * @param beacon EmberBeaconData * Specifies the network with which the node should associate.
     * @param radioTxPower int8_t The radio transmit power to use, specified in dBm.
     * @param clearBeaconsAfterNetworkUp If true, clear beacons in cache upon join success. If join fail, do nothing.
     * @returns An SLStatus value indicating success or the reason for failure.
     */
    async ezspJoinNetworkDirectly(
        localNodeType: EmberNodeType,
        beacon: EmberBeaconData,
        radioTxPower: number,
        clearBeaconsAfterNetworkUp: boolean,
    ): Promise<SLStatus> {
        const sendBuffalo = this.startCommand(EzspFrameID.JOIN_NETWORK_DIRECTLY);
        sendBuffalo.writeUInt8(localNodeType);
        sendBuffalo.writeEmberBeaconData(beacon);
        sendBuffalo.writeInt8(radioTxPower);
        sendBuffalo.writeUInt8(clearBeaconsAfterNetworkUp ? 1 : 0);

        const sendStatus = await this.sendCommand(sendBuffalo);

        if (sendStatus !== EzspStatus.SUCCESS) {
            throw new EzspError(sendStatus);
        }

        const status = this.buffalo.readStatus(this.version);

        return status;
    }

    /**
     * Causes the stack to leave the current network. This generates a
     * stackStatusHandler callback to indicate that the network is down. The radio
     * will not be used until after sending a formNetwork or joinNetwork command.
     * @param options This parameter gives options when leave network
     * @returns An SLStatus value indicating success or the reason for failure.
     */
    async ezspLeaveNetwork(options: EmberLeaveNetworkOption = EmberLeaveNetworkOption.WITH_NO_OPTION): Promise<SLStatus> {
        const sendBuffalo = this.startCommand(EzspFrameID.LEAVE_NETWORK);

        if (this.version >= 0x0e) {
            sendBuffalo.writeUInt8(options);
        }

        const sendStatus = await this.sendCommand(sendBuffalo);

        if (sendStatus !== EzspStatus.SUCCESS) {
            throw new EzspError(sendStatus);
        }

        const status = this.buffalo.readStatus(this.version);

        return status;
    }

    /**
     * The application may call this function when contact with the network has been
     * lost. The most common usage case is when an end device can no longer
     * communicate with its parent and wishes to find a new one. Another case is
     * when a device has missed a Network Key update and no longer has the current
     * Network Key.  The stack will call ezspStackStatusHandler to indicate that the
     * network is down, then try to re-establish contact with the network by
     * performing an active scan, choosing a network with matching extended pan id,
     * and sending a ZigBee network rejoin request. A second call to the
     * ezspStackStatusHandler callback indicates either the success or the failure
     * of the attempt. The process takes approximately 150 milliseconds per channel
     * to complete.
     * @param haveCurrentNetworkKey This parameter tells the stack whether to try to use the current network key.
     *        If it has the current network key it will perform a secure rejoin (encrypted). If this fails the device should try an unsecure rejoin.
     *        If the Trust Center allows the rejoin then the current Network Key will be sent encrypted using the device's Link Key.
     * @param channelMask uint32_t A mask indicating the channels to be scanned. See emberStartScan for format details.
     *        A value of 0 is reinterpreted as the mask for the current channel.
     * @param reason uint8_t A sl_zigbee_rejoin_reason_t variable which could be passed in if there is actually a reason for rejoin,
     *        or could be left at 0xFF
     * @param nodeType uint8_t The rejoin could be triggered with a different nodeType.
     *        This value could be set to 0 or SL_ZIGBEE_DEVICE_TYPE_UNCHANGED if not needed.
     * @returns An SLStatus value indicating success or the reason for failure.
     */
    async ezspFindAndRejoinNetwork(
        haveCurrentNetworkKey: boolean,
        channelMask: number,
        reason: number = 0xff,
        nodeType: number = 0,
    ): Promise<SLStatus> {
        const sendBuffalo = this.startCommand(EzspFrameID.FIND_AND_REJOIN_NETWORK);
        sendBuffalo.writeUInt8(haveCurrentNetworkKey ? 1 : 0);
        sendBuffalo.writeUInt32(channelMask);

        if (this.version >= 0x0e) {
            sendBuffalo.writeUInt8(reason);
            sendBuffalo.writeUInt8(nodeType);
        }

        const sendStatus = await this.sendCommand(sendBuffalo);

        if (sendStatus !== EzspStatus.SUCCESS) {
            throw new EzspError(sendStatus);
        }

        const status = this.buffalo.readStatus(this.version);

        return status;
    }

    /**
     * Tells the stack to allow other nodes to join the network with this node as
     * their parent. Joining is initially disabled by default.
     * @param duration uint8_t A value of 0x00 disables joining. A value of 0xFF enables joining.
     *        Any other value enables joining for that number of seconds.
     * @returns An SLStatus value indicating success or the reason for failure.
     */
    async ezspPermitJoining(duration: number): Promise<SLStatus> {
        const sendBuffalo = this.startCommand(EzspFrameID.PERMIT_JOINING);
        sendBuffalo.writeUInt8(duration);

        const sendStatus = await this.sendCommand(sendBuffalo);

        if (sendStatus !== EzspStatus.SUCCESS) {
            throw new EzspError(sendStatus);
        }

        const status = this.buffalo.readStatus(this.version);

        return status;
    }

    /**
     * Callback
     * Indicates that a child has joined or left.
     * @param index uint8_t The index of the child of interest.
     * @param joining True if the child is joining. False the child is leaving.
     * @param childId The node ID of the child.
     * @param childEui64 The EUI64 of the child.
     * @param childType The node type of the child.
     */
    ezspChildJoinHandler(index: number, joining: boolean, childId: NodeId, childEui64: EUI64, childType: EmberNodeType): void {
        logger.debug(
            `ezspChildJoinHandler(): callback called with: [index=${index}], [joining=${joining}], [childId=${childId}], [childEui64=${childEui64}], [childType=${childType}]`,
            NS,
        );
    }

    /**
     * Sends a ZDO energy scan request. This request may only be sent by the current
     * network manager and must be unicast, not broadcast. See ezsp-utils.h for
     * related macros emberSetNetworkManagerRequest() and
     * emberChangeChannelRequest().
     * @param target The network address of the node to perform the scan.
     * @param scanChannels uint32_t A mask of the channels to be scanned
     * @param scanDuration uint8_t How long to scan on each channel.
     *        Allowed values are 0..5, with the scan times as specified by 802.15.4 (0 = 31ms, 1 = 46ms, 2 = 77ms, 3 = 138ms, 4 = 261ms, 5 = 507ms).
     * @param scanCount uint16_t The number of scans to be performed on each channel (1..8).
     * @returns An SLStatus value indicating success or the reason for failure.
     */
    async ezspEnergyScanRequest(target: NodeId, scanChannels: number, scanDuration: number, scanCount: number): Promise<SLStatus> {
        const sendBuffalo = this.startCommand(EzspFrameID.ENERGY_SCAN_REQUEST);
        sendBuffalo.writeUInt16(target);
        sendBuffalo.writeUInt32(scanChannels);
        sendBuffalo.writeUInt8(scanDuration);
        sendBuffalo.writeUInt16(scanCount);

        const sendStatus = await this.sendCommand(sendBuffalo);

        if (sendStatus !== EzspStatus.SUCCESS) {
            throw new EzspError(sendStatus);
        }

        const status = this.buffalo.readStatus(this.version);

        return status;
    }

    /**
     * Returns the current network parameters.
     * @returns An SLStatus value indicating success or the reason for failure.
     * @returns EmberNodeType * An EmberNodeType value indicating the current node type.
     * @returns EmberNetworkParameters * The current network parameters.
     */
    async ezspGetNetworkParameters(): Promise<[SLStatus, nodeType: EmberNodeType, parameters: EmberNetworkParameters]> {
        const sendBuffalo = this.startCommand(EzspFrameID.GET_NETWORK_PARAMETERS);

        const sendStatus = await this.sendCommand(sendBuffalo);

        if (sendStatus !== EzspStatus.SUCCESS) {
            throw new EzspError(sendStatus);
        }

        const status = this.buffalo.readStatus(this.version);
        const nodeType = this.buffalo.readUInt8();
        const parameters = this.buffalo.readEmberNetworkParameters();

        return [status, nodeType, parameters];
    }

    /**
     * Returns the current radio parameters based on phy index.
     * @param phyIndex uint8_t Desired index of phy interface for radio parameters.
     * @returns An SLStatus value indicating success or the reason for failure.
     * @returns EmberMultiPhyRadioParameters * The current radio parameters based on provided phy index.
     */
    async ezspGetRadioParameters(phyIndex: number): Promise<[SLStatus, parameters: EmberMultiPhyRadioParameters]> {
        const sendBuffalo = this.startCommand(EzspFrameID.GET_RADIO_PARAMETERS);
        sendBuffalo.writeUInt8(phyIndex);

        const sendStatus = await this.sendCommand(sendBuffalo);

        if (sendStatus !== EzspStatus.SUCCESS) {
            throw new EzspError(sendStatus);
        }

        const status = this.buffalo.readStatus(this.version);
        const parameters = this.buffalo.readEmberMultiPhyRadioParameters();

        return [status, parameters];
    }

    /**
     * Returns information about the children of the local node and the parent of
     * the local node.
     * @returns uint8_t The number of children the node currently has.
     * @returns The parent's EUI64. The value is undefined for nodes without parents (coordinators and nodes that are not joined to a network).
     * @returns NodeId * The parent's node ID. The value is undefined for nodes without parents
     *          (coordinators and nodes that are not joined to a network).
     */
    async ezspGetParentChildParameters(): Promise<[number, parentEui64: EUI64, parentNodeId: NodeId]> {
        const sendBuffalo = this.startCommand(EzspFrameID.GET_PARENT_CHILD_PARAMETERS);

        const sendStatus = await this.sendCommand(sendBuffalo);

        if (sendStatus !== EzspStatus.SUCCESS) {
            throw new EzspError(sendStatus);
        }

        const childCount = this.buffalo.readUInt8();
        const parentEui64 = this.buffalo.readIeeeAddr();
        const parentNodeId = this.buffalo.readUInt16();

        return [childCount, parentEui64, parentNodeId];
    }

    /**
     * Return the number of router children that the node currently has.
     * @returns The number of router children.
     */
    async ezspRouterChildCount(): Promise<number> {
        if (this.version < 0x0e) {
            throw new EzspError(EzspStatus.ERROR_INVALID_FRAME_ID);
        }

        const sendBuffalo = this.startCommand(EzspFrameID.ROUTER_CHILD_COUNT);

        const sendStatus = await this.sendCommand(sendBuffalo);

        if (sendStatus !== EzspStatus.SUCCESS) {
            throw new EzspError(sendStatus);
        }

        const routerChildCount = this.buffalo.readUInt8();

        return routerChildCount;
    }

    /**
     * Return the maximum number of children for this node.
     * The return value is undefined for nodes that are not joined to a network.
     * @returns The maximum number of children.
     */
    async ezspMaxChildCount(): Promise<number> {
        if (this.version < 0x0e) {
            throw new EzspError(EzspStatus.ERROR_INVALID_FRAME_ID);
        }

        const sendBuffalo = this.startCommand(EzspFrameID.MAX_CHILD_COUNT);

        const sendStatus = await this.sendCommand(sendBuffalo);

        if (sendStatus !== EzspStatus.SUCCESS) {
            throw new EzspError(sendStatus);
        }

        const maxChildCount = this.buffalo.readUInt8();

        return maxChildCount;
    }

    /**
     * Return the maximum number of router children for this node.
     * The return value is undefined for nodes that are not joined to a network.
     * @returns The maximum number of router children.
     */
    async ezspMaxRouterChildCount(): Promise<number> {
        if (this.version < 0x0e) {
            throw new EzspError(EzspStatus.ERROR_INVALID_FRAME_ID);
        }

        const sendBuffalo = this.startCommand(EzspFrameID.MAX_ROUTER_CHILD_COUNT);

        const sendStatus = await this.sendCommand(sendBuffalo);

        if (sendStatus !== EzspStatus.SUCCESS) {
            throw new EzspError(sendStatus);
        }

        const maxRouterChildCount = this.buffalo.readUInt8();

        return maxRouterChildCount;
    }

    /**
     *
     * @returns
     */
    async ezspGetParentIncomingNwkFrameCounter(): Promise<number> {
        if (this.version < 0x0e) {
            throw new EzspError(EzspStatus.ERROR_INVALID_FRAME_ID);
        }

        const sendBuffalo = this.startCommand(EzspFrameID.GET_PARENT_INCOMING_NWK_FRAME_COUNTER);

        const sendStatus = await this.sendCommand(sendBuffalo);

        if (sendStatus !== EzspStatus.SUCCESS) {
            throw new EzspError(sendStatus);
        }

        const parentIncomingNwkFrameCounter = this.buffalo.readUInt32();

        return parentIncomingNwkFrameCounter;
    }

    /**
     *
     * @param value uint32_t
     * @returns
     */
    async ezspSetParentIncomingNwkFrameCounter(value: number): Promise<SLStatus> {
        if (this.version < 0x0e) {
            throw new EzspError(EzspStatus.ERROR_INVALID_FRAME_ID);
        }

        const sendBuffalo = this.startCommand(EzspFrameID.SET_PARENT_INCOMING_NWK_FRAME_COUNTER);
        sendBuffalo.writeUInt32(value);

        const sendStatus = await this.sendCommand(sendBuffalo);

        if (sendStatus !== EzspStatus.SUCCESS) {
            throw new EzspError(sendStatus);
        }

        const status = this.buffalo.readUInt32();

        return status;
    }

    /**
     * Return a bitmask indicating the stack's current tasks.
     * The mask ::SL_ZIGBEE_HIGH_PRIORITY_TASKS defines which tasks are high priority.
     * Devices should not sleep if any high priority tasks are active.
     * Active tasks that are not high priority are waiting for messages to arrive from other devices.
     * If there are active tasks, but no high priority ones, the device may sleep but should periodically wake up
     * and call ::emberPollForData() in order to receive messages.
     * Parents will hold messages for ::SL_ZIGBEE_INDIRECT_TRANSMISSION_TIMEOUT milliseconds before discarding them.
     * @returns A bitmask of the stack's active tasks.
     */
    async ezspCurrentStackTasks(): Promise<number> {
        if (this.version < 0x0e) {
            throw new EzspError(EzspStatus.ERROR_INVALID_FRAME_ID);
        }

        const sendBuffalo = this.startCommand(EzspFrameID.CURRENT_STACK_TASKS);

        const sendStatus = await this.sendCommand(sendBuffalo);

        if (sendStatus !== EzspStatus.SUCCESS) {
            throw new EzspError(sendStatus);
        }

        const activeTasks = this.buffalo.readUInt16();

        return activeTasks;
    }

    /**
     * Indicate whether the stack is currently in a state where there are no high-priority tasks, allowing the device to sleep.
     * There may be tasks expecting incoming messages, in which case the device should periodically wake up
     * and call ::emberPollForData() in order to receive messages.
     * This function can only be called when the node type is ::SL_ZIGBEE_SLEEPY_END_DEVICE
     * @returns True if the application may sleep but the stack may be expecting incoming messages.
     */
    async ezspOkToNap(): Promise<boolean> {
        if (this.version < 0x0e) {
            throw new EzspError(EzspStatus.ERROR_INVALID_FRAME_ID);
        }

        const sendBuffalo = this.startCommand(EzspFrameID.OK_TO_NAP);

        const sendStatus = await this.sendCommand(sendBuffalo);

        if (sendStatus !== EzspStatus.SUCCESS) {
            throw new EzspError(sendStatus);
        }

        const value = this.buffalo.readUInt8() !== 0;

        return value;
    }

    /**
     * Indicate whether the parent token has been set by association.
     * @returns True if the parent token has been set.
     */
    async ezspParentTokenSet(): Promise<boolean> {
        if (this.version < 0x0e) {
            throw new EzspError(EzspStatus.ERROR_INVALID_FRAME_ID);
        }

        const sendBuffalo = this.startCommand(EzspFrameID.PARENT_TOKEN_SET);

        const sendStatus = await this.sendCommand(sendBuffalo);

        if (sendStatus !== EzspStatus.SUCCESS) {
            throw new EzspError(sendStatus);
        }

        const indicator = this.buffalo.readUInt8() !== 0;

        return indicator;
    }

    /**
     * Indicate whether the stack currently has any tasks pending.
     * If no tasks are pending, ::emberTick() does not need to be called until the next time a stack API function is called.
     * This function can only be called when the node type is ::SL_ZIGBEE_SLEEPY_END_DEVICE.
     * @returns True if the application may sleep for as long as it wishes.
     */
    async ezspOkToHibernate(): Promise<boolean> {
        if (this.version < 0x0e) {
            throw new EzspError(EzspStatus.ERROR_INVALID_FRAME_ID);
        }

        const sendBuffalo = this.startCommand(EzspFrameID.OK_TO_HIBERNATE);

        const sendStatus = await this.sendCommand(sendBuffalo);

        if (sendStatus !== EzspStatus.SUCCESS) {
            throw new EzspError(sendStatus);
        }

        const indicator = this.buffalo.readUInt8() !== 0;

        return indicator;
    }

    /**
     * Indicate whether the stack is currently in a state that does not require the application to periodically poll.
     * @returns True if the device may poll less frequently.
     */
    async ezspOkToLongPoll(): Promise<boolean> {
        if (this.version < 0x0e) {
            throw new EzspError(EzspStatus.ERROR_INVALID_FRAME_ID);
        }

        const sendBuffalo = this.startCommand(EzspFrameID.OK_TO_LONG_POLL);

        const sendStatus = await this.sendCommand(sendBuffalo);

        if (sendStatus !== EzspStatus.SUCCESS) {
            throw new EzspError(sendStatus);
        }

        const indicator = this.buffalo.readUInt8() !== 0;

        return indicator;
    }

    /**
     * Calling this function will render all other stack functions except ezspStackPowerUp() non-functional until the radio is powered back on.
     */
    async ezspStackPowerDown(): Promise<void> {
        if (this.version < 0x0e) {
            throw new EzspError(EzspStatus.ERROR_INVALID_FRAME_ID);
        }

        const sendBuffalo = this.startCommand(EzspFrameID.STACK_POWER_DOWN);

        const sendStatus = await this.sendCommand(sendBuffalo);

        if (sendStatus !== EzspStatus.SUCCESS) {
            throw new EzspError(sendStatus);
        }
    }

    /**
     * Initialize the radio. Typically called coming out of deep sleep.
     * For non-sleepy devices, also turns the radio on and leaves it in RX mode.
     */
    async ezspStackPowerUp(): Promise<void> {
        if (this.version < 0x0e) {
            throw new EzspError(EzspStatus.ERROR_INVALID_FRAME_ID);
        }

        const sendBuffalo = this.startCommand(EzspFrameID.STACK_POWER_UP);

        const sendStatus = await this.sendCommand(sendBuffalo);

        if (sendStatus !== EzspStatus.SUCCESS) {
            throw new EzspError(sendStatus);
        }
    }

    /**
     * Returns information about a child of the local node.
     * @param uint8_t The index of the child of interest in the child table. Possible indexes range from zero to EMBER_CHILD_TABLE_SIZE.
     * @returns
     * - SLStatus.OK if there is a child at index.
     * - SLStatus.NOT_JOINED if there is no child at index.
     * @returns EmberChildData * The data of the child.
     */
    async ezspGetChildData(index: number): Promise<[SLStatus, childData: EmberChildData]> {
        const sendBuffalo = this.startCommand(EzspFrameID.GET_CHILD_DATA);
        sendBuffalo.writeUInt8(index);

        const sendStatus = await this.sendCommand(sendBuffalo);

        if (sendStatus !== EzspStatus.SUCCESS) {
            throw new EzspError(sendStatus);
        }

        const status = this.buffalo.readStatus(this.version);
        const childData = this.buffalo.readEmberChildData();

        return [status, childData];
    }

    /**
     * Sets child data to the child table token.
     * @param index uint8_t The index of the child of interest in the child table. Possible indexes range from zero to (EMBER_CHILD_TABLE_SIZE - 1).
     * @param childData EmberChildData * The data of the child.
     * @returns
     * - SLStatus.OK if the child data is set successfully at index.
     * - SLStatus.INVALID_INDEX if provided index is out of range.
     */
    async ezspSetChildData(index: number, childData: EmberChildData): Promise<SLStatus> {
        const sendBuffalo = this.startCommand(EzspFrameID.SET_CHILD_DATA);
        sendBuffalo.writeUInt8(index);
        sendBuffalo.writeEmberChildData(childData);

        const sendStatus = await this.sendCommand(sendBuffalo);

        if (sendStatus !== EzspStatus.SUCCESS) {
            throw new EzspError(sendStatus);
        }

        const status = this.buffalo.readStatus(this.version);

        return status;
    }

    /**
     * Convert a child index to a node ID
     * @param childIndex uint8_t The index of the child of interest in the child table. Possible indexes range from zero to EMBER_CHILD_TABLE_SIZE.
     * @returns The node ID of the child or EMBER_NULL_NODE_ID if there isn't a child at the childIndex specified
     */
    async ezspChildId(childIndex: number): Promise<NodeId> {
        const sendBuffalo = this.startCommand(EzspFrameID.CHILD_ID);
        sendBuffalo.writeUInt8(childIndex);

        const sendStatus = await this.sendCommand(sendBuffalo);

        if (sendStatus !== EzspStatus.SUCCESS) {
            throw new EzspError(sendStatus);
        }

        const childId: NodeId = this.buffalo.readUInt16();

        return childId;
    }

    /**
     * Return radio power value of the child from the given childIndex
     * @param childIndex uint8_t The index of the child of interest in the child table.
     *        Possible indexes range from zero to SL_ZIGBEE_CHILD_TABLE_SIZE.
     * @returns The power of the child or maximum radio power, which is the power value provided by the user
     *          while forming/joining a network if there isn't a child at the childIndex specified
     */
    async ezspChilPower(childIndex: number): Promise<number> {
        if (this.version < 0x0e) {
            throw new EzspError(EzspStatus.ERROR_INVALID_FRAME_ID);
        }

        const sendBuffalo = this.startCommand(EzspFrameID.CHILD_POWER);
        sendBuffalo.writeUInt8(childIndex);

        const sendStatus = await this.sendCommand(sendBuffalo);

        if (sendStatus !== EzspStatus.SUCCESS) {
            throw new EzspError(sendStatus);
        }

        const childPower = this.buffalo.readInt8();

        return childPower;
    }

    /**
     * Set the radio power value for a given child index.
     * @param childIndex uint8_t
     * @param newPower int8_t
     */
    async ezspSetChildPower(childIndex: number, newPower: number): Promise<void> {
        if (this.version < 0x0e) {
            throw new EzspError(EzspStatus.ERROR_INVALID_FRAME_ID);
        }

        const sendBuffalo = this.startCommand(EzspFrameID.SET_CHILD_POWER);
        sendBuffalo.writeUInt8(childIndex);
        sendBuffalo.writeInt8(newPower);

        const sendStatus = await this.sendCommand(sendBuffalo);

        if (sendStatus !== EzspStatus.SUCCESS) {
            throw new EzspError(sendStatus);
        }
    }

    /**
     * Convert a node ID to a child index
     * @param childId The node ID of the child
     * @returns uint8_t The child index or 0xFF if the node ID doesn't belong to a child
     */
    async ezspChildIndex(childId: NodeId): Promise<number> {
        const sendBuffalo = this.startCommand(EzspFrameID.CHILD_INDEX);
        sendBuffalo.writeUInt16(childId);

        const sendStatus = await this.sendCommand(sendBuffalo);

        if (sendStatus !== EzspStatus.SUCCESS) {
            throw new EzspError(sendStatus);
        }

        const childIndex = this.buffalo.readUInt8();

        return childIndex;
    }

    /**
     * Returns the source route table total size.
     * @returns uint8_t Total size of source route table.
     */
    async ezspGetSourceRouteTableTotalSize(): Promise<number> {
        const sendBuffalo = this.startCommand(EzspFrameID.GET_SOURCE_ROUTE_TABLE_TOTAL_SIZE);

        const sendStatus = await this.sendCommand(sendBuffalo);

        if (sendStatus !== EzspStatus.SUCCESS) {
            throw new EzspError(sendStatus);
        }

        const sourceRouteTableTotalSize = this.buffalo.readUInt8();

        return sourceRouteTableTotalSize;
    }

    /**
     * Returns the number of filled entries in source route table.
     * @returns uint8_t The number of filled entries in source route table.
     */
    async ezspGetSourceRouteTableFilledSize(): Promise<number> {
        const sendBuffalo = this.startCommand(EzspFrameID.GET_SOURCE_ROUTE_TABLE_FILLED_SIZE);

        const sendStatus = await this.sendCommand(sendBuffalo);

        if (sendStatus !== EzspStatus.SUCCESS) {
            throw new EzspError(sendStatus);
        }

        const sourceRouteTableFilledSize = this.buffalo.readUInt8();

        return sourceRouteTableFilledSize;
    }

    /**
     * Returns information about a source route table entry
     * @param index uint8_t The index of the entry of interest in the source route table.
     *        Possible indexes range from zero to SOURCE_ROUTE_TABLE_FILLED_SIZE.
     * @returns
     * - SLStatus.OK if there is source route entry at index.
     * - SLStatus.NOT_FOUND if there is no source route at index.
     * @returns NodeId * The node ID of the destination in that entry.
     * @returns uint8_t * The closer node index for this source route table entry
     */
    async ezspGetSourceRouteTableEntry(index: number): Promise<[SLStatus, destination: NodeId, closerIndex: number]> {
        const sendBuffalo = this.startCommand(EzspFrameID.GET_SOURCE_ROUTE_TABLE_ENTRY);
        sendBuffalo.writeUInt8(index);

        const sendStatus = await this.sendCommand(sendBuffalo);

        if (sendStatus !== EzspStatus.SUCCESS) {
            throw new EzspError(sendStatus);
        }

        const status = this.buffalo.readStatus(this.version);
        const destination = this.buffalo.readUInt16();
        const closerIndex = this.buffalo.readUInt8();

        return [status, destination, closerIndex];
    }

    /**
     * Returns the neighbor table entry at the given index. The number of active
     * neighbors can be obtained using the neighborCount command.
     * @param index uint8_t The index of the neighbor of interest. Neighbors are stored in ascending order by node id,
     *        with all unused entries at the end of the table.
     * @returns
     * - SLStatus.FAIL if the index is greater or equal to the number of active neighbors, or if the device is an end device.
     * - SLStatus.OK otherwise.
     * @returns EmberNeighborTableEntry * The contents of the neighbor table entry.
     */
    async ezspGetNeighbor(index: number): Promise<[SLStatus, value: EmberNeighborTableEntry]> {
        const sendBuffalo = this.startCommand(EzspFrameID.GET_NEIGHBOR);
        sendBuffalo.writeUInt8(index);

        const sendStatus = await this.sendCommand(sendBuffalo);

        if (sendStatus !== EzspStatus.SUCCESS) {
            throw new EzspError(sendStatus);
        }

        const status = this.buffalo.readStatus(this.version);
        const value = this.buffalo.readEmberNeighborTableEntry();

        return [status, value];
    }

    /**
     * Return EmberStatus depending on whether the frame counter of the node is
     * found in the neighbor or child table. This function gets the last received
     * frame counter as found in the Network Auxiliary header for the specified
     * neighbor or child
     * @param eui64 eui64 of the node
     * @returns
     * - SLStatus.NOT_FOUND if the node is not found in the neighbor or child table.
     * - SLStatus.OK otherwise
     * @returns uint32_t * Return the frame counter of the node from the neighbor or child table
     */
    async ezspGetNeighborFrameCounter(eui64: EUI64): Promise<[SLStatus, returnFrameCounter: number]> {
        const sendBuffalo = this.startCommand(EzspFrameID.GET_NEIGHBOR_FRAME_COUNTER);
        sendBuffalo.writeIeeeAddr(eui64);

        const sendStatus = await this.sendCommand(sendBuffalo);

        if (sendStatus !== EzspStatus.SUCCESS) {
            throw new EzspError(sendStatus);
        }

        const status = this.buffalo.readStatus(this.version);
        const returnFrameCounter = this.buffalo.readUInt32();

        return [status, returnFrameCounter];
    }

    /**
     * Sets the frame counter for the neighbour or child.
     * @param eui64 eui64 of the node
     * @param frameCounter uint32_t Return the frame counter of the node from the neighbor or child table
     * @returns
     * - SLStatus.NOT_FOUND if the node is not found in the neighbor or child table.
     * - SLStatus.OK otherwise
     */
    async ezspSetNeighborFrameCounter(eui64: EUI64, frameCounter: number): Promise<SLStatus> {
        const sendBuffalo = this.startCommand(EzspFrameID.SET_NEIGHBOR_FRAME_COUNTER);
        sendBuffalo.writeIeeeAddr(eui64);
        sendBuffalo.writeUInt32(frameCounter);

        const sendStatus = await this.sendCommand(sendBuffalo);

        if (sendStatus !== EzspStatus.SUCCESS) {
            throw new EzspError(sendStatus);
        }

        const status = this.buffalo.readStatus(this.version);

        return status;
    }

    /**
     * Sets the routing shortcut threshold to directly use a neighbor instead of
     * performing routing.
     * @param costThresh uint8_t The routing shortcut threshold to configure.
     * @returns An SLStatus value indicating success or the reason for failure.
     */
    async ezspSetRoutingShortcutThreshold(costThresh: number): Promise<SLStatus> {
        const sendBuffalo = this.startCommand(EzspFrameID.SET_ROUTING_SHORTCUT_THRESHOLD);
        sendBuffalo.writeUInt8(costThresh);

        const sendStatus = await this.sendCommand(sendBuffalo);

        if (sendStatus !== EzspStatus.SUCCESS) {
            throw new EzspError(sendStatus);
        }

        const status = this.buffalo.readStatus(this.version);

        return status;
    }

    /**
     * Gets the routing shortcut threshold used to differentiate between directly
     * using a neighbor vs. performing routing.
     * @returns uint8_t The routing shortcut threshold
     */
    async ezspGetRoutingShortcutThreshold(): Promise<number> {
        const sendBuffalo = this.startCommand(EzspFrameID.GET_ROUTING_SHORTCUT_THRESHOLD);

        const sendStatus = await this.sendCommand(sendBuffalo);

        if (sendStatus !== EzspStatus.SUCCESS) {
            throw new EzspError(sendStatus);
        }

        const routingShortcutThresh = this.buffalo.readUInt8();

        return routingShortcutThresh;
    }

    /**
     * Returns the number of active entries in the neighbor table.
     * @returns uint8_t The number of active entries in the neighbor table.
     */
    async ezspNeighborCount(): Promise<number> {
        const sendBuffalo = this.startCommand(EzspFrameID.NEIGHBOR_COUNT);

        const sendStatus = await this.sendCommand(sendBuffalo);

        if (sendStatus !== EzspStatus.SUCCESS) {
            throw new EzspError(sendStatus);
        }

        const value = this.buffalo.readUInt8();

        return value;
    }

    /**
     * Returns the route table entry at the given index. The route table size can be
     * obtained using the getConfigurationValue command.
     * @param index uint8_t The index of the route table entry of interest.
     * @returns
     * - SLStatus.FAIL if the index is out of range or the device is an end
     * - SLStatus.OK otherwise.
     * @returns EmberRouteTableEntry * The contents of the route table entry.
     */
    async ezspGetRouteTableEntry(index: number): Promise<[SLStatus, value: EmberRouteTableEntry]> {
        const sendBuffalo = this.startCommand(EzspFrameID.GET_ROUTE_TABLE_ENTRY);
        sendBuffalo.writeUInt8(index);

        const sendStatus = await this.sendCommand(sendBuffalo);

        if (sendStatus !== EzspStatus.SUCCESS) {
            throw new EzspError(sendStatus);
        }

        const status = this.buffalo.readStatus(this.version);
        const value = this.buffalo.readEmberRouteTableEntry();

        return [status, value];
    }

    /**
     * Sets the radio output power at which a node is operating. Ember radios have
     * discrete power settings. For a list of available power settings, see the
     * technical specification for the RF communication module in your Developer
     * Kit. Note: Care should be taken when using this API on a running network, as
     * it will directly impact the established link qualities neighboring nodes have
     * with the node on which it is called. This can lead to disruption of existing
     * routes and erratic network behavior.
     * @param power int8_t Desired radio output power, in dBm.
     * @returns An SLStatus value indicating the success or failure of the command.
     */
    async ezspSetRadioPower(power: number): Promise<SLStatus> {
        const sendBuffalo = this.startCommand(EzspFrameID.SET_RADIO_POWER);
        sendBuffalo.writeInt8(power);

        const sendStatus = await this.sendCommand(sendBuffalo);

        if (sendStatus !== EzspStatus.SUCCESS) {
            throw new EzspError(sendStatus);
        }

        const status = this.buffalo.readStatus(this.version);

        return status;
    }

    /**
     * Sets the channel to use for sending and receiving messages. For a list of
     * available radio channels, see the technical specification for the RF
     * communication module in your Developer Kit. Note: Care should be taken when
     * using this API, as all devices on a network must use the same channel.
     * @param channel uint8_t Desired radio channel.
     * @returns An SLStatus value indicating the success or failure of the command.
     */
    async ezspSetRadioChannel(channel: number): Promise<SLStatus> {
        const sendBuffalo = this.startCommand(EzspFrameID.SET_RADIO_CHANNEL);
        sendBuffalo.writeUInt8(channel);

        const sendStatus = await this.sendCommand(sendBuffalo);

        if (sendStatus !== EzspStatus.SUCCESS) {
            throw new EzspError(sendStatus);
        }

        const status = this.buffalo.readStatus(this.version);

        return status;
    }

    /**
     * Gets the channel in use for sending and receiving messages.
     * @returns uint8_t Current radio channel.
     */
    async ezspGetRadioChannel(): Promise<number> {
        const sendBuffalo = this.startCommand(EzspFrameID.GET_RADIO_CHANNEL);

        const sendStatus = await this.sendCommand(sendBuffalo);

        if (sendStatus !== EzspStatus.SUCCESS) {
            throw new EzspError(sendStatus);
        }

        const channel = this.buffalo.readUInt8();

        return channel;
    }

    /**
     * Set the configured 802.15.4 CCA mode in the radio.
     * @param ccaMode uint8_t A RAIL_IEEE802154_CcaMode_t value.
     * @returns An SLStatus value indicating the success or failure of the command.
     */
    async ezspSetRadioIeee802154CcaMode(ccaMode: IEEE802154CcaMode): Promise<SLStatus> {
        const sendBuffalo = this.startCommand(EzspFrameID.SET_RADIO_IEEE802154_CCA_MODE);
        sendBuffalo.writeUInt8(ccaMode);

        const sendStatus = await this.sendCommand(sendBuffalo);

        if (sendStatus !== EzspStatus.SUCCESS) {
            throw new EzspError(sendStatus);
        }

        const status = this.buffalo.readStatus(this.version);

        return status;
    }

    /**
     * Enable/disable concentrator support.
     * @param on If this bool is true the concentrator support is enabled. Otherwise is disabled.
     *        If this bool is false all the other arguments are ignored.
     * @param concentratorType uint16_t Must be either EMBER_HIGH_RAM_CONCENTRATOR or EMBER_LOW_RAM_CONCENTRATOR.
     *        The former is used when the caller has enough memory to store source routes for the whole network.
     *        In that case, remote nodes stop sending route records once the concentrator has successfully received one.
     *        The latter is used when the concentrator has insufficient RAM to store all outbound source routes.
     *        In that case, route records are sent to the concentrator prior to every inbound APS unicast.
     * @param minTime uint16_t The minimum amount of time that must pass between MTORR broadcasts.
     * @param maxTime uint16_t The maximum amount of time that can pass between MTORR broadcasts.
     * @param routeErrorThreshold uint8_t The number of route errors that will trigger a re-broadcast of the MTORR.
     * @param deliveryFailureThreshold uint8_t The number of APS delivery failures that will trigger a re-broadcast of the MTORR.
     * @param maxHops uint8_t The maximum number of hops that the MTORR broadcast will be allowed to have.
     *        A value of 0 will be converted to the EMBER_MAX_HOPS value set by the stack.
     * @returns An SLStatus value indicating success or the reason for failure.
     */
    async ezspSetConcentrator(
        on: boolean,
        concentratorType: number,
        minTime: number,
        maxTime: number,
        routeErrorThreshold: number,
        deliveryFailureThreshold: number,
        maxHops: number,
    ): Promise<SLStatus> {
        const sendBuffalo = this.startCommand(EzspFrameID.SET_CONCENTRATOR);
        sendBuffalo.writeUInt8(on ? 1 : 0);
        sendBuffalo.writeUInt16(concentratorType);
        sendBuffalo.writeUInt16(minTime);
        sendBuffalo.writeUInt16(maxTime);
        sendBuffalo.writeUInt8(routeErrorThreshold);
        sendBuffalo.writeUInt8(deliveryFailureThreshold);
        sendBuffalo.writeUInt8(maxHops);

        const sendStatus = await this.sendCommand(sendBuffalo);

        if (sendStatus !== EzspStatus.SUCCESS) {
            throw new EzspError(sendStatus);
        }

        const status = this.buffalo.readStatus(this.version);

        return status;
    }

    /**
     * Starts periodic many-to-one route discovery.
     * Periodic discovery is started by default on bootup, but this function may be used if discovery
     * has been stopped by a call to ::ezspConcentratorStopDiscovery().
     */
    async ezspConcentratorStartDiscovery(): Promise<void> {
        if (this.version < 0x0e) {
            throw new EzspError(EzspStatus.ERROR_INVALID_FRAME_ID);
        }

        const sendBuffalo = this.startCommand(EzspFrameID.CONCENTRATOR_START_DISCOVERY);

        const sendStatus = await this.sendCommand(sendBuffalo);

        if (sendStatus !== EzspStatus.SUCCESS) {
            throw new EzspError(sendStatus);
        }
    }

    /**
     * Stops periodic many-to-one route discovery.
     */
    async ezspConcentratorStopDiscovery(): Promise<void> {
        if (this.version < 0x0e) {
            throw new EzspError(EzspStatus.ERROR_INVALID_FRAME_ID);
        }

        const sendBuffalo = this.startCommand(EzspFrameID.CONCENTRATOR_STOP_DISCOVERY);

        const sendStatus = await this.sendCommand(sendBuffalo);

        if (sendStatus !== EzspStatus.SUCCESS) {
            throw new EzspError(sendStatus);
        }
    }

    /**
     * Notes when a route error has occurred.
     * @param status
     * @param nodeId
     */
    async ezspConcentratorNoteRouteError(status: SLStatus, nodeId: NodeId): Promise<void> {
        if (this.version < 0x0e) {
            throw new EzspError(EzspStatus.ERROR_INVALID_FRAME_ID);
        }

        const sendBuffalo = this.startCommand(EzspFrameID.CONCENTRATOR_NOTE_ROUTE_ERROR);
        sendBuffalo.writeUInt32(status);
        sendBuffalo.writeUInt16(nodeId);

        const sendStatus = await this.sendCommand(sendBuffalo);

        if (sendStatus !== EzspStatus.SUCCESS) {
            throw new EzspError(sendStatus);
        }
    }

    /**
     * Sets the error code that is sent back from a router with a broken route.
     * @param errorCode uint8_t Desired error code.
     * @returns An SLStatus value indicating the success or failure of the command.
     */
    async ezspSetBrokenRouteErrorCode(errorCode: number): Promise<SLStatus> {
        const sendBuffalo = this.startCommand(EzspFrameID.SET_BROKEN_ROUTE_ERROR_CODE);
        sendBuffalo.writeUInt8(errorCode);

        const sendStatus = await this.sendCommand(sendBuffalo);

        if (sendStatus !== EzspStatus.SUCCESS) {
            throw new EzspError(sendStatus);
        }

        const status = this.buffalo.readStatus(this.version);

        return status;
    }

    /**
     * This causes to initialize the desired radio interface other than native and
     * form a new network by becoming the coordinator with same panId as native
     * radio network.
     * @param phyIndex uint8_t Index of phy interface. The native phy index would be always zero hence valid phy index starts from one.
     * @param page uint8_t Desired radio channel page.
     * @param channel uint8_t Desired radio channel.
     * @param power int8_t Desired radio output power, in dBm.
     * @param bitmask Network configuration bitmask.
     * @returns An SLStatus value indicating success or the reason for failure.
     */
    async ezspMultiPhyStart(phyIndex: number, page: number, channel: number, power: number, bitmask: EmberMultiPhyNwkConfig): Promise<SLStatus> {
        const sendBuffalo = this.startCommand(EzspFrameID.MULTI_PHY_START);
        sendBuffalo.writeUInt8(phyIndex);
        sendBuffalo.writeUInt8(page);
        sendBuffalo.writeUInt8(channel);
        sendBuffalo.writeInt8(power);
        sendBuffalo.writeUInt8(bitmask);

        const sendStatus = await this.sendCommand(sendBuffalo);

        if (sendStatus !== EzspStatus.SUCCESS) {
            throw new EzspError(sendStatus);
        }

        const status = this.buffalo.readStatus(this.version);

        return status;
    }

    /**
     * This causes to bring down the radio interface other than native.
     * @param phyIndex uint8_t Index of phy interface. The native phy index would be always zero hence valid phy index starts from one.
     * @returns An SLStatus value indicating success or the reason for failure.
     */
    async ezspMultiPhyStop(phyIndex: number): Promise<SLStatus> {
        const sendBuffalo = this.startCommand(EzspFrameID.MULTI_PHY_STOP);
        sendBuffalo.writeUInt8(phyIndex);

        const sendStatus = await this.sendCommand(sendBuffalo);

        if (sendStatus !== EzspStatus.SUCCESS) {
            throw new EzspError(sendStatus);
        }

        const status = this.buffalo.readStatus(this.version);

        return status;
    }

    /**
     * Sets the radio output power for desired phy interface at which a node is
     * operating. Ember radios have discrete power settings. For a list of available
     * power settings, see the technical specification for the RF communication
     * module in your Developer Kit. Note: Care should be taken when using this api
     * on a running network, as it will directly impact the established link
     * qualities neighboring nodes have with the node on which it is called. This
     * can lead to disruption of existing routes and erratic network behavior.
     * @param phyIndex uint8_t Index of phy interface. The native phy index would be always zero hence valid phy index starts from one.
     * @param power int8_t Desired radio output power, in dBm.
     * @returns An SLStatus value indicating the success or failure of the command.
     */
    async ezspMultiPhySetRadioPower(phyIndex: number, power: number): Promise<SLStatus> {
        const sendBuffalo = this.startCommand(EzspFrameID.MULTI_PHY_SET_RADIO_POWER);
        sendBuffalo.writeUInt8(phyIndex);
        sendBuffalo.writeInt8(power);

        const sendStatus = await this.sendCommand(sendBuffalo);

        if (sendStatus !== EzspStatus.SUCCESS) {
            throw new EzspError(sendStatus);
        }

        const status = this.buffalo.readStatus(this.version);

        return status;
    }

    /**
     * Send Link Power Delta Request from a child to its parent
     * @returns An SLStatus value indicating the success or failure of the command.
     */
    async ezspSendLinkPowerDeltaRequest(): Promise<SLStatus> {
        const sendBuffalo = this.startCommand(EzspFrameID.SEND_LINK_POWER_DELTA_REQUEST);

        const sendStatus = await this.sendCommand(sendBuffalo);

        if (sendStatus !== EzspStatus.SUCCESS) {
            throw new EzspError(sendStatus);
        }

        const status = this.buffalo.readStatus(this.version);

        return status;
    }

    /**
     * Sets the channel for desired phy interface to use for sending and receiving
     * messages. For a list of available radio pages and channels, see the technical
     * specification for the RF communication module in your Developer Kit. Note:
     * Care should be taken when using this API, as all devices on a network must
     * use the same page and channel.
     * @param phyIndex uint8_t Index of phy interface. The native phy index would be always zero hence valid phy index starts from one.
     * @param page uint8_t Desired radio channel page.
     * @param channel uint8_t Desired radio channel.
     * @returns An SLStatus value indicating the success or failure of the command.
     */
    async ezspMultiPhySetRadioChannel(phyIndex: number, page: number, channel: number): Promise<SLStatus> {
        const sendBuffalo = this.startCommand(EzspFrameID.MULTI_PHY_SET_RADIO_CHANNEL);
        sendBuffalo.writeUInt8(phyIndex);
        sendBuffalo.writeUInt8(page);
        sendBuffalo.writeUInt8(channel);

        const sendStatus = await this.sendCommand(sendBuffalo);

        if (sendStatus !== EzspStatus.SUCCESS) {
            throw new EzspError(sendStatus);
        }

        const status = this.buffalo.readStatus(this.version);

        return status;
    }

    /**
     * Obtains the current duty cycle state.
     * @returns An SLStatus value indicating the success or failure of the command.
     * @returns EmberDutyCycleState * The current duty cycle state in effect.
     */
    async ezspGetDutyCycleState(): Promise<[SLStatus, returnedState: EmberDutyCycleState]> {
        const sendBuffalo = this.startCommand(EzspFrameID.GET_DUTY_CYCLE_STATE);

        const sendStatus = await this.sendCommand(sendBuffalo);

        if (sendStatus !== EzspStatus.SUCCESS) {
            throw new EzspError(sendStatus);
        }

        const status = this.buffalo.readStatus(this.version);
        const returnedState = this.buffalo.readUInt8();

        return [status, returnedState];
    }

    /**
     * Set the current duty cycle limits configuration. The Default limits set by
     * stack if this call is not made.
     * @param limits EmberDutyCycleLimits * The duty cycle limits configuration to utilize.
     * @returns
     * - SLStatus.OK if the duty cycle limit configurations set successfully,
     * - SLStatus.INVALID_PARAMETER if set illegal value such as setting only one of the limits to default
     *   or violates constraints Susp > Crit > Limi,
     * - SLStatus.INVALID_STATE if device is operating on 2.4Ghz
     */
    async ezspSetDutyCycleLimitsInStack(limits: EmberDutyCycleLimits): Promise<SLStatus> {
        const sendBuffalo = this.startCommand(EzspFrameID.SET_DUTY_CYCLE_LIMITS_IN_STACK);
        sendBuffalo.writeEmberDutyCycleLimits(limits);

        const sendStatus = await this.sendCommand(sendBuffalo);

        if (sendStatus !== EzspStatus.SUCCESS) {
            throw new EzspError(sendStatus);
        }

        const status = this.buffalo.readStatus(this.version);

        return status;
    }

    /**
     * Obtains the current duty cycle limits that were previously set by a call to emberSetDutyCycleLimitsInStack(),
     * or the defaults set by the stack if no set call was made.
     * @returns An SLStatus value indicating the success or failure of the command.
     * @returns EmberDutyCycleLimits * Return current duty cycle limits if returnedLimits is not NULL
     */
    async ezspGetDutyCycleLimits(): Promise<[SLStatus, returnedLimits: EmberDutyCycleLimits]> {
        const sendBuffalo = this.startCommand(EzspFrameID.GET_DUTY_CYCLE_LIMITS);

        const sendStatus = await this.sendCommand(sendBuffalo);

        if (sendStatus !== EzspStatus.SUCCESS) {
            throw new EzspError(sendStatus);
        }

        const status = this.buffalo.readStatus(this.version);
        const returnedLimits = this.buffalo.readEmberDutyCycleLimits();

        return [status, returnedLimits];
    }

    /**
     * Returns the duty cycle of the stack's connected children that are being
     * monitored, up to maxDevices. It indicates the amount of overall duty cycle
     * they have consumed (up to the suspend limit). The first entry is always the
     * local stack's nodeId, and thus the total aggregate duty cycle for the device.
     * The passed pointer arrayOfDeviceDutyCycles MUST have space for maxDevices.
     * @param maxDevices uint8_t Number of devices to retrieve consumed duty cycle.
     * @returns
     * - SLStatus.OK  if the duty cycles were read successfully,
     * - SLStatus.INVALID_PARAMETER maxDevices is greater than SL_ZIGBEE_MAX_END_DEVICE_CHILDREN + 1.
     * @returns uint8_t * Consumed duty cycles up to maxDevices. When the number of children that are being monitored is less than maxDevices,
     *          the NodeId element in the EmberPerDeviceDutyCycle will be 0xFFFF.
     */
    async ezspGetCurrentDutyCycle(maxDevices: number): Promise<[SLStatus, arrayOfDeviceDutyCycles: number[]]> {
        const sendBuffalo = this.startCommand(EzspFrameID.GET_CURRENT_DUTY_CYCLE);
        sendBuffalo.writeUInt8(maxDevices);

        const sendStatus = await this.sendCommand(sendBuffalo);

        if (sendStatus !== EzspStatus.SUCCESS) {
            throw new EzspError(sendStatus);
        }

        const status = this.buffalo.readStatus(this.version);
        const arrayOfDeviceDutyCycles = this.buffalo.readListUInt8(134);

        return [status, arrayOfDeviceDutyCycles];
    }

    /**
     * Callback
     * Callback fires when the duty cycle state has changed
     * @param channelPage uint8_t The channel page whose duty cycle state has changed.
     * @param channel uint8_t The channel number whose duty cycle state has changed.
     * @param state The current duty cycle state.
     * @param totalDevices uint8_t The total number of connected end devices that are being monitored for duty cycle.
     * @param arrayOfDeviceDutyCycles EmberPerDeviceDutyCycle * Consumed duty cycles of end devices that are being monitored.
     *        The first entry always be the local stack's nodeId, and thus the total aggregate duty cycle for the device.
     */
    ezspDutyCycleHandler(
        channelPage: number,
        channel: number,
        state: EmberDutyCycleState,
        totalDevices: number,
        arrayOfDeviceDutyCycles: EmberPerDeviceDutyCycle[],
    ): void {
        logger.debug(
            `ezspDutyCycleHandler(): callback called with: [channelPage=${channelPage}], [channel=${channel}], [state=${state}], [totalDevices=${totalDevices}], [arrayOfDeviceDutyCycles=${arrayOfDeviceDutyCycles}]`,
            NS,
        );
    }

    /**
     * Configure the number of beacons to store when issuing active scans for networks.
     * @param numBeacons uint8_t The number of beacons to cache when scanning.
     * @returns
     * - SLStatus.INVALID_PARAMETER if numBeacons is greater than SL_ZIGBEE_MAX_BEACONS_TO_STORE
     * - SLStatus.OK
     */
    async ezspSetNumBeaconToStore(numBeacons: number): Promise<SLStatus> {
        if (this.version < 0x0e) {
            throw new EzspError(EzspStatus.ERROR_INVALID_FRAME_ID);
        }

        const sendBuffalo = this.startCommand(EzspFrameID.SET_NUM_BEACONS_TO_STORE);
        sendBuffalo.writeUInt8(numBeacons);

        const sendStatus = await this.sendCommand(sendBuffalo);

        if (sendStatus !== EzspStatus.SUCCESS) {
            throw new EzspError(sendStatus);
        }

        const status = this.buffalo.readUInt32();

        return status;
    }

    /**
     * Fetches the specified beacon in the cache. Beacons are stored in cache after issuing an active scan.
     * @param beaconNumber uint8_t The beacon index to fetch. Valid values range from 0 to ezspGetNumStoredBeacons-1.
     * @returns An appropriate SLStatus status code.
     * @returns EmberBeaconData * The beacon to populate upon success.
     */
    async ezspGetStoredBeacon(beaconNumber: number): Promise<[SLStatus, beacon: EmberBeaconData]> {
        if (this.version < 0x0e) {
            throw new EzspError(EzspStatus.ERROR_INVALID_FRAME_ID);
        }

        const sendBuffalo = this.startCommand(EzspFrameID.GET_STORED_BEACON);
        sendBuffalo.writeUInt8(beaconNumber);

        const sendStatus = await this.sendCommand(sendBuffalo);

        if (sendStatus !== EzspStatus.SUCCESS) {
            throw new EzspError(sendStatus);
        }

        const status = this.buffalo.readUInt32();
        const beacon = this.buffalo.readEmberBeaconData();

        return [status, beacon];
    }

    /**
     * Returns the number of cached beacons that have been collected from a scan.
     * @returns uint8_t The number of cached beacons that have been collected from a scan.
     */
    async ezspGetNumStoredBeacons(): Promise<number> {
        const sendBuffalo = this.startCommand(EzspFrameID.GET_NUM_STORED_BEACONS);

        const sendStatus = await this.sendCommand(sendBuffalo);

        if (sendStatus !== EzspStatus.SUCCESS) {
            throw new EzspError(sendStatus);
        }

        const numBeacons = this.buffalo.readUInt8();

        return numBeacons;
    }

    /**
     * Clears all cached beacons that have been collected from a scan.
     * @returns An SLStatus value indicating success or the reason for failure. Always `OK` in v13-.
     */
    async ezspClearStoredBeacons(): Promise<SLStatus> {
        const sendBuffalo = this.startCommand(EzspFrameID.CLEAR_STORED_BEACONS);

        const sendStatus = await this.sendCommand(sendBuffalo);

        if (sendStatus !== EzspStatus.SUCCESS) {
            throw new EzspError(sendStatus);
        }

        if (this.version < 0x0e) {
            return SLStatus.OK;
        } else {
            const status = this.buffalo.readUInt32();

            return status;
        }
    }

    /**
     * This call sets the radio channel in the stack and propagates the information
     * to the hardware.
     * @param radioChannel uint8_t The radio channel to be set.
     * @returns An SLStatus value indicating success or the reason for failure.
     */
    async ezspSetLogicalAndRadioChannel(radioChannel: number): Promise<SLStatus> {
        const sendBuffalo = this.startCommand(EzspFrameID.SET_LOGICAL_AND_RADIO_CHANNEL);
        sendBuffalo.writeUInt8(radioChannel);

        const sendStatus = await this.sendCommand(sendBuffalo);

        if (sendStatus !== EzspStatus.SUCCESS) {
            throw new EzspError(sendStatus);
        }

        const status = this.buffalo.readStatus(this.version);

        return status;
    }

    /**
     * Form a new sleepy-to-sleepy network.
     * If the network is using security, the device must call sli_zigbee_stack_set_initial_security_state() first.
     * @param parameters Specification of the new network.
     * @param initiator Whether this device is initiating or joining the network.
     * @returns An SLStatus value indicating success or a reason for failure.
     */
    async ezspSleepyToSleepyNetworkStart(parameters: EmberNetworkParameters, initiator: boolean): Promise<SLStatus> {
        if (this.version < 0x0e) {
            throw new EzspError(EzspStatus.ERROR_INVALID_FRAME_ID);
        }

        const sendBuffalo = this.startCommand(EzspFrameID.SLEEPY_TO_SLEEPY_NETWORK_START);
        sendBuffalo.writeEmberNetworkParameters(parameters);
        sendBuffalo.writeUInt8(initiator ? 1 : 0);

        const sendStatus = await this.sendCommand(sendBuffalo);

        if (sendStatus !== EzspStatus.SUCCESS) {
            throw new EzspError(sendStatus);
        }

        const status = this.buffalo.readUInt32();

        return status;
    }

    /**
     * Send a Zigbee NWK Leave command to the destination.
     * @param destination Node ID of the device being told to leave.
     * @param flags Bitmask indicating additional considerations for the leave request.
     * @returns Status indicating success or a reason for failure. Call is invalid if destination is on network or is the local node.
     */
    async ezspSendZigbeeLeave(destination: PanId, flags: Zdo.LeaveRequestFlags): Promise<SLStatus> {
        if (this.version < 0x0e) {
            throw new EzspError(EzspStatus.ERROR_INVALID_FRAME_ID);
        }

        const sendBuffalo = this.startCommand(EzspFrameID.SEND_ZIGBEE_LEAVE);
        sendBuffalo.writeUInt16(destination);
        sendBuffalo.writeUInt8(flags);

        const sendStatus = await this.sendCommand(sendBuffalo);

        if (sendStatus !== EzspStatus.SUCCESS) {
            throw new EzspError(sendStatus);
        }

        const status = this.buffalo.readUInt32();

        return status;
    }

    /**
     * Indicate the state of permit joining in MAC.
     * @returns Whether the current network permits joining.
     */
    async ezspGetPermitJoining(): Promise<boolean> {
        if (this.version < 0x0e) {
            throw new EzspError(EzspStatus.ERROR_INVALID_FRAME_ID);
        }

        const sendBuffalo = this.startCommand(EzspFrameID.GET_PERMIT_JOINING);

        const sendStatus = await this.sendCommand(sendBuffalo);

        if (sendStatus !== EzspStatus.SUCCESS) {
            throw new EzspError(sendStatus);
        }

        const joiningPermitted = this.buffalo.readUInt8() !== 0;

        return joiningPermitted;
    }

    /**
     * Get the 8-byte extended PAN ID of this node.
     * @returns Extended PAN ID of this node. Valid only if it is currently on a network.
     */
    async ezspGetExtendedPanId(): Promise<ExtendedPanId> {
        if (this.version < 0x0e) {
            throw new EzspError(EzspStatus.ERROR_INVALID_FRAME_ID);
        }

        const sendBuffalo = this.startCommand(EzspFrameID.GET_EXTENDED_PAN_ID);

        const sendStatus = await this.sendCommand(sendBuffalo);

        if (sendStatus !== EzspStatus.SUCCESS) {
            throw new EzspError(sendStatus);
        }

        const extendedPanId = this.buffalo.readListUInt8(ZSpec.EXTENDED_PAN_ID_SIZE);

        return extendedPanId;
    }

    /**
     * Get the current network.
     * @returns Return the current network index.
     */
    async ezspGetCurrentNetwork(): Promise<number> {
        if (this.version < 0x0e) {
            throw new EzspError(EzspStatus.ERROR_INVALID_FRAME_ID);
        }

        const sendBuffalo = this.startCommand(EzspFrameID.GET_CURRENT_NETWORK);

        const sendStatus = await this.sendCommand(sendBuffalo);

        if (sendStatus !== EzspStatus.SUCCESS) {
            throw new EzspError(sendStatus);
        }

        const index = this.buffalo.readUInt8();

        return index;
    }

    /**
     * Set initial outgoing link cost for neighbor.
     * @param cost The new default cost. Valid values are 0, 1, 3, 5, and 7.
     * @returns Whether or not initial cost was successfully set.
     */
    async ezspSetInitialNeighborOutgoingCost(cost: number): Promise<SLStatus> {
        if (this.version < 0x0e) {
            throw new EzspError(EzspStatus.ERROR_INVALID_FRAME_ID);
        }

        const sendBuffalo = this.startCommand(EzspFrameID.SET_INITIAL_NEIGHBOR_OUTGOING_COST);
        sendBuffalo.writeUInt8(cost);

        const sendStatus = await this.sendCommand(sendBuffalo);

        if (sendStatus !== EzspStatus.SUCCESS) {
            throw new EzspError(sendStatus);
        }

        const status = this.buffalo.readUInt32();

        return status;
    }

    /**
     * Get initial outgoing link cost for neighbor.
     * @returns The default cost associated with new neighbor's outgoing links.
     */
    async ezspGetInitialNeighborOutgoingCost(): Promise<number> {
        if (this.version < 0x0e) {
            throw new EzspError(EzspStatus.ERROR_INVALID_FRAME_ID);
        }

        const sendBuffalo = this.startCommand(EzspFrameID.GET_INITIAL_NEIGHBOR_OUTGOING_COST);

        const sendStatus = await this.sendCommand(sendBuffalo);

        if (sendStatus !== EzspStatus.SUCCESS) {
            throw new EzspError(sendStatus);
        }

        const cost = this.buffalo.readUInt8();

        return cost;
    }

    /**
     * Indicate whether a rejoining neighbor should have its incoming frame counter reset.
     * @param reset
     */
    async ezspResetRejoiningNeighborsFrameCounter(reset: boolean): Promise<void> {
        if (this.version < 0x0e) {
            throw new EzspError(EzspStatus.ERROR_INVALID_FRAME_ID);
        }

        const sendBuffalo = this.startCommand(EzspFrameID.RESET_REJOINING_NEIGHBORS_FRAME_COUNTER);
        sendBuffalo.writeUInt8(reset ? 1 : 0);

        const sendStatus = await this.sendCommand(sendBuffalo);

        if (sendStatus !== EzspStatus.SUCCESS) {
            throw new EzspError(sendStatus);
        }
    }

    /**
     * Check whether a rejoining neighbor will have its incoming frame counter reset based on the currently set policy.
     * @returns Whether or not a rejoining neighbor's incoming FC gets reset (true or false).
     */
    async ezspIsResetRejoiningNeighborsFrameCounterEnabled(): Promise<boolean> {
        if (this.version < 0x0e) {
            throw new EzspError(EzspStatus.ERROR_INVALID_FRAME_ID);
        }

        const sendBuffalo = this.startCommand(EzspFrameID.IS_RESET_REJOINING_NEIGHBORS_FRAME_COUNTER_ENABLED);

        const sendStatus = await this.sendCommand(sendBuffalo);

        if (sendStatus !== EzspStatus.SUCCESS) {
            throw new EzspError(sendStatus);
        }

        const getsReset = this.buffalo.readUInt8() !== 0;

        return getsReset;
    }

    //-----------------------------------------------------------------------------
    // Binding Frames
    //-----------------------------------------------------------------------------

    /**
     * Deletes all binding table entries.
     * @returns An SLStatus value indicating success or the reason for failure.
     */
    async ezspClearBindingTable(): Promise<SLStatus> {
        const sendBuffalo = this.startCommand(EzspFrameID.CLEAR_BINDING_TABLE);

        const sendStatus = await this.sendCommand(sendBuffalo);

        if (sendStatus !== EzspStatus.SUCCESS) {
            throw new EzspError(sendStatus);
        }

        const status = this.buffalo.readStatus(this.version);

        return status;
    }

    /**
     * Sets an entry in the binding table.
     * @param index uint8_t The index of a binding table entry.
     * @param value EmberBindingTableEntry * The contents of the binding entry.
     * @returns An SLStatus value indicating success or the reason for failure.
     */
    async ezspSetBinding(index: number, value: EmberBindingTableEntry): Promise<SLStatus> {
        const sendBuffalo = this.startCommand(EzspFrameID.SET_BINDING);
        sendBuffalo.writeUInt8(index);
        sendBuffalo.writeEmberBindingTableEntry(value);

        const sendStatus = await this.sendCommand(sendBuffalo);

        if (sendStatus !== EzspStatus.SUCCESS) {
            throw new EzspError(sendStatus);
        }

        const status = this.buffalo.readStatus(this.version);

        return status;
    }

    /**
     * Gets an entry from the binding table.
     * @param index uint8_t The index of a binding table entry.
     * @returns An SLStatus value indicating success or the reason for failure.
     * @returns EmberBindingTableEntry * The contents of the binding entry.
     */
    async ezspGetBinding(index: number): Promise<[SLStatus, value: EmberBindingTableEntry]> {
        const sendBuffalo = this.startCommand(EzspFrameID.GET_BINDING);
        sendBuffalo.writeUInt8(index);

        const sendStatus = await this.sendCommand(sendBuffalo);

        if (sendStatus !== EzspStatus.SUCCESS) {
            throw new EzspError(sendStatus);
        }

        const status = this.buffalo.readStatus(this.version);
        const value = this.buffalo.readEmberBindingTableEntry();

        return [status, value];
    }

    /**
     * Deletes a binding table entry.
     * @param index uint8_t The index of a binding table entry.
     * @returns An SLStatus value indicating success or the reason for failure.
     */
    async ezspDeleteBinding(index: number): Promise<SLStatus> {
        const sendBuffalo = this.startCommand(EzspFrameID.DELETE_BINDING);
        sendBuffalo.writeUInt8(index);

        const sendStatus = await this.sendCommand(sendBuffalo);

        if (sendStatus !== EzspStatus.SUCCESS) {
            throw new EzspError(sendStatus);
        }

        const status = this.buffalo.readStatus(this.version);

        return status;
    }

    /**
     * Indicates whether any messages are currently being sent using this binding
     * table entry. Note that this command does not indicate whether a binding is
     * clear. To determine whether a binding is clear, check whether the type field
     * of the EmberBindingTableEntry has the value EMBER_UNUSED_BINDING.
     * @param index uint8_t The index of a binding table entry.
     * @returns True if the binding table entry is active, false otherwise.
     */
    async ezspBindingIsActive(index: number): Promise<boolean> {
        const sendBuffalo = this.startCommand(EzspFrameID.BINDING_IS_ACTIVE);
        sendBuffalo.writeUInt8(index);

        const sendStatus = await this.sendCommand(sendBuffalo);

        if (sendStatus !== EzspStatus.SUCCESS) {
            throw new EzspError(sendStatus);
        }

        const active = this.buffalo.readUInt8() !== 0;

        return active;
    }

    /**
     * Returns the node ID for the binding's destination, if the ID is known. If a
     * message is sent using the binding and the destination's ID is not known, the
     * stack will discover the ID by broadcasting a ZDO address request. The
     * application can avoid the need for this discovery by using
     * setBindingRemoteNodeId when it knows the correct ID via some other means. The
     * destination's node ID is forgotten when the binding is changed, when the
     * local node reboots or, much more rarely, when the destination node changes
     * its ID in response to an ID conflict.
     * @param index uint8_t The index of a binding table entry.
     * @returns The short ID of the destination node or EMBER_NULL_NODE_ID if no destination is known.
     */
    async ezspGetBindingRemoteNodeId(index: number): Promise<NodeId> {
        const sendBuffalo = this.startCommand(EzspFrameID.GET_BINDING_REMOTE_NODE_ID);
        sendBuffalo.writeUInt8(index);

        const sendStatus = await this.sendCommand(sendBuffalo);

        if (sendStatus !== EzspStatus.SUCCESS) {
            throw new EzspError(sendStatus);
        }

        const nodeId: NodeId = this.buffalo.readUInt16();

        return nodeId;
    }

    /**
     * Set the node ID for the binding's destination. See getBindingRemoteNodeId for
     * a description.
     * @param index uint8_t The index of a binding table entry.
     * @param The short ID of the destination node.
     */
    async ezspSetBindingRemoteNodeId(index: number, nodeId: NodeId): Promise<void> {
        const sendBuffalo = this.startCommand(EzspFrameID.SET_BINDING_REMOTE_NODE_ID);
        sendBuffalo.writeUInt8(index);
        sendBuffalo.writeUInt16(nodeId);

        const sendStatus = await this.sendCommand(sendBuffalo);

        if (sendStatus !== EzspStatus.SUCCESS) {
            throw new EzspError(sendStatus);
        }
    }

    /**
     * Callback
     * The NCP used the external binding modification policy to decide how to handle
     * a remote set binding request. The Host cannot change the current decision,
     * but it can change the policy for future decisions using the setPolicy
     * command.
     * @param entry EmberBindingTableEntry * The requested binding.
     * @param index uint8_t The index at which the binding was added.
     * @param policyDecision SLStatus.OK if the binding was added to the table and any other status if not.
     */
    ezspRemoteSetBindingHandler(entry: EmberBindingTableEntry, index: number, policyDecision: SLStatus): void {
        logger.debug(
            `ezspRemoteSetBindingHandler(): callback called with: [entry=${JSON.stringify(entry)}], [index=${index}], [policyDecision=${SLStatus[policyDecision]}]`,
            NS,
        );
    }

    /**
     * Callback
     * The NCP used the external binding modification policy to decide how to handle
     * a remote delete binding request. The Host cannot change the current decision,
     * but it can change the policy for future decisions using the setPolicy
     * command.
     * @param index uint8_t The index of the binding whose deletion was requested.
     * @param policyDecision SLStatus.OK if the binding was removed from the table and any other status if not.
     */
    ezspRemoteDeleteBindingHandler(index: number, policyDecision: SLStatus): void {
        logger.debug(`ezspRemoteDeleteBindingHandler(): callback called with: [index=${index}], [policyDecision=${SLStatus[policyDecision]}]`, NS);
    }

    //-----------------------------------------------------------------------------
    // Messaging Frames
    //-----------------------------------------------------------------------------

    /**
     * Returns the maximum size of the payload. The size depends on the security level in use.
     * @returns uint8_t The maximum APS payload length.
     */
    async ezspMaximumPayloadLength(): Promise<number> {
        const sendBuffalo = this.startCommand(EzspFrameID.MAXIMUM_PAYLOAD_LENGTH);

        const sendStatus = await this.sendCommand(sendBuffalo);

        if (sendStatus !== EzspStatus.SUCCESS) {
            throw new EzspError(sendStatus);
        }

        const apsLength = this.buffalo.readUInt8();

        return apsLength;
    }

    /**
     * Sends a unicast message as per the ZigBee specification.
     * The message will arrive at its destination only if there is a known route to the destination node.
     * Setting the ENABLE_ROUTE_DISCOVERY option will cause a route to be discovered if none is known.
     * Setting the FORCE_ROUTE_DISCOVERY option will force route discovery.
     * Routes to end-device children of the local node are always known.
     * Setting the APS_RETRY option will cause the message to be retransmitted until either a matching acknowledgement is received
     * or three transmissions have been made.
     * Note: Using the FORCE_ROUTE_DISCOVERY option will cause the first transmission to be consumed by a route request as part of discovery,
     * so the application payload of this packet will not reach its destination on the first attempt. If you want the packet to reach its destination,
     * the APS_RETRY option must be set so that another attempt is made to transmit the message with its application payload
     * after the route has been constructed.
     * Note: When sending fragmented messages, the stack will only assign a new APS sequence number for the first fragment of the message
     * (i.e., SL_ZIGBEE_APS_OPTION_FRAGMENT is set and the low-order byte of the groupId field in the APS frame is zero).
     * For all subsequent fragments of the same message, the application must set the sequence number field in the APS frame
     * to the sequence number assigned by the stack to the first fragment.
     * @param type Specifies the outgoing message type.
     *        Must be one of EMBER_OUTGOING_DIRECT, EMBER_OUTGOING_VIA_ADDRESS_TABLE, or EMBER_OUTGOING_VIA_BINDING.
     * @param indexOrDestination Depending on the type of addressing used, this is either the NodeId of the destination,
     *        an index into the address table, or an index into the binding table.
     * @param apsFrame EmberApsFrame * The APS frame which is to be added to the message.
     * @param messageTag uint8_t (v14+: uint16_t) A value chosen by the Host.
     *        This value is used in the ezspMessageSentHandler response to refer to this message.
     * @param messageContents uint8_t * Content of the message.
     * @returns An SLStatus value indicating success or the reason for failure.
     * @returns uint8_t * The sequence number that will be used when this message is transmitted.
     */
    async ezspSendUnicast(
        type: EmberOutgoingMessageType,
        indexOrDestination: NodeId,
        apsFrame: EmberApsFrame,
        messageTag: number,
        messageContents: Buffer,
    ): Promise<[SLStatus, apsSequence: number]> {
        const sendBuffalo = this.startCommand(EzspFrameID.SEND_UNICAST);
        sendBuffalo.writeUInt8(type);
        sendBuffalo.writeUInt16(indexOrDestination);
        sendBuffalo.writeEmberApsFrame(apsFrame);

        if (this.version < 0x0e) {
            sendBuffalo.writeUInt8(messageTag);
        } else {
            sendBuffalo.writeUInt16(messageTag);
        }

        sendBuffalo.writePayload(messageContents);

        const sendStatus = await this.sendCommand(sendBuffalo);

        if (sendStatus !== EzspStatus.SUCCESS) {
            throw new EzspError(sendStatus);
        }

        const status = this.buffalo.readStatus(this.version);
        const apsSequence = this.buffalo.readUInt8();

        return [status, apsSequence];
    }

    /**
     * Sends a broadcast message as per the ZigBee specification.
     * @param alias uint16_t (unused in v13-) The aliased source from which we send the broadcast.
     *        This must be SL_ZIGBEE_NULL_NODE_ID if we do not need an aliased source
     * @param destination The destination to which to send the broadcast. This must be one of the three ZigBee broadcast addresses.
     * @param nwkSequence uint8_t (unused in v13-) The alias nwk sequence number. This won't be used if there is no aliased source.
     * @param apsFrame EmberApsFrame * The APS frame for the message.
     * @param radius uint8_t The message will be delivered to all nodes within radius hops of the sender.
     *        A radius of zero is converted to EMBER_MAX_HOPS.
     * @param messageTag uint8_t (v14+: uint16_t) A value chosen by the Host.
     *        This value is used in the ezspMessageSentHandler response to refer to this message.
     * @param messageContents uint8_t * The broadcast message.
     * @returns An SLStatus value indicating success or the reason for failure.
     * @returns uint8_t * The sequence number that will be used when this message is transmitted.
     */
    async ezspSendBroadcast(
        alias: NodeId,
        destination: NodeId,
        nwkSequence: number,
        apsFrame: EmberApsFrame,
        radius: number,
        messageTag: number,
        messageContents: Buffer,
    ): Promise<[SLStatus, apsSequence: number]> {
        const sendBuffalo = this.startCommand(EzspFrameID.SEND_BROADCAST);

        if (this.version < 0x0e) {
            sendBuffalo.writeUInt16(destination);
            sendBuffalo.writeEmberApsFrame(apsFrame);
            sendBuffalo.writeUInt8(radius);
            sendBuffalo.writeUInt8(messageTag);
        } else {
            sendBuffalo.writeUInt16(alias);
            sendBuffalo.writeUInt16(destination);
            sendBuffalo.writeUInt8(nwkSequence);
            sendBuffalo.writeEmberApsFrame(apsFrame);
            sendBuffalo.writeUInt8(radius);
            sendBuffalo.writeUInt16(messageTag);
        }

        sendBuffalo.writePayload(messageContents);

        const sendStatus = await this.sendCommand(sendBuffalo);

        if (sendStatus !== EzspStatus.SUCCESS) {
            throw new EzspError(sendStatus);
        }

        const status = this.buffalo.readStatus(this.version);
        const apsSequence = this.buffalo.readUInt8();

        return [status, apsSequence];
    }

    /**
     * Sends proxied broadcast message for another node in conjunction with sl_zigbee_proxy_broadcast
     * where a long source is also specified in the NWK frame control.
     * @param euiSource The long source from which to send the broadcast
     * @returns An SLStatus value indicating success or the reason for failure.
     */
    async ezspProxyNextBroadcastFromLong(euiSource: EUI64): Promise<SLStatus> {
        if (this.version < 0x0e) {
            throw new EzspError(EzspStatus.ERROR_INVALID_FRAME_ID);
        }

        const sendBuffalo = this.startCommand(EzspFrameID.PROXY_NEXT_BROADCAST_FROM_LONG);
        sendBuffalo.writeIeeeAddr(euiSource);

        const sendStatus = await this.sendCommand(sendBuffalo);

        if (sendStatus !== EzspStatus.SUCCESS) {
            throw new EzspError(sendStatus);
        }

        const status = this.buffalo.readUInt32();

        return status;
    }

    /**
     * Sends a multicast message to all endpoints that share a specific multicast ID and are within a specified number of hops of the sender.
     * @param apsFrame EmberApsFrame * The APS frame for the message. The multicast will be sent to the groupId in this frame.
     * @param hops uint8_t The message will be delivered to all nodes within this number of hops of the sender.
     *        A value of zero is converted to EMBER_MAX_HOPS.
     * @param broadcastAddr uint16_t (unused in v13-) The number of hops that the message will be forwarded by devices
     *        that are not members of the group.
     *        A value of 7 or greater is treated as infinite.
     * @param alias uint16_t (unused in v13-) The alias source address. This must be SL_ZIGBEE_NULL_NODE_ID if we do not need an aliased source
     * @param nwkSequence uint8_t (unused in v13-) The alias sequence number. This won't be used if there is no aliased source.
     * @param messageTag uint8_t (v14+: uint16_t) A value chosen by the Host.
     *        This value is used in the ezspMessageSentHandler response to refer to this message.
     * @param messageContents uint8_t * The multicast message.
     * @returns An SLStatus value. For any result other than SLStatus.OK, the message will not be sent.
     * - SLStatus.OK - The message has been submitted for transmission.
     * - SLStatus.INVALID_INDEX - The bindingTableIndex refers to a non-multicast binding.
     * - SLStatus.NETWORK_DOWN - The node is not part of a network.
     * - SLStatus.MESSAGE_TOO_LONG - The message is too large to fit in a MAC layer frame.
     * - SLStatus.ALLOCATION_FAILED - The free packet buffer pool is empty.
     * - SLStatus.BUSY - Insufficient resources available in Network or MAC layers to send message.
     * @returns uint8_t * The sequence number that will be used when this message is transmitted.
     */
    async ezspSendMulticast(
        apsFrame: EmberApsFrame,
        hops: number,
        broadcastAddr: number,
        alias: NodeId,
        nwkSequence: number,
        messageTag: number,
        messageContents: Buffer,
    ): Promise<[SLStatus, apsSequence: number]> {
        const sendBuffalo = this.startCommand(EzspFrameID.SEND_MULTICAST);
        sendBuffalo.writeEmberApsFrame(apsFrame);
        sendBuffalo.writeUInt8(hops);

        if (this.version < 0x0e) {
            sendBuffalo.writeUInt8(ZA_MAX_HOPS); // nonMemberRadius
            sendBuffalo.writeUInt8(messageTag);
        } else {
            sendBuffalo.writeUInt16(broadcastAddr);
            sendBuffalo.writeUInt16(alias);
            sendBuffalo.writeUInt8(nwkSequence);
            sendBuffalo.writeUInt16(messageTag);
        }

        sendBuffalo.writePayload(messageContents);

        const sendStatus = await this.sendCommand(sendBuffalo);

        if (sendStatus !== EzspStatus.SUCCESS) {
            throw new EzspError(sendStatus);
        }

        const status = this.buffalo.readStatus(this.version);
        const apsSequence = this.buffalo.readUInt8();

        return [status, apsSequence];
    }

    /**
     * Sends a reply to a received unicast message. The incomingMessageHandler
     * callback for the unicast being replied to supplies the values for all the
     * parameters except the reply itself.
     * @param sender Value supplied by incoming unicast.
     * @param apsFrame EmberApsFrame * Value supplied by incoming unicast.
     * @param uint8_t The length of the messageContents parameter in bytes.
     * @param uint8_t * The reply message.
     * @returns
     * - SLStatus.INVALID_STATE - The SL_ZIGBEE_EZSP_UNICAST_REPLIES_POLICY is set to SL_ZIGBEE_EZSP_HOST_WILL_NOT_SUPPLY_REPLY.
     *   This means the NCP will automatically send an empty reply. The Host must change
     *   the policy to SL_ZIGBEE_EZSP_HOST_WILL_SUPPLY_REPLY before it can supply the reply.
     *   There is one exception to this rule: In the case of responses to message
     *   fragments, the host must call sendReply when a message fragment is received.
     *   In this case, the policy set on the NCP does not matter. The NCP expects a
     *   sendReply call from the Host for message fragments regardless of the current
     *   policy settings.
     * - SLStatus.ALLOCATION_FAILED - Not enough memory was available to send the reply.
     * - SLStatus.BUSY - Either no route or insufficient resources available.
     * - SLStatus.OK - The reply was successfully queued for transmission.
     */
    async ezspSendReply(sender: NodeId, apsFrame: EmberApsFrame, messageContents: Buffer): Promise<SLStatus> {
        const sendBuffalo = this.startCommand(EzspFrameID.SEND_REPLY);
        sendBuffalo.writeUInt16(sender);
        sendBuffalo.writeEmberApsFrame(apsFrame);
        sendBuffalo.writePayload(messageContents);

        const sendStatus = await this.sendCommand(sendBuffalo);

        if (sendStatus !== EzspStatus.SUCCESS) {
            throw new EzspError(sendStatus);
        }

        const status = this.buffalo.readStatus(this.version);

        return status;
    }

    /**
     * Callback
     * A callback indicating the stack has completed sending a message.
     * @param status
     * - SL_STATUS_OK if an ACK was received from the destination
     * - SL_STATUS_ZIGBEE_DELIVERY_FAILED if no ACK was received.
     * @param type The type of message sent.
     * @param indexOrDestination uint16_t The destination to which the message was sent, for direct unicasts,
     *        or the address table or binding index for other unicasts. The value is unspecified for multicasts and broadcasts.
     * @param apsFrame EmberApsFrame * The APS frame for the message.
     * @param messageTag uint8_t The value supplied by the Host in the ezspSendUnicast, ezspSendBroadcast or ezspSendMulticast command.
     * @param messageContents uint8_t * The unicast message supplied by the Host. The message contents are only included here if the decision
     *        for the messageContentsInCallback policy is messageTagAndContentsInCallback.
     */
    ezspMessageSentHandler(
        status: SLStatus,
        type: EmberOutgoingMessageType,
        indexOrDestination: number,
        apsFrame: EmberApsFrame,
        messageTag: number,
        messageContents?: Buffer,
    ): void {
        logger.debug(
            `ezspMessageSentHandler(): callback called with: [status=${SLStatus[status]}], [type=${EmberOutgoingMessageType[type]}], ` +
                `[indexOrDestination=${indexOrDestination}], [apsFrame=${JSON.stringify(apsFrame)}], [messageTag=${messageTag}]` +
                (messageContents ? `, [messageContents=${messageContents.toString('hex')}]` : ''),
            NS,
        );

        this.emit('messageSent', status, type, indexOrDestination, apsFrame, messageTag);
    }

    /**
     * Sends a route request packet that creates routes from every node in the
     * network back to this node. This function should be called by an application
     * that wishes to communicate with many nodes, for example, a gateway, central
     * monitor, or controller. A device using this function was referred to as an
     * 'aggregator' in EmberZNet 2.x and earlier, and is referred to as a
     * 'concentrator' in the ZigBee specification and EmberZNet 3.  This function
     * enables large scale networks, because the other devices do not have to
     * individually perform bandwidth-intensive route discoveries. Instead, when a
     * remote node sends an APS unicast to a concentrator, its network layer
     * automatically delivers a special route record packet first, which lists the
     * network ids of all the intermediate relays. The concentrator can then use
     * source routing to send outbound APS unicasts. (A source routed message is one
     * in which the entire route is listed in the network layer header.) This allows
     * the concentrator to communicate with thousands of devices without requiring
     * large route tables on neighboring nodes.  This function is only available in
     * ZigBee Pro (stack profile 2), and cannot be called on end devices. Any router
     * can be a concentrator (not just the coordinator), and there can be multiple
     * concentrators on a network.  Note that a concentrator does not automatically
     * obtain routes to all network nodes after calling this function. Remote
     * applications must first initiate an inbound APS unicast.  Many-to-one routes
     * are not repaired automatically. Instead, the concentrator application must
     * call this function to rediscover the routes as necessary, for example, upon
     * failure of a retried APS message. The reason for this is that there is no
     * scalable one-size-fits-all route repair strategy. A common and recommended
     * strategy is for the concentrator application to refresh the routes by calling
     * this function periodically.
     * @param concentratorType uint16_t Must be either EMBER_HIGH_RAM_CONCENTRATOR or EMBER_LOW_RAM_CONCENTRATOR.
     *        The former is used when the caller has enough memory to store source routes for the whole network.
     *        In that case, remote nodes stop sending route records once the concentrator has successfully received one.
     *        The latter is used when the concentrator has insufficient RAM to store all outbound source routes.
     *        In that case, route records are sent to the concentrator prior to every inbound APS unicast.
     * @param radius uint8_t The maximum number of hops the route request will be relayed. A radius of zero is converted to EMBER_MAX_HOPS
     * @returns
     * - SLStatus.OK if the route request was successfully submitted to the transmit queue,
     * - SLStatus.FAIL otherwise.
     */
    async ezspSendManyToOneRouteRequest(concentratorType: number, radius: number): Promise<SLStatus> {
        const sendBuffalo = this.startCommand(EzspFrameID.SEND_MANY_TO_ONE_ROUTE_REQUEST);
        sendBuffalo.writeUInt16(concentratorType);
        sendBuffalo.writeUInt8(radius);

        const sendStatus = await this.sendCommand(sendBuffalo);

        if (sendStatus !== EzspStatus.SUCCESS) {
            throw new EzspError(sendStatus);
        }

        const status = this.buffalo.readStatus(this.version);

        return status;
    }

    /**
     * Periodically request any pending data from our parent. Setting interval to 0
     * or units to EMBER_EVENT_INACTIVE will generate a single poll.
     * @param interval uint16_t The time between polls. Note that the timer clock is free running and is not synchronized with this command.
     *        This means that the time will be between interval and (interval - 1). The maximum interval is 32767.
     * @param units The units for interval.
     * @param failureLimit uint8_t The number of poll failures that will be tolerated before a pollCompleteHandler callback is generated.
     *        A value of zero will result in a callback for every poll. Any status value apart from EMBER_SUCCESS
     *        and EMBER_MAC_NO_DATA is counted as a failure.
     * @returns The result of sending the first poll.
     */
    async ezspPollForData(interval: number, units: EmberEventUnits, failureLimit: number): Promise<SLStatus> {
        const sendBuffalo = this.startCommand(EzspFrameID.POLL_FOR_DATA);
        sendBuffalo.writeUInt16(interval);
        sendBuffalo.writeUInt8(units);
        sendBuffalo.writeUInt8(failureLimit);

        const sendStatus = await this.sendCommand(sendBuffalo);

        if (sendStatus !== EzspStatus.SUCCESS) {
            throw new EzspError(sendStatus);
        }

        const status = this.buffalo.readStatus(this.version);

        return status;
    }

    /**
     * Callback
     * Indicates the result of a data poll to the parent of the local node.
     * @param status An SLStatus value:
     * - SLStatus.OK - Data was received in response to the poll.
     * - SLStatus.MAC_NO_DATA - No data was pending.
     * - SLStatus.ZIGBEE_DELIVERY_FAILED - The poll message could not be sent.
     * - SLStatus.MAC_NO_ACK_RECEIVED - The poll message was sent but not acknowledged by the parent.
     */
    ezspPollCompleteHandler(status: SLStatus): void {
        logger.debug(`ezspPollCompleteHandler(): callback called with: [status=${SLStatus[status]}]`, NS);
    }

    /**
     * Set a flag to indicate that a message is pending for a child.
     * The next time that the child polls, it will be informed that it has a pending message.
     * The message is sent from emberPollHandler, which is called when the child requests data.
     * @param childId The ID of the child that just polled for data.
     * @returns
     * - SLStatus.OK - The next time that the child polls, it will be informed that it has pending data.
     * - SLStatus.NOT_JOINED - The child identified by childId is not our child.
     */
    async ezspSetMessageFlag(childId: NodeId): Promise<SLStatus> {
        if (this.version < 0x0e) {
            throw new EzspError(EzspStatus.ERROR_INVALID_FRAME_ID);
        }

        const sendBuffalo = this.startCommand(EzspFrameID.SET_MESSAGE_FLAG);
        sendBuffalo.writeUInt16(childId);

        const sendStatus = await this.sendCommand(sendBuffalo);

        if (sendStatus !== EzspStatus.SUCCESS) {
            throw new EzspError(sendStatus);
        }

        const status = this.buffalo.readUInt32();

        return status;
    }

    /**
     * Clear a flag to indicate that there are no more messages for a child.
     * The next time the child polls, it will be informed that it does not have any pending messages.
     * @param childId The ID of the child that no longer has pending messages.
     * @returns
     * - SLStatus.OK - The next time that the child polls, it will be informed that it does not have any pending messages.
     * - SLStatus.NOT_JOINED - The child identified by childId is not our child.
     */
    async ezspClearMessageFlag(childId: NodeId): Promise<SLStatus> {
        if (this.version < 0x0e) {
            throw new EzspError(EzspStatus.ERROR_INVALID_FRAME_ID);
        }

        const sendBuffalo = this.startCommand(EzspFrameID.CLEAR_MESSAGE_FLAG);
        sendBuffalo.writeUInt16(childId);

        const sendStatus = await this.sendCommand(sendBuffalo);

        if (sendStatus !== EzspStatus.SUCCESS) {
            throw new EzspError(sendStatus);
        }

        const status = this.buffalo.readUInt32();

        return status;
    }

    /**
     * Callback
     * Indicates that the local node received a data poll from a child.
     * @param childId The node ID of the child that is requesting data.
     * @param transmitExpected True if transmit is expected, false otherwise.
     */
    ezspPollHandler(childId: NodeId, transmitExpected: boolean): void {
        logger.debug(`ezspPollHandler(): callback called with:  [childId=${childId}], [transmitExpected=${transmitExpected}]`, NS);
    }

    /**
     * Add a child to the child/neighbor table only on SoC, allowing direct manipulation of these tables by the application.
     * This can affect the network functionality, and needs to be used wisely.
     * If used appropriately, the application can maintain more than the maximum of children provided by the stack.
     * @param shortId The preferred short ID of the node.
     * @param longId The long ID of the node.
     * @param nodeType The nodetype e.g., SL_ZIGBEE_ROUTER defining, if this would be added to the child table or neighbor table.
     * @returns
     * - SLStatus.OK - This node has been successfully added.
     * - SLStatus.FAIL - The child was not added to the child/neighbor table.
     */
    async ezspAddChild(shortId: NodeId, longId: EUI64, nodeType: EmberNodeType): Promise<SLStatus> {
        if (this.version < 0x0e) {
            throw new EzspError(EzspStatus.ERROR_INVALID_FRAME_ID);
        }

        const sendBuffalo = this.startCommand(EzspFrameID.ADD_CHILD);
        sendBuffalo.writeUInt16(shortId);
        sendBuffalo.writeIeeeAddr(longId);
        sendBuffalo.writeUInt8(nodeType);

        const sendStatus = await this.sendCommand(sendBuffalo);

        if (sendStatus !== EzspStatus.SUCCESS) {
            throw new EzspError(sendStatus);
        }

        const status = this.buffalo.readUInt32();

        return status;
    }

    /**
     * Remove a node from child/neighbor table only on SoC, allowing direct manipulation of these tables by the application.
     * This can affect the network functionality, and needs to be used wisely.
     * @param childEui64 The long ID of the node.
     * @returns
     * - SLStatus.OK - This node has been successfully removed.
     * - SLStatus.FAIL - The node was not found in either of the child or neighbor tables.
     */
    async ezspRemoveChild(childEui64: EUI64): Promise<SLStatus> {
        if (this.version < 0x0e) {
            throw new EzspError(EzspStatus.ERROR_INVALID_FRAME_ID);
        }

        const sendBuffalo = this.startCommand(EzspFrameID.REMOVE_CHILD);
        sendBuffalo.writeIeeeAddr(childEui64);

        const sendStatus = await this.sendCommand(sendBuffalo);

        if (sendStatus !== EzspStatus.SUCCESS) {
            throw new EzspError(sendStatus);
        }

        const status = this.buffalo.readUInt32();

        return status;
    }

    /**
     * Remove a neighbor from neighbor table only on SoC, allowing direct manipulation of neighbor table by the application.
     * This can affect the network functionality, and needs to be used wisely.
     * @param shortId The short ID of the neighbor.
     * @param longId The long ID of the neighbor.
     */
    async ezspRemoveNeighbor(shortId: NodeId, longId: EUI64): Promise<void> {
        if (this.version < 0x0e) {
            throw new EzspError(EzspStatus.ERROR_INVALID_FRAME_ID);
        }

        const sendBuffalo = this.startCommand(EzspFrameID.REMOVE_NEIGHBOR);
        sendBuffalo.writeUInt16(shortId);
        sendBuffalo.writeIeeeAddr(longId);

        const sendStatus = await this.sendCommand(sendBuffalo);

        if (sendStatus !== EzspStatus.SUCCESS) {
            throw new EzspError(sendStatus);
        }

        // XXX: watchout for update here, Silabs likely forgot status return
    }

    /**
     * Callback
     * A callback indicating a message has been received.
     * @param type The type of the incoming message. One of the following: EMBER_INCOMING_UNICAST, EMBER_INCOMING_UNICAST_REPLY,
     *        EMBER_INCOMING_MULTICAST, EMBER_INCOMING_MULTICAST_LOOPBACK, EMBER_INCOMING_BROADCAST, EMBER_INCOMING_BROADCAST_LOOPBACK
     * @param apsFrame EmberApsFrame * The APS frame from the incoming message.
     * @param packetInfo Miscellanous message information.
     * @param messageContents uint8_t * The incoming message.
     */
    ezspIncomingMessageHandler(
        type: EmberIncomingMessageType,
        apsFrame: EmberApsFrame,
        packetInfo: EmberRxPacketInfo,
        messageContents: Buffer,
    ): void {
        logger.debug(
            `ezspIncomingMessageHandler(): callback called with: [type=${EmberIncomingMessageType[type]}], [apsFrame=${JSON.stringify(apsFrame)}], ` +
                `[packetInfo:${JSON.stringify(packetInfo)}], [messageContents=${messageContents.toString('hex')}]`,
            NS,
        );

        if (apsFrame.profileId === Zdo.ZDO_PROFILE_ID) {
            this.emit('zdoResponse', apsFrame, packetInfo.senderShortId, messageContents);
        } else if (
            apsFrame.profileId === ZSpec.HA_PROFILE_ID ||
            apsFrame.profileId === ZSpec.WILDCARD_PROFILE_ID ||
            (apsFrame.profileId === ZSpec.GP_PROFILE_ID && type !== EmberIncomingMessageType.BROADCAST_LOOPBACK)
        ) {
            this.emit('incomingMessage', type, apsFrame, packetInfo.lastHopLqi, packetInfo.senderShortId, messageContents);
        }
    }

    /**
     * Sets source route discovery(MTORR) mode to on, off, reschedule
     * @param mode uint8_t Source route discovery mode: off:0, on:1, reschedule:2
     * @returns uint32_t Remaining time(ms) until next MTORR broadcast if the mode is on, MAX_INT32U_VALUE if the mode is off
     */
    async ezspSetSourceRouteDiscoveryMode(mode: EmberSourceRouteDiscoveryMode): Promise<number> {
        const sendBuffalo = this.startCommand(EzspFrameID.SET_SOURCE_ROUTE_DISCOVERY_MODE);
        sendBuffalo.writeUInt8(mode);

        const sendStatus = await this.sendCommand(sendBuffalo);

        if (sendStatus !== EzspStatus.SUCCESS) {
            throw new EzspError(sendStatus);
        }

        const remainingTime = this.buffalo.readUInt32();

        return remainingTime;
    }

    /**
     * Callback
     * A callback indicating that a many-to-one route to the concentrator with the given short and long id is available for use.
     * @param NodeId The short id of the concentrator.
     * @param longId The EUI64 of the concentrator.
     * @param cost uint8_t The path cost to the concentrator. The cost may decrease as additional route request packets
     *        for this discovery arrive, but the callback is made only once.
     */
    ezspIncomingManyToOneRouteRequestHandler(source: NodeId, longId: EUI64, cost: number): void {
        logger.debug(`ezspIncomingManyToOneRouteRequestHandler(): callback called with: [source=${source}], [longId=${longId}], [cost=${cost}]`, NS);
    }

    /**
     * Callback
     * A callback invoked when a route error message is received.
     * The error indicates that a problem routing to or from the target node was encountered.
     *
     * A status of ::EMBER_SOURCE_ROUTE_FAILURE indicates that a source-routed unicast sent from this node encountered a broken link.
     * Note that this case occurs only if this node is a concentrator using many-to-one routing for inbound messages and source-routing for
     * outbound messages. The node prior to the broken link generated the route error message and returned it to us along the many-to-one route.
     *
     * A status of ::EMBER_MANY_TO_ONE_ROUTE_FAILURE also occurs only if the local device is a concentrator, and indicates that a unicast sent
     * to the local device along a many-to-one route encountered a broken link. The node prior to the broken link generated the route error
     * message and forwarded it to the local device via a randomly chosen neighbor, taking advantage of the many-to-one nature of the route.
     *
     * A status of ::EMBER_MAC_INDIRECT_TIMEOUT indicates that a message sent to the target end device could not be delivered by the parent
     * because the indirect transaction timer expired. Upon receipt of the route error, the stack sets the extended timeout for the target node
     * in the address table, if present. It then calls this handler to indicate receipt of the error.
     *
     * Note that if the original unicast data message is sent using the ::EMBER_APS_OPTION_RETRY option, a new route error message is generated
     * for each failed retry. Therefore, it is not unusual to receive three route error messages in succession for a single failed retried APS
     * unicast. On the other hand, it is also not guaranteed that any route error messages will be delivered successfully at all.
     * The only sure way to detect a route failure is to use retried APS messages and to check the status of the ::emberMessageSentHandler().
     *
     * @param status ::EMBER_SOURCE_ROUTE_FAILURE, ::EMBER_MANY_TO_ONE_ROUTE_FAILURE, ::EMBER_MAC_INDIRECT_TIMEOUT
     * @param target The short id of the remote node.
     */
    ezspIncomingRouteErrorHandler(status: SLStatus, target: NodeId): void {
        logger.debug(`ezspIncomingRouteErrorHandler(): callback called with: [status=${SLStatus[status]}], [target=${target}]`, NS);
        // NOTE: This can trigger immediately after removal of a device with status MAC_INDIRECT_TIMEOUT
    }

    /**
     * Callback
     * A callback invoked when a network status/route error message is received.
     * The error indicates that there was a problem sending/receiving messages from the target node.
     *
     * Note: Network analyzer may flag this message as "route error" which is the old name for the "network status" command.
     *
     * This handler is a superset of ezspIncomingRouteErrorHandler. The old API was only invoking the handler for a couple of the possible
     * error codes and these were being translated into EmberStatus.
     *
     * @param errorCode uint8_t One byte over-the-air error code from network status message
     * @param target The short ID of the remote node
     */
    ezspIncomingNetworkStatusHandler(errorCode: EmberStackError, target: NodeId): void {
        logger.debug(`ezspIncomingNetworkStatusHandler(): callback called with: [errorCode=${EmberStackError[errorCode]}], [target=${target}]`, NS);
        logger.info(`Received network/route error ${EmberStackError[errorCode]} for "${target}".`, NS);
    }

    /**
     * Callback
     * Reports the arrival of a route record command frame.
     * @param NodeId The source of the route record.
     * @param EUI64 The EUI64 of the source.
     * @param lastHopLqi uint8_t The link quality from the node that last relayed the route record.
     * @param lastHopRssi int8_t The energy level (in units of dBm) observed during the reception.
     * @param uint8_t The number of relays in relayList.
     * @param relayList uint8_t * The route record. Each relay in the list is an uint16_t node ID.
     *        The list is passed as uint8_t * to avoid alignment problems.
     */
    ezspIncomingRouteRecordHandler(
        source: NodeId,
        sourceEui: EUI64,
        lastHopLqi: number,
        lastHopRssi: number,
        relayCount: number,
        relayList: number[],
    ): void {
        logger.debug(
            `ezspIncomingRouteRecordHandler(): callback called with: [source=${source}], [sourceEui=${sourceEui}], [lastHopLqi=${lastHopLqi}], [lastHopRssi=${lastHopRssi}], [relayCount=${relayCount}], [relayList=${relayList}]`,
            NS,
        );
        // XXX: could at least trigger a `Events.lastSeenChanged` but this is not currently being listened to at the adapter level
    }

    /**
     * Send the network key to a destination.
     * @param targetShort The destination node of the key.
     * @param targetLong The long address of the destination node.
     * @param parentShortId The parent node of the destination node.
     * @returns SLStatus.OK if send was successful
     */
    async ezspUnicastCurrentNetworkKey(targetShort: NodeId, targetLong: EUI64, parentShortId: NodeId): Promise<SLStatus> {
        const sendBuffalo = this.startCommand(EzspFrameID.UNICAST_CURRENT_NETWORK_KEY);
        sendBuffalo.writeUInt16(targetShort);
        sendBuffalo.writeIeeeAddr(targetLong);
        sendBuffalo.writeUInt16(parentShortId);

        const sendStatus = await this.sendCommand(sendBuffalo);

        if (sendStatus !== EzspStatus.SUCCESS) {
            throw new EzspError(sendStatus);
        }

        const status = this.buffalo.readStatus(this.version);

        return status;
    }

    /**
     * Indicates whether any messages are currently being sent using this address
     * table entry. Note that this function does not indicate whether the address
     * table entry is unused. To determine whether an address table entry is unused,
     * check the remote node ID. The remote node ID will have the value
     * EMBER_TABLE_ENTRY_UNUSED_NODE_ID when the address table entry is not in use.
     * @param uint8_tThe index of an address table entry.
     * @returns True if the address table entry is active, false otherwise.
     */
    async ezspAddressTableEntryIsActive(addressTableIndex: number): Promise<boolean> {
        const sendBuffalo = this.startCommand(EzspFrameID.ADDRESS_TABLE_ENTRY_IS_ACTIVE);
        sendBuffalo.writeUInt8(addressTableIndex);

        const sendStatus = await this.sendCommand(sendBuffalo);

        if (sendStatus !== EzspStatus.SUCCESS) {
            throw new EzspError(sendStatus);
        }

        const active = this.buffalo.readUInt8() !== 0;

        return active;
    }

    /**
     * Sets the EUI64 and short ID of an address table entry.
     * Usually the application will not need to set the short ID in the address table.
     * Once the remote EUI64 is set the stack is capable of figuring out the short ID on its own.
     * However, in cases where the application does set the short ID, the application must set the remote EUI64 prior to setting the short ID.
     * This function will also check other address table entries, the child table and the neighbor table to see
     * if the node ID for the given EUI64 is already known.
     * If known then this function will set node ID. If not known it will set the node ID to SL_ZIGBEE_UNKNOWN_NODE_ID.
     * @param addressTableIndex
     * @param eui64
     * @param id
     * @returns
     * - SLStatus.OK if the information was successfully set,
     * - SLStatus.ZIGBEE_ADDRESS_TABLE_ENTRY_IS_ACTIVE otherwise.
     */
    async ezspSetAddressTableInfo(addressTableIndex: number, eui64: EUI64, id: NodeId): Promise<SLStatus> {
        if (this.version < 0x0e) {
            throw new EzspError(EzspStatus.ERROR_INVALID_FRAME_ID);
        }

        const sendBuffalo = this.startCommand(EzspFrameID.SET_ADDRESS_TABLE_INFO);
        sendBuffalo.writeUInt8(addressTableIndex);
        sendBuffalo.writeIeeeAddr(eui64);
        sendBuffalo.writeUInt16(id);

        const sendStatus = await this.sendCommand(sendBuffalo);

        if (sendStatus !== EzspStatus.SUCCESS) {
            throw new EzspError(sendStatus);
        }

        const status = this.buffalo.readUInt32();

        return status;
    }

    /**
     * Gets the EUI64 and short ID of an address table entry.
     * @param addressTableIndex
     * @returns An SLStatus value indicating success or the reason for failure.
     * @returns One of the following:
     * - The short ID corresponding to the remote node whose EUI64 is stored in the address table at the given index.
     * - SL_ZIGBEE_UNKNOWN_NODE_ID:
     *   Indicates that the EUI64 stored in the address table at the given index is valid but the short ID is currently unknown.
     * - SL_ZIGBEE_DISCOVERY_ACTIVE_NODE_ID:
     *   Indicates that the EUI64 stored in the address table at the given location is valid and network address discovery is underway.
     * - SL_ZIGBEE_TABLE_ENTRY_UNUSED_NODE_ID:
     *   Indicates that the entry stored in the address table at the given index is not in use.
     * @returns The EUI64 of the address table entry is copied to this location.
     */
    async ezspGetAddressTableInfo(addressTableIndex: number): Promise<[SLStatus, nodeId: NodeId, eui64: EUI64]> {
        if (this.version < 0x0e) {
            throw new EzspError(EzspStatus.ERROR_INVALID_FRAME_ID);
        }

        const sendBuffalo = this.startCommand(EzspFrameID.GET_ADDRESS_TABLE_INFO);
        sendBuffalo.writeUInt8(addressTableIndex);

        const sendStatus = await this.sendCommand(sendBuffalo);

        if (sendStatus !== EzspStatus.SUCCESS) {
            throw new EzspError(sendStatus);
        }

        const status = this.buffalo.readUInt32();
        const nodeId = this.buffalo.readUInt16();
        const eui64 = this.buffalo.readIeeeAddr();

        return [status, nodeId, eui64];
    }

    /**
     * Tells the stack whether or not the normal interval between retransmissions of a retried unicast message should
     * be increased by EMBER_INDIRECT_TRANSMISSION_TIMEOUT.
     * The interval needs to be increased when sending to a sleepy node so that the message is not retransmitted until the destination
     * has had time to wake up and poll its parent.
     * The stack will automatically extend the timeout:
     * - For our own sleepy children.
     * - When an address response is received from a parent on behalf of its child.
     * - When an indirect transaction expiry route error is received.
     * - When an end device announcement is received from a sleepy node.
     * @param remoteEui64 The address of the node for which the timeout is to be set.
     * @param extendedTimeout true if the retry interval should be increased by EMBER_INDIRECT_TRANSMISSION_TIMEOUT.
     *        false if the normal retry interval should be used.
     * @returns An SLStatus value indicating success or the reason for failure. Always `OK` in v13-.
     */
    async ezspSetExtendedTimeout(remoteEui64: EUI64, extendedTimeout: boolean): Promise<SLStatus> {
        const sendBuffalo = this.startCommand(EzspFrameID.SET_EXTENDED_TIMEOUT);
        sendBuffalo.writeIeeeAddr(remoteEui64);
        sendBuffalo.writeUInt8(extendedTimeout ? 1 : 0);

        const sendStatus = await this.sendCommand(sendBuffalo);

        if (sendStatus !== EzspStatus.SUCCESS) {
            throw new EzspError(sendStatus);
        }

        if (this.version < 0x0e) {
            return SLStatus.OK;
        } else {
            const status = this.buffalo.readUInt32();

            return status;
        }
    }

    /**
     * Indicates whether or not the stack will extend the normal interval between
     * retransmissions of a retried unicast message by
     * EMBER_INDIRECT_TRANSMISSION_TIMEOUT.
     * @param remoteEui64 The address of the node for which the timeout is to be returned.
     * @returns
     * - SLStatus.OK if the retry interval will be increased by SL_ZIGBEE_INDIRECT_TRANSMISSION_TIMEOUT
     * - SLStatus.FAIL if the normal retry interval will be used.
     */
    async ezspGetExtendedTimeout(remoteEui64: EUI64): Promise<SLStatus> {
        const sendBuffalo = this.startCommand(EzspFrameID.GET_EXTENDED_TIMEOUT);
        sendBuffalo.writeIeeeAddr(remoteEui64);

        const sendStatus = await this.sendCommand(sendBuffalo);

        if (sendStatus !== EzspStatus.SUCCESS) {
            throw new EzspError(sendStatus);
        }

        if (this.version < 0x0e) {
            const extendedTimeout = this.buffalo.readUInt8() !== 0;

            return extendedTimeout ? SLStatus.OK : SLStatus.FAIL;
        } else {
            const status = this.buffalo.readUInt32();

            return status;
        }
    }

    /**
     * Replaces the EUI64, short ID and extended timeout setting of an address table
     * entry. The previous EUI64, short ID and extended timeout setting are
     * returned.
     * @param addressTableIndex uint8_t The index of the address table entry that will be modified.
     * @param newEui64 The EUI64 to be written to the address table entry.
     * @param newId One of the following: The short ID corresponding to the new EUI64.
     *        SL_ZIGBEE_UNKNOWN_NODE_ID if the new EUI64 is valid but the short ID is unknown and should be discovered by the stack.
     *        SL_ZIGBEE_TABLE_ENTRY_UNUSED_NODE_ID if the address table entry is now unused.
     * @param newExtendedTimeout true if the retry interval should be increased by SL_ZIGBEE_INDIRECT_TRANSMISSION_TIMEOUT.
     *        false if the normal retry interval should be used.
     * @returns
     * - SLStatus.OK if the EUI64, short ID and extended timeout setting were successfully modified,
     * - SLStatus.ZIGBEE_ADDRESS_TABLE_ENTRY_IS_ACTIVE otherwise.
     * @returns oldEui64 The EUI64 of the address table entry before it was modified.
     * @returns oldId NodeId * One of the following: The short ID corresponding to the EUI64 before it was modified.
     *          SL_ZIGBEE_UNKNOWN_NODE_ID if the short ID was unknown. SL_ZIGBEE_DISCOVERY_ACTIVE_NODE_ID if discovery of the short ID was underway.
     *          SL_ZIGBEE_TABLE_ENTRY_UNUSED_NODE_ID if the address table entry was unused.
     * @returns oldExtendedTimeouttrue bool * if the retry interval was being increased by SL_ZIGBEE_INDIRECT_TRANSMISSION_TIMEOUT.
     *          false if the normal retry interval was being used.
     */
    async ezspReplaceAddressTableEntry(
        addressTableIndex: number,
        newEui64: EUI64,
        newId: NodeId,
        newExtendedTimeout: boolean,
    ): Promise<[SLStatus, oldEui64: EUI64, oldId: NodeId, oldExtendedTimeout: boolean]> {
        const sendBuffalo = this.startCommand(EzspFrameID.REPLACE_ADDRESS_TABLE_ENTRY);
        sendBuffalo.writeUInt8(addressTableIndex);
        sendBuffalo.writeIeeeAddr(newEui64);
        sendBuffalo.writeUInt16(newId);
        sendBuffalo.writeUInt8(newExtendedTimeout ? 1 : 0);

        const sendStatus = await this.sendCommand(sendBuffalo);

        if (sendStatus !== EzspStatus.SUCCESS) {
            throw new EzspError(sendStatus);
        }

        const status = this.buffalo.readStatus(this.version);
        const oldEui64 = this.buffalo.readIeeeAddr();
        const oldId = this.buffalo.readUInt16();
        const oldExtendedTimeout = this.buffalo.readUInt8() !== 0;

        return [status, oldEui64, oldId, oldExtendedTimeout];
    }

    /**
     * Returns the node ID that corresponds to the specified EUI64. The node ID is
     * found by searching through all stack tables for the specified EUI64.
     * @param eui64 The EUI64 of the node to look up.
     * @returns The short ID of the node or SL_ZIGBEE_NULL_NODE_ID if the short ID is not known.
     */
    async ezspLookupNodeIdByEui64(eui64: EUI64): Promise<NodeId> {
        const sendBuffalo = this.startCommand(EzspFrameID.LOOKUP_NODE_ID_BY_EUI64);
        sendBuffalo.writeIeeeAddr(eui64);

        const sendStatus = await this.sendCommand(sendBuffalo);

        if (sendStatus !== EzspStatus.SUCCESS) {
            throw new EzspError(sendStatus);
        }

        const nodeId: NodeId = this.buffalo.readUInt16();

        return nodeId;
    }

    /**
     * Returns the EUI64 that corresponds to the specified node ID. The EUI64 is
     * found by searching through all stack tables for the specified node ID.
     * @param nodeId The short ID of the node to look up.
     * @returns
     * - SLStatus.OK if the EUI64 was found,
     * - SLStatus.FAIL if the EUI64 is not known.
     * @returns eui64 The EUI64 of the node.
     */
    async ezspLookupEui64ByNodeId(nodeId: NodeId): Promise<[SLStatus, eui64: EUI64]> {
        const sendBuffalo = this.startCommand(EzspFrameID.LOOKUP_EUI64_BY_NODE_ID);
        sendBuffalo.writeUInt16(nodeId);

        const sendStatus = await this.sendCommand(sendBuffalo);

        if (sendStatus !== EzspStatus.SUCCESS) {
            throw new EzspError(sendStatus);
        }

        const status = this.buffalo.readStatus(this.version);
        const eui64 = this.buffalo.readIeeeAddr();

        return [status, eui64];
    }

    /**
     * Gets an entry from the multicast table.
     * @param uint8_t The index of a multicast table entry.
     * @returns An SLStatus value indicating success or the reason for failure.
     * @returns EmberMulticastTableEntry * The contents of the multicast entry.
     */
    async ezspGetMulticastTableEntry(index: number): Promise<[SLStatus, value: EmberMulticastTableEntry]> {
        const sendBuffalo = this.startCommand(EzspFrameID.GET_MULTICAST_TABLE_ENTRY);
        sendBuffalo.writeUInt8(index);

        const sendStatus = await this.sendCommand(sendBuffalo);

        if (sendStatus !== EzspStatus.SUCCESS) {
            throw new EzspError(sendStatus);
        }

        const status = this.buffalo.readStatus(this.version);
        const value = this.buffalo.readEmberMulticastTableEntry();

        return [status, value];
    }

    /**
     * Sets an entry in the multicast table.
     * @param index uint8_t The index of a multicast table entry
     * @param EmberMulticastTableEntry * The contents of the multicast entry.
     * @returns An SLStatus value indicating success or the reason for failure.
     */
    async ezspSetMulticastTableEntry(index: number, value: EmberMulticastTableEntry): Promise<SLStatus> {
        const sendBuffalo = this.startCommand(EzspFrameID.SET_MULTICAST_TABLE_ENTRY);
        sendBuffalo.writeUInt8(index);
        sendBuffalo.writeEmberMulticastTableEntry(value);

        const sendStatus = await this.sendCommand(sendBuffalo);

        if (sendStatus !== EzspStatus.SUCCESS) {
            throw new EzspError(sendStatus);
        }

        const status = this.buffalo.readStatus(this.version);

        return status;
    }

    /**
     * Callback
     * A callback invoked by the EmberZNet stack when an id conflict is discovered,
     * that is, two different nodes in the network were found to be using the same
     * short id. The stack automatically removes the conflicting short id from its
     * internal tables (address, binding, route, neighbor, and child tables). The
     * application should discontinue any other use of the id.
     * @param id The short id for which a conflict was detected
     */
    ezspIdConflictHandler(id: NodeId): void {
        logger.debug(`ezspIdConflictHandler(): callback called with: [id=${id}]`, NS);
        logger.warning(`An ID conflict was detected for network address '${id}'. Corresponding devices kicked from the network.`, NS);

        // XXX: this is currently causing more problems than not doing it, so disabled for now.
        //      devices should rejoin on ID conflict anyway, so the database isn't out of sync for very long.
        // hijacking the event from `ezspTrustCenterJoinHandler`, and forging a DEVICE_LEFT to avoid another event ending up doing the same logic
        // this.emit('trustCenterJoin', id, null, EmberDeviceUpdate.DEVICE_LEFT, EmberJoinDecision.NO_ACTION, NULL_NODE_ID);
    }

    /**
     * Write the current node Id, PAN ID, or Node type to the tokens
     * @param erase Erase the node type or not
     * @returns An SLStatus value indicating success or the reason for failure.
     */
    async ezspWriteNodeData(erase: boolean): Promise<SLStatus> {
        const sendBuffalo = this.startCommand(EzspFrameID.WRITE_NODE_DATA);
        sendBuffalo.writeUInt8(erase ? 1 : 0);

        const sendStatus = await this.sendCommand(sendBuffalo);

        if (sendStatus !== EzspStatus.SUCCESS) {
            throw new EzspError(sendStatus);
        }

        const status = this.buffalo.readStatus(this.version);

        return status;
    }

    /**
     * Transmits the given message without modification. The MAC header is assumed
     * to be configured in the message at the time this function is called.
     * @param messageContents uint8_t * The raw message.
     * @param priority uint8_t transmit priority.
     * @param useCca Should we enable CCA or not.
     * @returns An SLStatus value indicating success or the reason for failure.
     */
    async ezspSendRawMessage(messageContents: Buffer, priority: EmberTransmitPriority, useCca: boolean): Promise<SLStatus> {
        const sendBuffalo = this.startCommand(EzspFrameID.SEND_RAW_MESSAGE);
        sendBuffalo.writePayload(messageContents);
        sendBuffalo.writeUInt8(priority);
        sendBuffalo.writeUInt8(useCca ? 1 : 0);

        const sendStatus = await this.sendCommand(sendBuffalo);

        if (sendStatus !== EzspStatus.SUCCESS) {
            throw new EzspError(sendStatus);
        }

        const status = this.buffalo.readStatus(this.version);

        return status;
    }

    /**
     * Callback
     * A callback invoked by the EmberZNet stack when a MAC passthrough message is
     * received.
     * @param messageType The type of MAC passthrough message received.
     * @param packetInfo Information about the incoming packet.
     * @param messageContents uint8_t * The raw message that was received.
     */
    ezspMacPassthroughMessageHandler(messageType: EmberMacPassthroughType, packetInfo: EmberRxPacketInfo, messageContents: Buffer): void {
        logger.debug(
            `ezspMacPassthroughMessageHandler(): callback called with: [messageType=${messageType}], [packetInfo=${JSON.stringify(packetInfo)}], [messageContents=${messageContents.toString('hex')}]`,
            NS,
        );
    }

    /**
     * Callback
     * A callback invoked by the EmberZNet stack when a raw MAC message that has
     * matched one of the application's configured MAC filters.
     * @param filterIndexMatch uint8_t The index of the filter that was matched.
     * @param legacyPassthroughType The type of MAC passthrough message received.
     * @param packetInfo Information about the incoming packet.
     * @param messageContents uint8_t * The raw message that was received.
     */
    ezspMacFilterMatchMessageHandler(
        filterIndexMatch: number,
        legacyPassthroughType: EmberMacPassthroughType,
        packetInfo: EmberRxPacketInfo,
        messageContents: Buffer,
    ): void {
        logger.debug(
            `ezspMacFilterMatchMessageHandler(): callback called with: [filterIndexMatch=${filterIndexMatch}], [legacyPassthroughType=${legacyPassthroughType}], ` +
                `[packetInfo=${JSON.stringify(packetInfo)}], [messageContents=${messageContents.toString('hex')}]`,
            NS,
        );

        // TODO: needs triple-checking, this is only valid for InterPAN messages
        const msgBuffalo = new EzspBuffalo(messageContents, 0);

        const macFrameControl = msgBuffalo.readUInt16() & ~MAC_ACK_REQUIRED;
        // eslint-disable-next-line @typescript-eslint/no-unused-vars
        const sequence = msgBuffalo.readUInt8();
        // eslint-disable-next-line @typescript-eslint/no-unused-vars
        const destPanId: PanId = msgBuffalo.readUInt16();
        let destAddress: EUI64 | NodeId;

        if (macFrameControl === LONG_DEST_FRAME_CONTROL) {
            destAddress = msgBuffalo.readIeeeAddr();
        } else if (macFrameControl === SHORT_DEST_FRAME_CONTROL) {
            // eslint-disable-next-line @typescript-eslint/no-unused-vars
            destAddress = msgBuffalo.readUInt16();
        } else {
            logger.debug(`ezspMacFilterMatchMessageHandler INVALID InterPAN macFrameControl '${macFrameControl}'.`, NS);
            return;
        }

        const sourcePanId: PanId = msgBuffalo.readUInt16();
        const sourceAddress: EUI64 = msgBuffalo.readIeeeAddr();

        // Now that we know the correct MAC length, verify the interpan frame is the correct length.
        let remainingLength = msgBuffalo.getBufferLength() - msgBuffalo.getPosition();

        if (remainingLength < STUB_NWK_SIZE + MIN_STUB_APS_SIZE) {
            logger.debug(`ezspMacFilterMatchMessageHandler INVALID InterPAN length '${remainingLength}'.`, NS);
            return;
        }

        const nwkFrameControl = msgBuffalo.readUInt16();
        remainingLength -= 2; // read 2 more bytes before APS stuff

        if (nwkFrameControl !== STUB_NWK_FRAME_CONTROL) {
            logger.debug(`ezspMacFilterMatchMessageHandler INVALID InterPAN nwkFrameControl '${nwkFrameControl}'.`, NS);
            return;
        }

        const apsFrameControl = msgBuffalo.readUInt8();

        if (
            (apsFrameControl & ~INTERPAN_APS_FRAME_DELIVERY_MODE_MASK & ~INTERPAN_APS_FRAME_SECURITY) !==
            INTERPAN_APS_FRAME_CONTROL_NO_DELIVERY_MODE
        ) {
            logger.debug(`ezspMacFilterMatchMessageHandler INVALID InterPAN apsFrameControl '${apsFrameControl}'.`, NS);
            return;
        }

        const messageType = apsFrameControl & INTERPAN_APS_FRAME_DELIVERY_MODE_MASK;
        let groupId: number = 0; // XXX: looks fine from z2m code?

        switch (messageType) {
            case EmberInterpanMessageType.UNICAST:
            case EmberInterpanMessageType.BROADCAST: {
                if (remainingLength < INTERPAN_APS_UNICAST_BROADCAST_SIZE) {
                    logger.debug(`ezspMacFilterMatchMessageHandler INVALID InterPAN length '${remainingLength}'.`, NS);
                    return;
                }
                break;
            }
            case EmberInterpanMessageType.MULTICAST: {
                if (remainingLength < INTERPAN_APS_MULTICAST_SIZE) {
                    logger.debug(`ezspMacFilterMatchMessageHandler INVALID InterPAN length '${remainingLength}'.`, NS);
                    return;
                }

                groupId = msgBuffalo.readUInt16();
                break;
            }
            default: {
                logger.debug(`ezspMacFilterMatchMessageHandler INVALID InterPAN messageType '${messageType}'.`, NS);
                return;
            }
        }

        const clusterId = msgBuffalo.readUInt16();
        const profileId = msgBuffalo.readUInt16();
        const payload = msgBuffalo.readRest();

        if (profileId === ZSpec.TOUCHLINK_PROFILE_ID && clusterId === Clusters.touchlink.ID) {
            this.emit('touchlinkMessage', sourcePanId, sourceAddress, groupId, packetInfo.lastHopLqi, payload);
        }
    }

    /**
     * Callback
     * A callback invoked by the EmberZNet stack when the MAC has finished
     * transmitting a raw message.
     * @param messageContents (v14+)
     * @param status
     * - SLStatus.OK if the transmission was successful,
     * - SLStatus.ZIGBEE_DELIVERY_FAILED if not
     */
    ezspRawTransmitCompleteHandler(messageContents: Buffer, status: SLStatus): void {
        logger.debug(
            `ezspRawTransmitCompleteHandler(): callback called with: [messageContents=${messageContents.toString('hex')}], [status=${SLStatus[status]}]`,
            NS,
        );
    }

    /**
     * This function is useful to sleepy end devices.
     * This function will set the retry interval (in milliseconds) for mac data poll.
     * This interval is the time in milliseconds the device waits before retrying a data poll when a MAC level
     * data poll fails for any reason.
     * @param waitBeforeRetryIntervalMs uint32_t Time in milliseconds the device waits before retrying
     *        a data poll when a MAC level data poll fails for any reason.
     */
    async ezspSetMacPollFailureWaitTime(waitBeforeRetryIntervalMs: number): Promise<void> {
        const sendBuffalo = this.startCommand(EzspFrameID.SET_MAC_POLL_FAILURE_WAIT_TIME);
        sendBuffalo.writeUInt32(waitBeforeRetryIntervalMs);

        const sendStatus = await this.sendCommand(sendBuffalo);

        if (sendStatus !== EzspStatus.SUCCESS) {
            throw new EzspError(sendStatus);
        }
    }

    /**
     * Returns the maximum number of no-ack retries that will be attempted
     * @returns Max MAC retries
     */
    async ezspGetMaxMacRetries(): Promise<number> {
        if (this.version < 0x0e) {
            throw new EzspError(EzspStatus.ERROR_INVALID_FRAME_ID);
        }

        const sendBuffalo = this.startCommand(EzspFrameID.GET_MAX_MAC_RETRIES);

        const sendStatus = await this.sendCommand(sendBuffalo);

        if (sendStatus !== EzspStatus.SUCCESS) {
            throw new EzspError(sendStatus);
        }

        const retries = this.buffalo.readUInt32();

        return retries;
    }

    /**
     * Sets the priority masks and related variables for choosing the best beacon.
     * @param param EmberBeaconClassificationParams * The beacon prioritization related variable
     * @returns The attempt to set the parameters returns SLStatus.OK
     */
    async ezspSetBeaconClassificationParams(param: EmberBeaconClassificationParams): Promise<SLStatus> {
        const sendBuffalo = this.startCommand(EzspFrameID.SET_BEACON_CLASSIFICATION_PARAMS);
        sendBuffalo.writeEmberBeaconClassificationParams(param);

        const sendStatus = await this.sendCommand(sendBuffalo);

        if (sendStatus !== EzspStatus.SUCCESS) {
            throw new EzspError(sendStatus);
        }

        const status = this.buffalo.readStatus(this.version);

        return status;
    }

    /**
     * Gets the priority masks and related variables for choosing the best beacon.
     * @returns The attempt to get the parameters returns SLStatus.OK
     * @returns EmberBeaconClassificationParams * Gets the beacon prioritization related variable
     */
    async ezspGetBeaconClassificationParams(): Promise<[SLStatus, param: EmberBeaconClassificationParams]> {
        const sendBuffalo = this.startCommand(EzspFrameID.GET_BEACON_CLASSIFICATION_PARAMS);

        const sendStatus = await this.sendCommand(sendBuffalo);

        if (sendStatus !== EzspStatus.SUCCESS) {
            throw new EzspError(sendStatus);
        }

        const status = this.buffalo.readStatus(this.version);
        const param = this.buffalo.readEmberBeaconClassificationParams();

        return [status, param];
    }

    /**
     * Indicate whether there are pending messages in the APS retry queue.
     * @returns True if there is a pending message for this network in the APS retry queue, false if not.
     */
    async ezspPendingAckedMessages(): Promise<boolean> {
        if (this.version < 0x0e) {
            throw new EzspError(EzspStatus.ERROR_INVALID_FRAME_ID);
        }

        const sendBuffalo = this.startCommand(EzspFrameID.PENDING_ACKED_MESSAGES);

        const sendStatus = await this.sendCommand(sendBuffalo);

        if (sendStatus !== EzspStatus.SUCCESS) {
            throw new EzspError(sendStatus);
        }

        const pendingMessages = this.buffalo.readUInt8() !== 0;

        return pendingMessages;
    }

    /**
     * Reschedule sending link status message, with first one being sent immediately.
     * @returns
     */
    async ezspRescheduleLinkStatusMsg(): Promise<SLStatus> {
        if (this.version < 0x0e) {
            throw new EzspError(EzspStatus.ERROR_INVALID_FRAME_ID);
        }

        const sendBuffalo = this.startCommand(EzspFrameID.RESCHEDULE_LINK_STATUS_MSG);

        const sendStatus = await this.sendCommand(sendBuffalo);

        if (sendStatus !== EzspStatus.SUCCESS) {
            throw new EzspError(sendStatus);
        }

        const status = this.buffalo.readUInt32();

        return status;
    }

    /**
     * Set the network update ID to the desired value. Must be called before joining or forming the network.
     * @param nwkUpdateId uint8_t Desired value of the network update ID.
     * @param setWhenOnNetwork Set to true in case change should also apply when on network.
     * @returns Status of set operation for the network update ID.
     */
    async ezspSetNwkUpdateId(nwkUpdateId: number, setWhenOnNetwork: boolean): Promise<SLStatus> {
        if (this.version < 0x0e) {
            throw new EzspError(EzspStatus.ERROR_INVALID_FRAME_ID);
        }

        const sendBuffalo = this.startCommand(EzspFrameID.SET_NWK_UPDATE_ID);
        sendBuffalo.writeUInt8(nwkUpdateId);
        sendBuffalo.writeUInt8(setWhenOnNetwork ? 1 : 0);

        const sendStatus = await this.sendCommand(sendBuffalo);

        if (sendStatus !== EzspStatus.SUCCESS) {
            throw new EzspError(sendStatus);
        }

        const status = this.buffalo.readUInt32();

        return status;
    }

    //-----------------------------------------------------------------------------
    // Security Frames
    //-----------------------------------------------------------------------------

    /**
     * Sets the security state that will be used by the device when it forms or
     * joins the network. This call should not be used when restoring saved network
     * state via networkInit as this will result in a loss of security data and will
     * cause communication problems when the device re-enters the network.
     * @param state EmberInitialSecurityState * The security configuration to be set.
     * @returns The success or failure code of the operation.
     */
    async ezspSetInitialSecurityState(state: EmberInitialSecurityState): Promise<SLStatus> {
        const sendBuffalo = this.startCommand(EzspFrameID.SET_INITIAL_SECURITY_STATE);
        sendBuffalo.writeEmberInitialSecurityState(state);

        const sendStatus = await this.sendCommand(sendBuffalo);

        if (sendStatus !== EzspStatus.SUCCESS) {
            throw new EzspError(sendStatus);
        }

        const status = this.buffalo.readStatus(this.version);

        return status;
    }

    /**
     * Gets the current security state that is being used by a device that is joined
     * in the network.
     * @returns The success or failure code of the operation.
     * @returns EmberCurrentSecurityState * The security configuration in use by the stack.
     */
    async ezspGetCurrentSecurityState(): Promise<[SLStatus, state: EmberCurrentSecurityState]> {
        const sendBuffalo = this.startCommand(EzspFrameID.GET_CURRENT_SECURITY_STATE);

        const sendStatus = await this.sendCommand(sendBuffalo);

        if (sendStatus !== EzspStatus.SUCCESS) {
            throw new EzspError(sendStatus);
        }

        const status = this.buffalo.readStatus(this.version);
        const state = this.buffalo.readEmberCurrentSecurityState();

        return [status, state];
    }

    /**
     * Exports a key from security manager based on passed context.
     * @param context sl_zb_sec_man_context_t * Metadata to identify the requested key.
     * @returns sl_zb_sec_man_key_t * Data to store the exported key in.
     * @returns SLStatus * The success or failure code of the operation.
     */
    async ezspExportKey(context: SecManContext): Promise<[SLStatus, key: SecManKey]> {
        /**
         * Export a key from storage. Certain keys are indexed, while others are not, as described here.
         *
         * If context->core_key_type is..
         *
         * ..SL_ZB_SEC_MAN_KEY_TYPE_NETWORK, then context->key_index dictates whether to
         * export the current (active) network key (index 0) or the alternate network
         * key (index 1).
         *
         * ..SL_ZB_SEC_MAN_KEY_TYPE_TC_LINK, then context->eui64 is checked if
         * context->flags is set to ZB_SEC_MAN_FLAG_EUI_IS_VALID. If the EUI supplied
         * does not match the TC EUI stored on the local device (if it is known), then
         * an error is thrown.
         *
         * ..SL_ZB_SEC_MAN_KEY_TYPE_TC_LINK_WITH_TIMEOUT, then keys may be searched by
         * context->eui64 or context->key_index. context->flags determines how to search
         * (see ::sl_zigbee_sec_man_flags_t).
         *
         * ..SL_ZB_SEC_MAN_KEY_TYPE_APP_LINK, then keys may be searched by
         * context->eui64 or context->key_index. context->flags determines how to search
         * (see ::sl_zigbee_sec_man_flags_t).
         *
         * ..SL_ZB_SEC_MAN_KEY_TYPE_GREEN_POWER_PROXY_TABLE_KEY or
         * SL_ZB_SEC_MAN_KEY_TYPE_GREEN_POWER_SINK_TABLE_KEY, then context->key_index
         * dictates which key entry to export. These Green Power keys are indexed keys,
         * and there are EMBER_GP_PROXY_TABLE_SIZE/EMBER_GP_SINK_TABLE_SIZE many of them.
         *
         * For all other key types, both context->key_index and context->eui64 are not used.
         *
         * @param context sl_zb_sec_man_context_t* [IN/OUT] The context to set. The context dictates which key
         * type to export, which key_index (if applicable) into the relevant key
         * storage, which eui64 (if applicable), etc.
         * @param plaintext_key sl_zb_sec_man_key_t* [OUT] The key to export.
         *
         * @note The context->derived_type must be SL_ZB_SEC_MAN_DERIVED_KEY_TYPE_NONE.
         * Other values are ignored.
         *
         * @return SLStatus.OK upon success, a valid error code otherwise.
         */
        // NOTE: added for good measure
        if (context.coreKeyType === SecManKeyType.INTERNAL) {
            logger.error(`ezspExportKey cannot use INTERNAL key type.`, NS);
            throw new EzspError(EzspStatus.ERROR_INVALID_CALL);
        }

        const sendBuffalo = this.startCommand(EzspFrameID.EXPORT_KEY);
        sendBuffalo.writeSecManContext(context);

        const sendStatus = await this.sendCommand(sendBuffalo);

        if (sendStatus !== EzspStatus.SUCCESS) {
            throw new EzspError(sendStatus);
        }

        if (this.version < 0x0e) {
            const key = this.buffalo.readSecManKey();
            const status = this.buffalo.readUInt32();

            return [status, key];
        } else {
            const status = this.buffalo.readUInt32();
            const key = this.buffalo.readSecManKey();
            context = this.buffalo.readSecManContext();

            return [status, key];
        }
    }

    /**
     * Imports a key into security manager based on passed context.
     * @param context sl_zb_sec_man_context_t * Metadata to identify where the imported key should be stored.
     * @param key sl_zb_sec_man_key_t * The key to be imported.
     * @returns The success or failure code of the operation.
     */
    async ezspImportKey(context: SecManContext, key: SecManKey): Promise<SLStatus> {
        /**
         * Import a key into storage. Certain keys are
         * indexed, while others are not, as described here.
         *
         * If context->core_key_type is..
         *
         * ..SL_ZB_SEC_MAN_KEY_TYPE_NETWORK, then context->key_index dictates whether to
         * import the current (active) network key (index 0) or the alternate network
         * key (index 1).
         *
         * ..SL_ZB_SEC_MAN_KEY_TYPE_TC_LINK_WITH_TIMEOUT, then context->eui64 must be
         * set. context->key_index is unused.
         *
         * ..SL_ZB_SEC_MAN_KEY_TYPE_APP_LINK, then context->key_index determines which
         * index in the persisted key table that the entry should be stored to.
         * context->eui64 must also be set.
         * If context->key_index is 0xFF, a suitable key index will be found (either one
         * storing an existing key with address of context->eui64, or an open entry),
         * and context->key_index will be updated with where the entry was stored.
         *
         * ..SL_ZB_SEC_MAN_KEY_TYPE_GREEN_POWER_PROXY_TABLE_KEY or
         * SL_ZB_SEC_MAN_KEY_TYPE_GREEN_POWER_SINK_TABLE_KEY, then context->key_index
         * dictates which key entry to import. These Green Power keys are indexed keys,
         * and there are EMBER_GP_PROXY_TABLE_SIZE/EMBER_GP_SINK_TABLE_SIZE many of them.
         *
         * For all other key types, both context->key_index and context->eui64 are not
         * used.
         *
         * @param context sl_zb_sec_man_context_t* [IN] The context to set. The context dictates which key type
         * to save, key_index (if applicable) into the relevant key storage, eui64 (if
         * applicable), etc.
         * @param plaintext_key sl_zb_sec_man_key_t*  [IN] The key to import.
         * @note The context->derived_type must be SL_ZB_SEC_MAN_DERIVED_KEY_TYPE_NONE,
         * else, an error will be thrown. Key derivations, which are used in crypto
         * operations, are performed using the ::sl_zb_sec_man_load_key_context routine.
         * @return SLStatus.OK upon success, a valid error code otherwise.
         */
        // NOTE: added for good measure
        if (context.coreKeyType === SecManKeyType.INTERNAL) {
            logger.error(`ezspImportKey cannot use INTERNAL key type.`, NS);
            throw new EzspError(EzspStatus.ERROR_INVALID_CALL);
        }

        const sendBuffalo = this.startCommand(EzspFrameID.IMPORT_KEY);
        sendBuffalo.writeSecManContext(context);
        sendBuffalo.writeSecManKey(key);

        const sendStatus = await this.sendCommand(sendBuffalo);

        if (sendStatus !== EzspStatus.SUCCESS) {
            throw new EzspError(sendStatus);
        }

        const status = this.buffalo.readUInt32();
        context = this.buffalo.readSecManContext();

        return status;
    }

    /**
     * Callback
     * A callback to inform the application that the Network Key has been updated
     * and the node has been switched over to use the new key. The actual key being
     * used is not passed up, but the sequence number is.
     * @param sequenceNumber uint8_t The sequence number of the new network key.
     */
    ezspSwitchNetworkKeyHandler(sequenceNumber: number): void {
        logger.debug(`ezspSwitchNetworkKeyHandler(): callback called with: [sequenceNumber=${sequenceNumber}]`, NS);
    }

    /**
     * This function searches through the Key Table and tries to find the entry that
     * matches the passed search criteria.
     * @param address The address to search for. Alternatively, all zeros may be passed in to search for the first empty entry.
     * @param linkKey This indicates whether to search for an entry that contains a link key or a master key.
     *        true means to search for an entry with a Link Key.
     * @returns uint8_t This indicates the index of the entry that matches the search criteria.
     *          A value of 0xFF is returned if not matching entry is found.
     */
    async ezspFindKeyTableEntry(address: EUI64, linkKey: boolean): Promise<number> {
        const sendBuffalo = this.startCommand(EzspFrameID.FIND_KEY_TABLE_ENTRY);
        sendBuffalo.writeIeeeAddr(address);
        sendBuffalo.writeUInt8(linkKey ? 1 : 0);

        const sendStatus = await this.sendCommand(sendBuffalo);

        if (sendStatus !== EzspStatus.SUCCESS) {
            throw new EzspError(sendStatus);
        }

        const index = this.buffalo.readUInt8();

        return index;
    }

    /**
     * This function sends an APS TransportKey command containing the current trust
     * center link key. The node to which the command is sent is specified via the
     * short and long address arguments.
     * @param destinationNodeId The short address of the node to which this command will be sent
     * @param destinationEui64 The long address of the node to which this command will be sent
     * @returns An SLStatus value indicating success of failure of the operation
     */
    async ezspSendTrustCenterLinkKey(destinationNodeId: NodeId, destinationEui64: EUI64): Promise<SLStatus> {
        const sendBuffalo = this.startCommand(EzspFrameID.SEND_TRUST_CENTER_LINK_KEY);
        sendBuffalo.writeUInt16(destinationNodeId);
        sendBuffalo.writeIeeeAddr(destinationEui64);

        const sendStatus = await this.sendCommand(sendBuffalo);

        if (sendStatus !== EzspStatus.SUCCESS) {
            throw new EzspError(sendStatus);
        }

        const status = this.buffalo.readStatus(this.version);

        return status;
    }

    /**
     * This function erases the data in the key table entry at the specified index.
     * If the index is invalid, false is returned.
     * @param index uint8_t This indicates the index of entry to erase.
     * @returns The success or failure of the operation.
     */
    async ezspEraseKeyTableEntry(index: number): Promise<SLStatus> {
        const sendBuffalo = this.startCommand(EzspFrameID.ERASE_KEY_TABLE_ENTRY);
        sendBuffalo.writeUInt8(index);

        const sendStatus = await this.sendCommand(sendBuffalo);

        if (sendStatus !== EzspStatus.SUCCESS) {
            throw new EzspError(sendStatus);
        }

        const status = this.buffalo.readStatus(this.version);

        return status;
    }

    /**
     * This function clears the key table of the current network.
     * @returns The success or failure of the operation.
     */
    async ezspClearKeyTable(): Promise<SLStatus> {
        const sendBuffalo = this.startCommand(EzspFrameID.CLEAR_KEY_TABLE);

        const sendStatus = await this.sendCommand(sendBuffalo);

        if (sendStatus !== EzspStatus.SUCCESS) {
            throw new EzspError(sendStatus);
        }

        const status = this.buffalo.readStatus(this.version);

        return status;
    }

    /**
     * A function to request a Link Key from the Trust Center with another device on
     * the Network (which could be the Trust Center). A Link Key with the Trust
     * Center is possible but the requesting device cannot be the Trust Center. Link
     * Keys are optional in ZigBee Standard Security and thus the stack cannot know
     * whether the other device supports them. If EMBER_REQUEST_KEY_TIMEOUT is
     * non-zero on the Trust Center and the partner device is not the Trust Center,
     * both devices must request keys with their partner device within the time
     * period. The Trust Center only supports one outstanding key request at a time
     * and therefore will ignore other requests. If the timeout is zero then the
     * Trust Center will immediately respond and not wait for the second request.
     * The Trust Center will always immediately respond to requests for a Link Key
     * with it. Sleepy devices should poll at a higher rate until a response is
     * received or the request times out. The success or failure of the request is
     * returned via ezspZigbeeKeyEstablishmentHandler(...)
     * @param partner This is the IEEE address of the partner device that will share the link key.
     * @returns The success or failure of sending the request.
     *          This is not the final result of the attempt. ezspZigbeeKeyEstablishmentHandler(...) will return that.
     */
    async ezspRequestLinkKey(partner: EUI64): Promise<SLStatus> {
        const sendBuffalo = this.startCommand(EzspFrameID.REQUEST_LINK_KEY);
        sendBuffalo.writeIeeeAddr(partner);

        const sendStatus = await this.sendCommand(sendBuffalo);

        if (sendStatus !== EzspStatus.SUCCESS) {
            throw new EzspError(sendStatus);
        }

        const status = this.buffalo.readStatus(this.version);

        return status;
    }

    /**
     * Requests a new link key from the Trust Center. This function starts by
     * sending a Node Descriptor request to the Trust Center to verify its R21+
     * stack version compliance. A Request Key message will then be sent, followed
     * by a Verify Key Confirm message.
     * @param maxAttempts uint8_t The maximum number of attempts a node should make when sending the Node Descriptor,
     *        Request Key, and Verify Key Confirm messages. The number of attempts resets for each message type sent
     *        (e.g., if maxAttempts is 3, up to 3 Node Descriptors are sent, up to 3 Request Keys, and up to 3 Verify Key Confirm messages are sent).
     * @returns The success or failure of sending the request.
     *          If the Node Descriptor is successfully transmitted, ezspZigbeeKeyEstablishmentHandler(...)
     *          will be called at a later time with a final status result.
     */
    async ezspUpdateTcLinkKey(maxAttempts: number): Promise<SLStatus> {
        const sendBuffalo = this.startCommand(EzspFrameID.UPDATE_TC_LINK_KEY);
        sendBuffalo.writeUInt8(maxAttempts);

        const sendStatus = await this.sendCommand(sendBuffalo);

        if (sendStatus !== EzspStatus.SUCCESS) {
            throw new EzspError(sendStatus);
        }

        const status = this.buffalo.readStatus(this.version);

        return status;
    }

    /**
     * Callback
     * This is a callback that indicates the success or failure of an attempt to establish a key with a partner device.
     * @param partner This is the IEEE address of the partner that the device successfully established a key with.
     *        This value is all zeros on a failure.
     * @param status This is the status indicating what was established or why the key establishment failed.
     */
    ezspZigbeeKeyEstablishmentHandler(partner: EUI64, status: EmberKeyStatus): void {
        logger.debug(`ezspZigbeeKeyEstablishmentHandler(): callback called with: [partner=${partner}], [status=${EmberKeyStatus[status]}]`, NS);
        // NOTE: For security reasons, any valid `partner` (not wildcard) that return with a status=TC_REQUESTER_VERIFY_KEY_TIMEOUT
        //       are kicked off the network for posing a risk, unless HA devices allowed (as opposed to Z3)
        //       and always if status=TC_REQUESTER_VERIFY_KEY_FAILURE
    }

    /**
     * Clear all of the transient link keys from RAM.
     */
    async ezspClearTransientLinkKeys(): Promise<void> {
        const sendBuffalo = this.startCommand(EzspFrameID.CLEAR_TRANSIENT_LINK_KEYS);

        const sendStatus = await this.sendCommand(sendBuffalo);

        if (sendStatus !== EzspStatus.SUCCESS) {
            throw new EzspError(sendStatus);
        }
    }

    /**
     * Retrieve information about the current and alternate network key, excluding their contents.
     * @returns Success or failure of retrieving network key info.
     * @returns sl_zb_sec_man_network_key_info_t * Information about current and alternate network keys.
     */
    async ezspGetNetworkKeyInfo(): Promise<[SLStatus, networkKeyInfo: SecManNetworkKeyInfo]> {
        /**
         * Retrieve information about the network key and alternate network key.
         * It will not retrieve the actual network key contents.
         *
         * @param network_key_info sl_zb_sec_man_network_key_info_t* [OUT] The network key info struct used to store network key metadata,
         * containing information about whether the current and next network keys are set, and the
         * sequence numbers associated with each key.
         *
         * @return SLStatus SLStatus.OK
         *
         */
        const sendBuffalo = this.startCommand(EzspFrameID.GET_NETWORK_KEY_INFO);

        const sendStatus = await this.sendCommand(sendBuffalo);

        if (sendStatus !== EzspStatus.SUCCESS) {
            throw new EzspError(sendStatus);
        }

        const status = this.buffalo.readUInt32();
        const networkKeyInfo = this.buffalo.readSecManNetworkKeyInfo();

        return [status, networkKeyInfo];
    }

    /**
     * Retrieve metadata about an APS link key.  Does not retrieve contents.
     * @param context sl_zb_sec_man_context_t * Context used to input information about key.
     * @returns Status of metadata retrieval operation.
     * @returns sl_zb_sec_man_aps_key_metadata_t * Metadata about the referenced key.
     */
    async ezspGetApsKeyInfo(context: SecManContext): Promise<[status: SLStatus, keyData: SecManAPSKeyMetadata]> {
        /**
         * Retrieve metadata about an APS key.
         * It does not retrieve the actual key contents.
         *
         * @param context sl_zb_sec_man_context_t* [IN/OUT] The context to use to look up a key entry. If the
         *  user calls this function with the ::ZB_SEC_MAN_FLAG_KEY_INDEX_IS_VALID bit
         *  set in the context->flag field, then the key_index field in the context
         *  argument dictates which entry to retrieve. For keys with timeout and
         *  application link keys, the key_index retrieves the indexed entry into the
         *  respective table. Upon success, the eui64 field in the context is updated.
         *  If the user calls this function with the
         *  ::ZB_SEC_MAN_FLAG_EUI_IS_VALID bit set in the
         *  context->flag field, then the eui64 field in the context argument
         *  dictates which entry to retrieve. If the context->core_key_type argument is
         *  set to SL_ZB_SEC_MAN_KEY_TYPE_NETWORK, an error is returned as network keys
         *  are not tied to any specific EUI.
         *  If neither the ::ZB_SEC_MAN_FLAG_KEY_INDEX_IS_VALID bit nor the
         *  ::ZB_SEC_MAN_FLAG_EUI_IS_VALID bit is set in context->flags, then an error
         *  will be returned by this function.
         *  Upon success in fetching a key, the other fields in this argument are
         *  updated (e.g. a successful search by key_index will update the euii64
         *  field).
         *
         * @returns keyData sl_zb_sec_man_aps_key_metadata_t* [OUT] Metadata to fill in.
         *
         * @returns SLStatus.OK if successful, SLStatus.NOT_FOUND if
         *  the key_index or eui64 does not result in a found entry,
         *  SLStatus.INVALID_TYPE if the core key type is not an APS layer key (e.g.
         *  SL_ZB_SEC_MAN_KEY_TYPE_NETWORK), or SLStatus.INVALID_MODE if core_key_type
         *  is SL_ZB_SEC_MAN_KEY_TYPE_TC_LINK and the initial security state does not
         *  indicate the a preconfigured key has been set (that is, both
         *  EMBER_HAVE_PRECONFIGURED_KEY and
         *  EMBER_GET_PRECONFIGURED_KEY_FROM_INSTALL_CODE have not been set in the
         *  initial security state).
         */
        const sendBuffalo = this.startCommand(EzspFrameID.GET_APS_KEY_INFO);
        sendBuffalo.writeSecManContext(context);

        const sendStatus = await this.sendCommand(sendBuffalo);

        if (sendStatus !== EzspStatus.SUCCESS) {
            throw new EzspError(sendStatus);
        }

        if (this.version < 0x0e) {
            context.eui64 = this.buffalo.readIeeeAddr();
            const keyData = this.buffalo.readSecManAPSKeyMetadata();
            const status = this.buffalo.readUInt32();

            return [status, keyData];
        } else {
            const status = this.buffalo.readUInt32();
            const keyData = this.buffalo.readSecManAPSKeyMetadata();
            context = this.buffalo.readSecManContext();

            return [status, keyData];
        }
    }

    /**
     * Import an application link key into the key table.
     * @param index uint8_t Index where this key is to be imported to.
     * @param address EUI64 this key is associated with.
     * @param plaintextKey sl_zb_sec_man_key_t * The key data to be imported.
     * @returns Status of key import operation.
     */
    async ezspImportLinkKey(index: number, address: EUI64, plaintextKey: SecManKey): Promise<SLStatus> {
        /**
         * Import a link key, or SL_ZB_SEC_MAN_KEY_TYPE_APP_LINK key, into storage.
         *
         * @param index uint8_t [IN] The index to set or overwrite in the key table for keys of
         * type SL_ZB_SEC_MAN_KEY_TYPE_APP_LINK.  If index is set to 0xFF (255), then
         * the key will either overwrite whichever key table entry has an EUI of address
         * (if one exists) or write to the first available key table entry.  The index
         * that the key was placed into will not be returned by this API.
         * @param address EUI64 [IN] The EUI belonging to the key.
         * @param plaintext_key sl_zb_sec_man_key_t* [IN] A pointer to the key to import.
         *
         * @return SLStatus.OK upon success, a valid error code otherwise.
         *
         */
        const sendBuffalo = this.startCommand(EzspFrameID.IMPORT_LINK_KEY);
        sendBuffalo.writeUInt8(index);
        sendBuffalo.writeIeeeAddr(address);
        sendBuffalo.writeSecManKey(plaintextKey);

        const sendStatus = await this.sendCommand(sendBuffalo);

        if (sendStatus !== EzspStatus.SUCCESS) {
            throw new EzspError(sendStatus);
        }

        const status = this.buffalo.readUInt32();

        return status;
    }

    /**
     * Export the link key at given index from the key table.
     * @param uint8_t  Index of key to export.
     * @returns Status of key export operation.
     * @returns sl_zigbee_sec_man_context_t * Context referencing the exported key. Contains information like the EUI64 address it is associated with.
     * @returns sl_zb_sec_man_key_t * The exported key.
     * @returns sl_zb_sec_man_aps_key_metadata_t * Metadata about the key.
     */
    async ezspExportLinkKeyByIndex(
        index: number,
    ): Promise<[SLStatus, context: SecManContext, plaintextKey: SecManKey, keyData: SecManAPSKeyMetadata]> {
        /**
         * Export an APS link key by index.
         *
         * @param index uint8_t
         * @param address EUI64
         * @param plaintext_key sl_zb_sec_man_key_t*
         * @param key_data sl_zb_sec_man_aps_key_metadata_t*
         */
        const sendBuffalo = this.startCommand(EzspFrameID.EXPORT_LINK_KEY_BY_INDEX);
        sendBuffalo.writeUInt8(index);

        const sendStatus = await this.sendCommand(sendBuffalo);

        if (sendStatus !== EzspStatus.SUCCESS) {
            throw new EzspError(sendStatus);
        }

        if (this.version < 0x0e) {
            const context = initSecurityManagerContext();
            context.coreKeyType = SecManKeyType.APP_LINK;
            context.keyIndex = index;
            context.eui64 = this.buffalo.readIeeeAddr();
            const plaintextKey = this.buffalo.readSecManKey();
            const keyData = this.buffalo.readSecManAPSKeyMetadata();
            const status = this.buffalo.readUInt32();

            return [status, context, plaintextKey, keyData];
        } else {
            const status = this.buffalo.readUInt32();
            const context = this.buffalo.readSecManContext();
            const plaintextKey = this.buffalo.readSecManKey();
            const keyData = this.buffalo.readSecManAPSKeyMetadata();

            return [status, context, plaintextKey, keyData];
        }
    }

    /**
     * Export the link key associated with the given EUI from the key table.
     * @param eui EUI64 associated with the key to export.
     * @returns Status of key export operation.
     * @returns sl_zb_sec_man_key_t * The exported key.
     * @returns sl_zigbee_sec_man_context_t * Context referencing the exported key. Contains information like the EUI64 address it is associated with.
     * @returns sl_zb_sec_man_aps_key_metadata_t * Metadata about the key.
     */
    async ezspExportLinkKeyByEui(eui: EUI64): Promise<[SLStatus, context: SecManContext, plaintextKey: SecManKey, keyData: SecManAPSKeyMetadata]> {
        /**
         * Search through the Key table to find an entry that has the same EUI address as the passed value.
         * If NULL is passed in for the address then it finds the first unused entry and sets the index in the context.
         * It is valid to pass in NULL to plaintext_key or key_data in case the index of the referenced key is desired
         * but not its value or other metadata.
         * @param eui EUI64
         * @param context sl_zb_sec_man_context_t*
         * @param plaintext_key sl_zb_sec_man_key_t*
         * @param key_data sl_zb_sec_man_aps_key_metadata_t*
         */
        const sendBuffalo = this.startCommand(EzspFrameID.EXPORT_LINK_KEY_BY_EUI);
        sendBuffalo.writeIeeeAddr(eui);

        const sendStatus = await this.sendCommand(sendBuffalo);

        if (sendStatus !== EzspStatus.SUCCESS) {
            throw new EzspError(sendStatus);
        }

        if (this.version < 0x0e) {
            const plaintextKey = this.buffalo.readSecManKey();
            const context = initSecurityManagerContext();
            context.coreKeyType = SecManKeyType.APP_LINK;
            context.keyIndex = this.buffalo.readUInt8();
            context.eui64 = eui;
            const keyData = this.buffalo.readSecManAPSKeyMetadata();
            const status = this.buffalo.readUInt32();

            return [status, context, plaintextKey, keyData];
        } else {
            const status = this.buffalo.readUInt32();
            const context = this.buffalo.readSecManContext();
            const plaintextKey = this.buffalo.readSecManKey();
            const keyData = this.buffalo.readSecManAPSKeyMetadata();

            return [status, context, plaintextKey, keyData];
        }
    }

    /**
     * Check whether a key context can be used to load a valid key.
     * @param context sl_zb_sec_man_context_t * Context struct to check the validity of.
     * @returns Validity of the checked context.
     */
    async ezspCheckKeyContext(context: SecManContext): Promise<SLStatus> {
        /**
         * Check that the passed key exists and can be successfully loaded.
         * This function does not actually load the context, but only checks that it can be loaded.
         *
         * @param context sl_zb_sec_man_context_t* [IN] The context to check for validity. The fields that must be set depend
         * on the key type set in the context, as enough information is needed to identify the key.
         *
         * @return SLStatus SLStatus.OK upon success, SLStatus.NOT_FOUND otherwise.
         */
        const sendBuffalo = this.startCommand(EzspFrameID.CHECK_KEY_CONTEXT);
        sendBuffalo.writeSecManContext(context);

        const sendStatus = await this.sendCommand(sendBuffalo);

        if (sendStatus !== EzspStatus.SUCCESS) {
            throw new EzspError(sendStatus);
        }

        const status = this.buffalo.readUInt32();

        return status;
    }

    /**
     * Import a transient link key.
     * @param eui64 EUI64 associated with this transient key.
     * @param plaintextKey sl_zb_sec_man_key_t * The key to import.
     * @param flags sl_zigbee_sec_man_flags_t (unused in v14+) Flags associated with this transient key.
     * @returns Status of key import operation.
     */
    async ezspImportTransientKey(eui64: EUI64, plaintextKey: SecManKey, flags: SecManFlag = SecManFlag.NONE): Promise<SLStatus> {
        /**
         * @brief Add a transient or temporary key entry to key storage.
         * A key entry added with this API is timed out after
         * ::EMBER_TRANSIENT_KEY_TIMEOUT_S seconds, unless the key entry was added using
         * the Network Creator Security component, in which case the key will time out
         * after the longer between
         * ::EMBER_AF_PLUGIN_NETWORK_CREATOR_SECURITY_NETWORK_OPEN_TIME_S seconds and
         * ::EMBER_TRANSIENT_KEY_TIMEOUT_S seconds.
         */
        const sendBuffalo = this.startCommand(EzspFrameID.IMPORT_TRANSIENT_KEY);
        sendBuffalo.writeIeeeAddr(eui64);
        sendBuffalo.writeSecManKey(plaintextKey);

        if (this.version < 0x0e) {
            sendBuffalo.writeUInt8(flags);
        }

        const sendStatus = await this.sendCommand(sendBuffalo);

        if (sendStatus !== EzspStatus.SUCCESS) {
            throw new EzspError(sendStatus);
        }

        const status = this.buffalo.readUInt32();

        return status;
    }

    /**
     * Export a transient link key from a given table index.
     * @param uint8_t Index to export from.
     * @returns Status of key export operation.
     * @returns sl_zb_sec_man_context_t * Context struct for export operation.
     * @returns sl_zb_sec_man_key_t * The exported key.
     * @returns sl_zb_sec_man_aps_key_metadata_t * Metadata about the key.
     */
    async ezspExportTransientKeyByIndex(
        index: number,
    ): Promise<[SLStatus, context: SecManContext, plaintextKey: SecManKey, key_data: SecManAPSKeyMetadata]> {
        const sendBuffalo = this.startCommand(EzspFrameID.EXPORT_TRANSIENT_KEY_BY_INDEX);
        sendBuffalo.writeUInt8(index);

        const sendStatus = await this.sendCommand(sendBuffalo);

        if (sendStatus !== EzspStatus.SUCCESS) {
            throw new EzspError(sendStatus);
        }

        if (this.version < 0x0e) {
            const context = this.buffalo.readSecManContext();
            const plaintextKey = this.buffalo.readSecManKey();
            const keyData = this.buffalo.readSecManAPSKeyMetadata();
            const status = this.buffalo.readUInt32();

            return [status, context, plaintextKey, keyData];
        } else {
            const status = this.buffalo.readUInt32();
            const context = this.buffalo.readSecManContext();
            const plaintextKey = this.buffalo.readSecManKey();
            const keyData = this.buffalo.readSecManAPSKeyMetadata();

            return [status, context, plaintextKey, keyData];
        }
    }

    /**
     * Export a transient link key associated with a given EUI64
     * @param eui Index to export from.
     * @returns Status of key export operation.
     * @returns sl_zb_sec_man_context_t * Context struct for export operation.
     * @returns sl_zb_sec_man_key_t * The exported key.
     * @returns sl_zb_sec_man_aps_key_metadata_t * Metadata about the key.
     */
    async ezspExportTransientKeyByEui(
        eui: EUI64,
    ): Promise<[SLStatus, context: SecManContext, plaintextKey: SecManKey, key_data: SecManAPSKeyMetadata]> {
        const sendBuffalo = this.startCommand(EzspFrameID.EXPORT_TRANSIENT_KEY_BY_EUI);
        sendBuffalo.writeIeeeAddr(eui);

        const sendStatus = await this.sendCommand(sendBuffalo);

        if (sendStatus !== EzspStatus.SUCCESS) {
            throw new EzspError(sendStatus);
        }

        if (this.version < 0x0e) {
            const context = this.buffalo.readSecManContext();
            const plaintextKey = this.buffalo.readSecManKey();
            const keyData = this.buffalo.readSecManAPSKeyMetadata();
            const status = this.buffalo.readUInt32();

            return [status, context, plaintextKey, keyData];
        } else {
            const status = this.buffalo.readUInt32();
            const context = this.buffalo.readSecManContext();
            const plaintextKey = this.buffalo.readSecManKey();
            const keyData = this.buffalo.readSecManAPSKeyMetadata();

            return [status, context, plaintextKey, keyData];
        }
    }

    /**
     * Set the incoming TC link key frame counter to desired value.
     * @param frameCounter Value to set the frame counter to.
     */
    async ezspSetIncomingTcLinkKeyFrameCounter(frameCounter: number): Promise<void> {
        if (this.version < 0x0e) {
            throw new EzspError(EzspStatus.ERROR_INVALID_FRAME_ID);
        }

        const sendBuffalo = this.startCommand(EzspFrameID.SET_INCOMING_TC_LINK_KEY_FRAME_COUNTER);
        sendBuffalo.writeUInt32(frameCounter);

        const sendStatus = await this.sendCommand(sendBuffalo);

        if (sendStatus !== EzspStatus.SUCCESS) {
            throw new EzspError(sendStatus);
        }
    }

    /**
     * Encrypt/decrypt a message in-place using APS.
     * @param encrypt Encrypt (true) or decrypt (false) the message.
     * @param lengthCombinedArg uint8_t Length of the array containing message, needs to be long enough to include the auxiliary header and MIC.
     * @param message uint8_t * The message to be en/de-crypted.
     * @param apsHeaderEndIndex uint8_t Index just past the APS frame.
     * @param remoteEui64 IEEE address of the device this message is associated with.
     * @returns Status of the encryption/decryption call.
     */
    async ezspApsCryptMessage(
        encrypt: boolean,
        lengthCombinedArg: number,
        message: Buffer,
        apsHeaderEndIndex: number,
        remoteEui64: EUI64,
    ): Promise<[SLStatus, cryptedMessage: Buffer]> {
        if (this.version < 0x0e) {
            throw new EzspError(EzspStatus.ERROR_INVALID_FRAME_ID);
        }

        const sendBuffalo = this.startCommand(EzspFrameID.APS_CRYPT_MESSAGE);
        sendBuffalo.writeUInt8(encrypt ? 1 : 0);
        sendBuffalo.writeUInt8(lengthCombinedArg);
        sendBuffalo.writeBuffer(message, lengthCombinedArg);
        sendBuffalo.writeUInt8(apsHeaderEndIndex);
        sendBuffalo.writeIeeeAddr(remoteEui64);

        const sendStatus = await this.sendCommand(sendBuffalo);

        if (sendStatus !== EzspStatus.SUCCESS) {
            throw new EzspError(sendStatus);
        }

        const status = this.buffalo.readUInt32();
        const cryptedMessage = this.buffalo.readBuffer(lengthCombinedArg);

        return [status, cryptedMessage];
    }

    //-----------------------------------------------------------------------------
    // Trust Center Frames
    //-----------------------------------------------------------------------------

    /**
     * Callback
     * The NCP used the trust center behavior policy to decide whether to allow a
     * new node to join the network. The Host cannot change the current decision,
     * but it can change the policy for future decisions using the setPolicy
     * command.
     * @param newNodeId The Node Id of the node whose status changed
     * @param newNodeEui64 The EUI64 of the node whose status changed.
     * @param status The status of the node: Secure Join/Rejoin, Unsecure Join/Rejoin, Device left.
     * @param policyDecision An EmberJoinDecision reflecting the decision made.
     * @param parentOfNewNodeId The parent of the node whose status has changed.
     */
    ezspTrustCenterJoinHandler(
        newNodeId: NodeId,
        newNodeEui64: EUI64,
        status: EmberDeviceUpdate,
        policyDecision: EmberJoinDecision,
        parentOfNewNodeId: NodeId,
    ): void {
        logger.debug(
            `ezspTrustCenterJoinHandler(): callback called with: [newNodeId=${newNodeId}], [newNodeEui64=${newNodeEui64}], ` +
                `[status=${EmberDeviceUpdate[status]}], [policyDecision=${EmberJoinDecision[policyDecision]}], [parentOfNewNodeId=${parentOfNewNodeId}]`,
            NS,
        );
        // NOTE: this is mostly just passing stuff up to Z2M, so use only one emit for all, let adapter do the rest, no parsing needed
        this.emit('trustCenterJoin', newNodeId, newNodeEui64, status, policyDecision, parentOfNewNodeId);
    }

    /**
     * This function broadcasts a new encryption key, but does not tell the nodes in
     * the network to start using it. To tell nodes to switch to the new key, use
     * ezspBroadcastNetworkKeySwitch(). This is only valid for the Trust
     * Center/Coordinator. It is up to the application to determine how quickly to
     * send the Switch Key after sending the alternate encryption key.
     * @param key EmberKeyData * An optional pointer to a 16-byte encryption key (EMBER_ENCRYPTION_KEY_SIZE).
     *        An all zero key may be passed in, which will cause the stack to randomly generate a new key.
     * @returns SLStatus value that indicates the success or failure of the command.
     */
    async ezspBroadcastNextNetworkKey(key: EmberKeyData): Promise<SLStatus> {
        const sendBuffalo = this.startCommand(EzspFrameID.BROADCAST_NEXT_NETWORK_KEY);
        sendBuffalo.writeEmberKeyData(key);

        const sendStatus = await this.sendCommand(sendBuffalo);

        if (sendStatus !== EzspStatus.SUCCESS) {
            throw new EzspError(sendStatus);
        }

        const status = this.buffalo.readStatus(this.version);

        return status;
    }

    /**
     * This function broadcasts a switch key message to tell all nodes to change to
     * the sequence number of the previously sent Alternate Encryption Key.
     * @returns SLStatus value that indicates the success or failure of the command.
     */
    async ezspBroadcastNetworkKeySwitch(): Promise<SLStatus> {
        const sendBuffalo = this.startCommand(EzspFrameID.BROADCAST_NETWORK_KEY_SWITCH);

        const sendStatus = await this.sendCommand(sendBuffalo);

        if (sendStatus !== EzspStatus.SUCCESS) {
            throw new EzspError(sendStatus);
        }

        const status = this.buffalo.readStatus(this.version);

        return status;
    }

    /**
     * This routine processes the passed chunk of data and updates the hash context
     * based on it. If the 'finalize' parameter is not set, then the length of the
     * data passed in must be a multiple of 16. If the 'finalize' parameter is set
     * then the length can be any value up 1-16, and the final hash value will be
     * calculated.
     * @param context EmberAesMmoHashContext * The hash context to update.
     * @param finalize This indicates whether the final hash value should be calculated
     * @param data uint8_t * The data to hash.
     * @returns The result of the operation
     * @returns EmberAesMmoHashContext * The updated hash context.
     */
    async ezspAesMmoHash(
        context: EmberAesMmoHashContext,
        finalize: boolean,
        data: Buffer,
    ): Promise<[SLStatus, returnContext: EmberAesMmoHashContext]> {
        const sendBuffalo = this.startCommand(EzspFrameID.AES_MMO_HASH);
        sendBuffalo.writeEmberAesMmoHashContext(context);
        sendBuffalo.writeUInt8(finalize ? 1 : 0);
        sendBuffalo.writePayload(data);

        const sendStatus = await this.sendCommand(sendBuffalo);

        if (sendStatus !== EzspStatus.SUCCESS) {
            throw new EzspError(sendStatus);
        }

        const status = this.buffalo.readStatus(this.version);
        const returnContext = this.buffalo.readEmberAesMmoHashContext();

        return [status, returnContext];
    }

    /**
     * This command sends an APS remove device using APS encryption to the
     * destination indicating either to remove itself from the network, or one of
     * its children.
     * @param destShort The node ID of the device that will receive the message
     * @param destLong The long address (EUI64) of the device that will receive the message.
     * @param targetLong The long address (EUI64) of the device to be removed.
     * @returns An SLStatus value indicating success, or the reason for failure
     */
    async ezspRemoveDevice(destShort: NodeId, destLong: EUI64, targetLong: EUI64): Promise<SLStatus> {
        const sendBuffalo = this.startCommand(EzspFrameID.REMOVE_DEVICE);
        sendBuffalo.writeUInt16(destShort);
        sendBuffalo.writeIeeeAddr(destLong);
        sendBuffalo.writeIeeeAddr(targetLong);

        const sendStatus = await this.sendCommand(sendBuffalo);

        if (sendStatus !== EzspStatus.SUCCESS) {
            throw new EzspError(sendStatus);
        }

        const status = this.buffalo.readStatus(this.version);

        return status;
    }

    /**
     * This command will send a unicast transport key message with a new NWK key to
     * the specified device. APS encryption using the device's existing link key
     * will be used.
     * @param destShort The node ID of the device that will receive the message
     * @param destLong The long address (EUI64) of the device that will receive the message.
     * @param key EmberKeyData * The NWK key to send to the new device.
     * @returns An SLStatus value indicating success, or the reason for failure
     */
    async ezspUnicastNwkKeyUpdate(destShort: NodeId, destLong: EUI64, key: EmberKeyData): Promise<SLStatus> {
        const sendBuffalo = this.startCommand(EzspFrameID.UNICAST_NWK_KEY_UPDATE);
        sendBuffalo.writeUInt16(destShort);
        sendBuffalo.writeIeeeAddr(destLong);
        sendBuffalo.writeEmberKeyData(key);

        const sendStatus = await this.sendCommand(sendBuffalo);

        if (sendStatus !== EzspStatus.SUCCESS) {
            throw new EzspError(sendStatus);
        }

        const status = this.buffalo.readStatus(this.version);

        return status;
    }

    //-----------------------------------------------------------------------------
    // Certificate Based Key Exchange (CBKE) Frames
    //-----------------------------------------------------------------------------

    /**
     * This call starts the generation of the ECC Ephemeral Public/Private key pair.
     * When complete it stores the private key. The results are returned via
     * ezspGenerateCbkeKeysHandler().
     */
    async ezspGenerateCbkeKeys(): Promise<SLStatus> {
        const sendBuffalo = this.startCommand(EzspFrameID.GENERATE_CBKE_KEYS);

        const sendStatus = await this.sendCommand(sendBuffalo);

        if (sendStatus !== EzspStatus.SUCCESS) {
            throw new EzspError(sendStatus);
        }

        const status = this.buffalo.readStatus(this.version);

        return status;
    }

    /**
     * Callback
     * A callback by the Crypto Engine indicating that a new ephemeral
     * public/private key pair has been generated. The public/private key pair is
     * stored on the NCP, but only the associated public key is returned to the
     * host. The node's associated certificate is also returned.
     * @param status The result of the CBKE operation.
     * @param ephemeralPublicKey EmberPublicKeyData * The generated ephemeral public key.
     */
    ezspGenerateCbkeKeysHandler(status: SLStatus, ephemeralPublicKey: EmberPublicKeyData): void {
        logger.debug(
            `ezspGenerateCbkeKeysHandler(): callback called with: [status=${SLStatus[status]}], [ephemeralPublicKey=${ephemeralPublicKey}]`,
            NS,
        );
    }

    /**
     * Calculates the SMAC verification keys for both the initiator and responder
     * roles of CBKE using the passed parameters and the stored public/private key
     * pair previously generated with ezspGenerateKeysRetrieveCert(). It also stores
     * the unverified link key data in temporary storage on the NCP until the key
     * establishment is complete.
     * @param amInitiator The role of this device in the Key Establishment protocol.
     * @param partnerCertificate EmberCertificateData * The key establishment partner's implicit certificate.
     * @param partnerEphemeralPublicKey EmberPublicKeyData * The key establishment partner's ephemeral public key
     */
    async ezspCalculateSmacs(
        amInitiator: boolean,
        partnerCertificate: EmberCertificateData,
        partnerEphemeralPublicKey: EmberPublicKeyData,
    ): Promise<SLStatus> {
        const sendBuffalo = this.startCommand(EzspFrameID.CALCULATE_SMACS);
        sendBuffalo.writeUInt8(amInitiator ? 1 : 0);
        sendBuffalo.writeEmberCertificateData(partnerCertificate);
        sendBuffalo.writeEmberPublicKeyData(partnerEphemeralPublicKey);

        const sendStatus = await this.sendCommand(sendBuffalo);

        if (sendStatus !== EzspStatus.SUCCESS) {
            throw new EzspError(sendStatus);
        }

        const status = this.buffalo.readStatus(this.version);

        return status;
    }

    /**
     * Callback
     * A callback to indicate that the NCP has finished calculating the Secure
     * Message Authentication Codes (SMAC) for both the initiator and responder. The
     * associated link key is kept in temporary storage until the host tells the NCP
     * to store or discard the key via emberClearTemporaryDataMaybeStoreLinkKey().
     * @param status The Result of the CBKE operation.
     * @param initiatorSmac EmberSmacData * The calculated value of the initiator's SMAC
     * @param responderSmac EmberSmacData * The calculated value of the responder's SMAC
     */
    ezspCalculateSmacsHandler(status: SLStatus, initiatorSmac: EmberSmacData, responderSmac: EmberSmacData): void {
        logger.debug(
            `ezspCalculateSmacsHandler(): callback called with: [status=${SLStatus[status]}], [initiatorSmac=${initiatorSmac}], [responderSmac=${responderSmac}]`,
            NS,
        );
    }

    /**
     * This call starts the generation of the ECC 283k1 curve Ephemeral
     * Public/Private key pair. When complete it stores the private key. The results
     * are returned via ezspGenerateCbkeKeysHandler283k1().
     */
    async ezspGenerateCbkeKeys283k1(): Promise<SLStatus> {
        const sendBuffalo = this.startCommand(EzspFrameID.GENERATE_CBKE_KEYS283K1);

        const sendStatus = await this.sendCommand(sendBuffalo);

        if (sendStatus !== EzspStatus.SUCCESS) {
            throw new EzspError(sendStatus);
        }

        const status = this.buffalo.readStatus(this.version);

        return status;
    }

    /**
     * Callback
     * A callback by the Crypto Engine indicating that a new 283k1 ephemeral
     * public/private key pair has been generated. The public/private key pair is
     * stored on the NCP, but only the associated public key is returned to the
     * host. The node's associated certificate is also returned.
     * @param status The result of the CBKE operation.
     * @param ephemeralPublicKey EmberPublicKey283k1Data * The generated ephemeral public key.
     */
    ezspGenerateCbkeKeysHandler283k1(status: SLStatus, ephemeralPublicKey: EmberPublicKey283k1Data): void {
        logger.debug(
            `ezspGenerateCbkeKeysHandler283k1(): callback called with: [status=${SLStatus[status]}], [ephemeralPublicKey=${ephemeralPublicKey}]`,
            NS,
        );
    }

    /**
     * Calculates the SMAC verification keys for both the initiator and responder
     * roles of CBKE for the 283k1 ECC curve using the passed parameters and the
     * stored public/private key pair previously generated with
     * ezspGenerateKeysRetrieveCert283k1(). It also stores the unverified link key
     * data in temporary storage on the NCP until the key establishment is complete.
     * @param amInitiator The role of this device in the Key Establishment protocol.
     * @param partnerCertificate EmberCertificate283k1Data * The key establishment partner's implicit certificate.
     * @param partnerEphemeralPublicKey EmberPublicKey283k1Data * The key establishment partner's ephemeral public key
     */
    async ezspCalculateSmacs283k1(
        amInitiator: boolean,
        partnerCertificate: EmberCertificate283k1Data,
        partnerEphemeralPublicKey: EmberPublicKey283k1Data,
    ): Promise<SLStatus> {
        const sendBuffalo = this.startCommand(EzspFrameID.CALCULATE_SMACS283K1);
        sendBuffalo.writeUInt8(amInitiator ? 1 : 0);
        sendBuffalo.writeEmberCertificate283k1Data(partnerCertificate);
        sendBuffalo.writeEmberPublicKey283k1Data(partnerEphemeralPublicKey);

        const sendStatus = await this.sendCommand(sendBuffalo);

        if (sendStatus !== EzspStatus.SUCCESS) {
            throw new EzspError(sendStatus);
        }

        const status = this.buffalo.readStatus(this.version);

        return status;
    }

    /**
     * Callback
     * A callback to indicate that the NCP has finished calculating the Secure
     * Message Authentication Codes (SMAC) for both the initiator and responder for
     * the CBKE 283k1 Library. The associated link key is kept in temporary storage
     * until the host tells the NCP to store or discard the key via
     * emberClearTemporaryDataMaybeStoreLinkKey().
     * @param status The Result of the CBKE operation.
     * @param initiatorSmac EmberSmacData * The calculated value of the initiator's SMAC
     * @param responderSmac EmberSmacData * The calculated value of the responder's SMAC
     */
    ezspCalculateSmacsHandler283k1(status: SLStatus, initiatorSmac: EmberSmacData, responderSmac: EmberSmacData): void {
        logger.debug(
            `ezspCalculateSmacsHandler283k1(): callback called with: [status=${SLStatus[status]}], [initiatorSmac=${initiatorSmac}], [responderSmac=${responderSmac}]`,
            NS,
        );
    }

    /**
     * Clears the temporary data associated with CBKE and the key establishment,
     * most notably the ephemeral public/private key pair. If storeLinKey is true it
     * moves the unverified link key stored in temporary storage into the link key
     * table. Otherwise it discards the key.
     * @param storeLinkKey A bool indicating whether to store (true) or discard (false) the unverified link
     *        key derived when ezspCalculateSmacs() was previously called.
     */
    async ezspClearTemporaryDataMaybeStoreLinkKey(storeLinkKey: boolean): Promise<SLStatus> {
        const sendBuffalo = this.startCommand(EzspFrameID.CLEAR_TEMPORARY_DATA_MAYBE_STORE_LINK_KEY);
        sendBuffalo.writeUInt8(storeLinkKey ? 1 : 0);

        const sendStatus = await this.sendCommand(sendBuffalo);

        if (sendStatus !== EzspStatus.SUCCESS) {
            throw new EzspError(sendStatus);
        }

        const status = this.buffalo.readStatus(this.version);

        return status;
    }

    /**
     * Clears the temporary data associated with CBKE and the key establishment,
     * most notably the ephemeral public/private key pair. If storeLinKey is true it
     * moves the unverified link key stored in temporary storage into the link key
     * table. Otherwise it discards the key.
     * @param storeLinkKey A bool indicating whether to store (true) or discard (false) the unverified link
     *        key derived when ezspCalculateSmacs() was previously called.
     */
    async ezspClearTemporaryDataMaybeStoreLinkKey283k1(storeLinkKey: boolean): Promise<SLStatus> {
        const sendBuffalo = this.startCommand(EzspFrameID.CLEAR_TEMPORARY_DATA_MAYBE_STORE_LINK_KEY283K1);
        sendBuffalo.writeUInt8(storeLinkKey ? 1 : 0);

        const sendStatus = await this.sendCommand(sendBuffalo);

        if (sendStatus !== EzspStatus.SUCCESS) {
            throw new EzspError(sendStatus);
        }

        const status = this.buffalo.readStatus(this.version);

        return status;
    }

    /**
     * Retrieves the certificate installed on the NCP.
     * @returns EmberCertificateData * The locally installed certificate.
     */
    async ezspGetCertificate(): Promise<[SLStatus, localCert: EmberCertificateData]> {
        const sendBuffalo = this.startCommand(EzspFrameID.GET_CERTIFICATE);

        const sendStatus = await this.sendCommand(sendBuffalo);

        if (sendStatus !== EzspStatus.SUCCESS) {
            throw new EzspError(sendStatus);
        }

        const status = this.buffalo.readStatus(this.version);
        const localCert = this.buffalo.readEmberCertificateData();

        return [status, localCert];
    }

    /**
     * Retrieves the 283k certificate installed on the NCP.
     * @returns EmberCertificate283k1Data * The locally installed certificate.
     */
    async ezspGetCertificate283k1(): Promise<[SLStatus, localCert: EmberCertificate283k1Data]> {
        const sendBuffalo = this.startCommand(EzspFrameID.GET_CERTIFICATE283K1);

        const sendStatus = await this.sendCommand(sendBuffalo);

        if (sendStatus !== EzspStatus.SUCCESS) {
            throw new EzspError(sendStatus);
        }

        const status = this.buffalo.readStatus(this.version);
        const localCert = this.buffalo.readEmberCertificate283k1Data();

        return [status, localCert];
    }

    /**
     * Callback
     * The handler that returns the results of the signing operation. On success,
     * the signature will be appended to the original message (including the
     * signature type indicator that replaced the startIndex field for the signing)
     * and both are returned via this callback.
     * @param status The result of the DSA signing operation.
     * @param messageLength uint8_t The length of the messageContents parameter in bytes.
     * @param messageContents uint8_t *The message and attached which includes the original message and the appended signature.
     */
    ezspDsaSignHandler(status: SLStatus, messageContents: Buffer): void {
        logger.debug(
            `ezspDsaSignHandler(): callback called with: [status=${SLStatus[status]}], [messageContents=${messageContents.toString('hex')}]`,
            NS,
        );
    }

    /**
     * Verify that signature of the associated message digest was signed by the
     * private key of the associated certificate.
     * @param digest EmberMessageDigest * The AES-MMO message digest of the signed data.
     *        If dsaSign command was used to generate the signature for this data, the final byte (replaced by signature type of 0x01)
     *        in the messageContents array passed to dsaSign is included in the hash context used for the digest calculation.
     * @param signerCertificate EmberCertificateData * The certificate of the signer. Note that the signer's certificate and the verifier's
     *        certificate must both be issued by the same Certificate Authority, so they should share the same CA Public Key.
     * @param receivedSig EmberSignatureData * The signature of the signed data.
     */
    async ezspDsaVerify(digest: EmberMessageDigest, signerCertificate: EmberCertificateData, receivedSig: EmberSignatureData): Promise<SLStatus> {
        const sendBuffalo = this.startCommand(EzspFrameID.DSA_VERIFY);
        sendBuffalo.writeEmberMessageDigest(digest);
        sendBuffalo.writeEmberCertificateData(signerCertificate);
        sendBuffalo.writeEmberSignatureData(receivedSig);

        const sendStatus = await this.sendCommand(sendBuffalo);

        if (sendStatus !== EzspStatus.SUCCESS) {
            throw new EzspError(sendStatus);
        }

        const status = this.buffalo.readStatus(this.version);

        return status;
    }

    /**
     * Callback
     * This callback is executed by the stack when the DSA verification has
     * completed and has a result. If the result is EMBER_SUCCESS, the signature is
     * valid. If the result is EMBER_SIGNATURE_VERIFY_FAILURE then the signature is
     * invalid. If the result is anything else then the signature verify operation
     * failed and the validity is unknown.
     * @param status The result of the DSA verification operation.
     */
    ezspDsaVerifyHandler(status: SLStatus): void {
        logger.debug(`ezspDsaVerifyHandler(): callback called with: [status=${SLStatus[status]}]`, NS);
    }

    /**
     * Verify that signature of the associated message digest was signed by the
     * private key of the associated certificate.
     * @param digest EmberMessageDigest * The AES-MMO message digest of the signed data.
     *        If dsaSign command was used to generate the signature for this data, the final byte (replaced by signature type of 0x01)
     *        in the messageContents array passed to dsaSign is included in the hash context used for the digest calculation.
     * @param signerCertificate EmberCertificate283k1Data * The certificate of the signer. Note that the signer's certificate and the verifier's
     *        certificate must both be issued by the same Certificate Authority, so they should share the same CA Public Key.
     * @param receivedSig EmberSignature283k1Data * The signature of the signed data.
     */
    async ezspDsaVerify283k1(
        digest: EmberMessageDigest,
        signerCertificate: EmberCertificate283k1Data,
        receivedSig: EmberSignature283k1Data,
    ): Promise<SLStatus> {
        const sendBuffalo = this.startCommand(EzspFrameID.DSA_VERIFY283K1);
        sendBuffalo.writeEmberMessageDigest(digest);
        sendBuffalo.writeEmberCertificate283k1Data(signerCertificate);
        sendBuffalo.writeEmberSignature283k1Data(receivedSig);

        const sendStatus = await this.sendCommand(sendBuffalo);

        if (sendStatus !== EzspStatus.SUCCESS) {
            throw new EzspError(sendStatus);
        }

        const status = this.buffalo.readStatus(this.version);

        return status;
    }

    /**
     * Sets the device's CA public key, local certificate, and static private key on
     * the NCP associated with this node.
     * @param caPublic EmberPublicKeyData * The Certificate Authority's public key.
     * @param myCert EmberCertificateData * The node's new certificate signed by the CA.
     * @param myKey EmberPrivateKeyData *The node's new static private key.
     */
    async ezspSetPreinstalledCbkeData(caPublic: EmberPublicKeyData, myCert: EmberCertificateData, myKey: EmberPrivateKeyData): Promise<SLStatus> {
        const sendBuffalo = this.startCommand(EzspFrameID.SET_PREINSTALLED_CBKE_DATA);
        sendBuffalo.writeEmberPublicKeyData(caPublic);
        sendBuffalo.writeEmberCertificateData(myCert);
        sendBuffalo.writeEmberPrivateKeyData(myKey);

        const sendStatus = await this.sendCommand(sendBuffalo);

        if (sendStatus !== EzspStatus.SUCCESS) {
            throw new EzspError(sendStatus);
        }

        const status = this.buffalo.readStatus(this.version);

        return status;
    }

    /**
     * Sets the device's 283k1 curve CA public key, local certificate, and static
     * private key on the NCP associated with this node.
     * @returns Status of operation
     */
    async ezspSavePreinstalledCbkeData283k1(): Promise<SLStatus> {
        const sendBuffalo = this.startCommand(EzspFrameID.SAVE_PREINSTALLED_CBKE_DATA283K1);

        const sendStatus = await this.sendCommand(sendBuffalo);

        if (sendStatus !== EzspStatus.SUCCESS) {
            throw new EzspError(sendStatus);
        }

        const status = this.buffalo.readStatus(this.version);

        return status;
    }

    //-----------------------------------------------------------------------------
    // Mfglib Frames
    //-----------------------------------------------------------------------------

    /**
     * Activate use of mfglib test routines and enables the radio receiver to report
     * packets it receives to the mfgLibRxHandler() callback. These packets will not
     * be passed up with a CRC failure. All other mfglib functions will return an
     * error until the mfglibStart() has been called
     * @param rxCallback true to generate a mfglibRxHandler callback when a packet is received.
     * @returns An SLStatus value indicating success or the reason for failure.
     */
    async mfglibInternalStart(rxCallback: boolean): Promise<SLStatus> {
        const sendBuffalo = this.startCommand(EzspFrameID.MFGLIB_INTERNAL_START);
        sendBuffalo.writeUInt8(rxCallback ? 1 : 0);

        const sendStatus = await this.sendCommand(sendBuffalo);

        if (sendStatus !== EzspStatus.SUCCESS) {
            throw new EzspError(sendStatus);
        }

        const status = this.buffalo.readStatus(this.version);

        return status;
    }

    /**
     * Deactivate use of mfglib test routines; restores the hardware to the state it
     * was in prior to mfglibStart() and stops receiving packets started by
     * mfglibStart() at the same time.
     * @returns An SLStatus value indicating success or the reason for failure.
     */
    async mfglibInternalEnd(): Promise<SLStatus> {
        const sendBuffalo = this.startCommand(EzspFrameID.MFGLIB_INTERNAL_END);

        const sendStatus = await this.sendCommand(sendBuffalo);

        if (sendStatus !== EzspStatus.SUCCESS) {
            throw new EzspError(sendStatus);
        }

        const status = this.buffalo.readStatus(this.version);

        return status;
    }

    /**
     * Starts transmitting an unmodulated tone on the currently set channel and
     * power level. Upon successful return, the tone will be transmitting. To stop
     * transmitting tone, application must call mfglibStopTone(), allowing it the
     * flexibility to determine its own criteria for tone duration (time, event,
     * etc.)
     * @returns An SLStatus value indicating success or the reason for failure.
     */
    async mfglibInternalStartTone(): Promise<SLStatus> {
        const sendBuffalo = this.startCommand(EzspFrameID.MFGLIB_INTERNAL_START_TONE);

        const sendStatus = await this.sendCommand(sendBuffalo);

        if (sendStatus !== EzspStatus.SUCCESS) {
            throw new EzspError(sendStatus);
        }

        const status = this.buffalo.readStatus(this.version);

        return status;
    }

    /**
     * Stops transmitting tone started by mfglibStartTone().
     * @returns An SLStatus value indicating success or the reason for failure.
     */
    async mfglibInternalStopTone(): Promise<SLStatus> {
        const sendBuffalo = this.startCommand(EzspFrameID.MFGLIB_INTERNAL_STOP_TONE);

        const sendStatus = await this.sendCommand(sendBuffalo);

        if (sendStatus !== EzspStatus.SUCCESS) {
            throw new EzspError(sendStatus);
        }

        const status = this.buffalo.readStatus(this.version);

        return status;
    }

    /**
     * Starts transmitting a random stream of characters. This is so that the radio
     * modulation can be measured.
     * @returns An SLStatus value indicating success or the reason for failure.
     */
    async mfglibInternalStartStream(): Promise<SLStatus> {
        const sendBuffalo = this.startCommand(EzspFrameID.MFGLIB_INTERNAL_START_STREAM);

        const sendStatus = await this.sendCommand(sendBuffalo);

        if (sendStatus !== EzspStatus.SUCCESS) {
            throw new EzspError(sendStatus);
        }

        const status = this.buffalo.readStatus(this.version);

        return status;
    }

    /**
     * Stops transmitting a random stream of characters started by
     * mfglibStartStream().
     * @returns An SLStatus value indicating success or the reason for failure.
     */
    async mfglibInternalStopStream(): Promise<SLStatus> {
        const sendBuffalo = this.startCommand(EzspFrameID.MFGLIB_INTERNAL_STOP_STREAM);

        const sendStatus = await this.sendCommand(sendBuffalo);

        if (sendStatus !== EzspStatus.SUCCESS) {
            throw new EzspError(sendStatus);
        }

        const status = this.buffalo.readStatus(this.version);

        return status;
    }

    /**
     * Sends a single packet consisting of the following bytes: packetLength,
     * packetContents[0], ... , packetContents[packetLength - 3], CRC[0], CRC[1].
     * The total number of bytes sent is packetLength + 1. The radio replaces the
     * last two bytes of packetContents[] with the 16-bit CRC for the packet.
     * @param packetLength uint8_t The length of the packetContents parameter in bytes. Must be greater than 3 and less than 123.
     * @param packetContents uint8_t * The packet to send. The last two bytes will be replaced with the 16-bit CRC.
     * @returns An SLStatus value indicating success or the reason for failure.
     */
    async mfglibInternalSendPacket(packetContents: Buffer): Promise<SLStatus> {
        const sendBuffalo = this.startCommand(EzspFrameID.MFGLIB_INTERNAL_SEND_PACKET);
        sendBuffalo.writePayload(packetContents);

        const sendStatus = await this.sendCommand(sendBuffalo);

        if (sendStatus !== EzspStatus.SUCCESS) {
            throw new EzspError(sendStatus);
        }

        const status = this.buffalo.readStatus(this.version);

        return status;
    }

    /**
     * Sets the radio channel. Calibration occurs if this is the first time the
     * channel has been used.
     * @param channel uint8_t The channel to switch to. Valid values are 11 - 26.
     * @returns An SLStatus value indicating success or the reason for failure.
     */
    async mfglibInternalSetChannel(channel: number): Promise<SLStatus> {
        const sendBuffalo = this.startCommand(EzspFrameID.MFGLIB_INTERNAL_SET_CHANNEL);
        sendBuffalo.writeUInt8(channel);

        const sendStatus = await this.sendCommand(sendBuffalo);

        if (sendStatus !== EzspStatus.SUCCESS) {
            throw new EzspError(sendStatus);
        }

        const status = this.buffalo.readStatus(this.version);

        return status;
    }

    /**
     * Returns the current radio channel, as previously set via mfglibSetChannel().
     * @returns uint8_t The current channel.
     */
    async mfglibInternalGetChannel(): Promise<number> {
        const sendBuffalo = this.startCommand(EzspFrameID.MFGLIB_INTERNAL_GET_CHANNEL);

        const sendStatus = await this.sendCommand(sendBuffalo);

        if (sendStatus !== EzspStatus.SUCCESS) {
            throw new EzspError(sendStatus);
        }

        const channel = this.buffalo.readUInt8();

        return channel;
    }

    /**
     * First select the transmit power mode, and then include a method for selecting
     * the radio transmit power. The valid power settings depend upon the specific
     * radio in use. Ember radios have discrete power settings, and then requested
     * power is rounded to a valid power setting; the actual power output is
     * available to the caller via mfglibGetPower().
     * @param txPowerMode uint16_t Power mode. Refer to txPowerModes in stack/include/ember-types.h for possible values.
     * @param power int8_t Power in units of dBm. Refer to radio data sheet for valid range.
     * @returns An SLStatus value indicating success or the reason for failure.
     */
    async mfglibInternalSetPower(txPowerMode: EmberTXPowerMode, power: number): Promise<SLStatus> {
        const sendBuffalo = this.startCommand(EzspFrameID.MFGLIB_INTERNAL_SET_POWER);
        sendBuffalo.writeUInt16(txPowerMode);
        sendBuffalo.writeInt8(power);

        const sendStatus = await this.sendCommand(sendBuffalo);

        if (sendStatus !== EzspStatus.SUCCESS) {
            throw new EzspError(sendStatus);
        }

        const status = this.buffalo.readStatus(this.version);

        return status;
    }

    /**
     * Returns the current radio power setting, as previously set via mfglibSetPower().
     * @returns int8_t Power in units of dBm. Refer to radio data sheet for valid range.
     */
    async mfglibInternalGetPower(): Promise<number> {
        const sendBuffalo = this.startCommand(EzspFrameID.MFGLIB_INTERNAL_GET_POWER);

        const sendStatus = await this.sendCommand(sendBuffalo);

        if (sendStatus !== EzspStatus.SUCCESS) {
            throw new EzspError(sendStatus);
        }

        const power = this.buffalo.readInt8();

        return power;
    }

    /**
     * Callback
     * A callback indicating a packet with a valid CRC has been received.
     * @param linkQuality uint8_t The link quality observed during the reception
     * @param rssi int8_t The energy level (in units of dBm) observed during the reception.
     * @param packetContents uint8_t * The received packet (last 2 bytes are not FCS / CRC and may be discarded)
     *        Length will be greater than 3 and less than 123.
     */
    ezspMfglibRxHandler(linkQuality: number, rssi: number, packetContents: Buffer): void {
        logger.debug(
            `ezspMfglibRxHandler(): callback called with: [linkQuality=${linkQuality}], [rssi=${rssi}], [packetContents=${packetContents.toString('hex')}]`,
            NS,
        );
    }

    //-----------------------------------------------------------------------------
    // Bootloader Frames
    //-----------------------------------------------------------------------------

    /**
     * Quits the current application and launches the standalone bootloader (if installed).
     * The function returns an error if the standalone bootloader is not present.
     * @param enabled If true, launch the standalone bootloader. If false, do nothing.
     * @returns An SLStatus value indicating success or the reason for failure.
     */
    async ezspLaunchStandaloneBootloader(enabled: boolean): Promise<SLStatus> {
        const sendBuffalo = this.startCommand(EzspFrameID.LAUNCH_STANDALONE_BOOTLOADER);
        sendBuffalo.writeUInt8(enabled ? 1 : 0);

        const sendStatus = await this.sendCommand(sendBuffalo);

        if (sendStatus !== EzspStatus.SUCCESS) {
            throw new EzspError(sendStatus);
        }

        // XXX: SDK says this is SLStatus, but received frame has just 1 byte, so, still EmberStatus
        const status = this.buffalo.readStatus(0);

        return status;
    }

    /**
     * Transmits the given bootload message to a neighboring node using a specific
     * 802.15.4 header that allows the EmberZNet stack as well as the bootloader to
     * recognize the message, but will not interfere with other ZigBee stacks.
     * @param broadcast If true, the destination address and pan id are both set to the broadcast address.
     * @param destEui64 The EUI64 of the target node. Ignored if the broadcast field is set to true.
     * @param messageLength uint8_t The length of the messageContents parameter in bytes.
     * @param messageContents uint8_t * The multicast message.
     * @returns An SLStatus value indicating success or the reason for failure.
     */
    async ezspSendBootloadMessage(broadcast: boolean, destEui64: EUI64, messageContents: Buffer): Promise<SLStatus> {
        const sendBuffalo = this.startCommand(EzspFrameID.SEND_BOOTLOAD_MESSAGE);
        sendBuffalo.writeUInt8(broadcast ? 1 : 0);
        sendBuffalo.writeIeeeAddr(destEui64);
        sendBuffalo.writePayload(messageContents);

        const sendStatus = await this.sendCommand(sendBuffalo);

        if (sendStatus !== EzspStatus.SUCCESS) {
            throw new EzspError(sendStatus);
        }

        const status = this.buffalo.readStatus(this.version);

        return status;
    }

    /**
     * Detects if the standalone bootloader is installed, and if so returns the
     * installed version. If not return 0xffff. A returned version of 0x1234 would
     * indicate version 1.2 build 34. Also return the node's version of PLAT, MICRO
     * and PHY.
     * @returns uint16_t BOOTLOADER_INVALID_VERSION if the standalone bootloader is not present,
     *          or the version of the installed standalone bootloader.
     * @returns uint8_t * The value of PLAT on the node
     * @returns uint8_t * The value of MICRO on the node
     * @returns uint8_t * The value of PHY on the node
     */
    async ezspGetStandaloneBootloaderVersionPlatMicroPhy(): Promise<
        [bootloaderVersion: number, nodePlat: number, nodeMicro: number, nodePhy: number]
    > {
        const sendBuffalo = this.startCommand(EzspFrameID.GET_STANDALONE_BOOTLOADER_VERSION_PLAT_MICRO_PHY);

        const sendStatus = await this.sendCommand(sendBuffalo);

        if (sendStatus !== EzspStatus.SUCCESS) {
            throw new EzspError(sendStatus);
        }

        const bootloaderVersion = this.buffalo.readUInt16();
        const nodePlat = this.buffalo.readUInt8();
        const nodeMicro = this.buffalo.readUInt8();
        const nodePhy = this.buffalo.readUInt8();

        return [bootloaderVersion, nodePlat, nodeMicro, nodePhy];
    }

    /**
     * Callback
     * A callback invoked by the EmberZNet stack when a bootload message is
     * received.
     * @param longId The EUI64 of the sending node.
     * @param packetInfo Information about the incoming packet.
     * @param messageContents uint8_t *The bootload message that was sent.
     */
    ezspIncomingBootloadMessageHandler(longId: EUI64, packetInfo: EmberRxPacketInfo, messageContents: Buffer): void {
        logger.debug(
            `ezspIncomingBootloadMessageHandler(): callback called with: [longId=${longId}], [packetInfo=${JSON.stringify(packetInfo)}], [messageContents=${messageContents.toString('hex')}]`,
            NS,
        );
    }

    /**
     * Callback
     * A callback invoked by the EmberZNet stack when the MAC has finished
     * transmitting a bootload message.
     * @param status An EmberStatus value of SLStatus.OK if an ACK was received from the destination
     *        or SLStatus.ZIGBEE_DELIVERY_FAILED if no ACK was received.
     * @param messageLength uint8_t  The length of the messageContents parameter in bytes.
     * @param messageContents uint8_t * The message that was sent.
     */
    ezspBootloadTransmitCompleteHandler(status: SLStatus, messageContents: Buffer): void {
        logger.debug(
            `ezspBootloadTransmitCompleteHandler(): callback called with: [status=${SLStatus[status]}], [messageContents=${messageContents.toString('hex')}]`,
            NS,
        );
    }

    /**
     * Perform AES encryption on plaintext using key.
     * @param uint8_t * 16 bytes of plaintext.
     * @param uint8_t * The 16-byte encryption key to use.
     * @returns uint8_t * 16 bytes of ciphertext.
     */
    async ezspAesEncrypt(plaintext: number[], key: number[]): Promise<number[]> {
        const sendBuffalo = this.startCommand(EzspFrameID.AES_ENCRYPT);
        sendBuffalo.writeListUInt8(plaintext);
        sendBuffalo.writeListUInt8(key);

        const sendStatus = await this.sendCommand(sendBuffalo);

        if (sendStatus !== EzspStatus.SUCCESS) {
            throw new EzspError(sendStatus);
        }

        const ciphertext = this.buffalo.readListUInt8(EMBER_ENCRYPTION_KEY_SIZE);

        return ciphertext;
    }

    /**
     * Callback
     * A callback to be implemented on the Golden Node to process acknowledgements.
     * If you supply a custom version of this handler, you must define SL_ZIGBEE_APPLICATION_HAS_INCOMING_MFG_TEST_MESSAGE_HANDLER
     * in your application's CONFIGURATION_HEADER
     * @param messageType uint8_t The type of the incoming message. Currently, the only possibility is MFG_TEST_TYPE_ACK.
     * @param data uint8_t * A pointer to the data received in the current message.
     */
    ezspIncomingMfgTestMessageHandler(messageType: number, messageContents: Buffer): void {
        logger.debug(
            `ezspIncomingMfgTestMessageHandler(): callback called with: [messageType=${messageType}], [messageContents=${messageContents.toString('hex')}]`,
            NS,
        );
    }

    /**
     * A function used on the Golden Node to switch between normal network operation (for testing) and manufacturing configuration.
     * Like emberSleep(), it may not be possible to execute this command due to pending network activity.
     * For the transition from normal network operation to manufacturing configuration, it is customary to loop,
     * calling this function alternately with emberTick() until the mode change succeeds.
     * @param beginConfiguration Determines the new mode of operation.
     *        true causes the node to enter manufacturing configuration.
     *        false causes the node to return to normal network operation.
     * @returns An SLStatus value indicating success or failure of the command.
     */
    async ezspMfgTestSetPacketMode(beginConfiguration: boolean): Promise<SLStatus> {
        if (this.version < 0x0e) {
            throw new EzspError(EzspStatus.ERROR_INVALID_FRAME_ID);
        }

        const sendBuffalo = this.startCommand(EzspFrameID.MFG_TEST_SET_PACKET_MODE);
        sendBuffalo.writeUInt8(beginConfiguration ? 1 : 0);

        const sendStatus = await this.sendCommand(sendBuffalo);

        if (sendStatus !== EzspStatus.SUCCESS) {
            throw new EzspError(sendStatus);
        }

        const status = this.buffalo.readUInt32();

        return status;
    }

    /**
     * A function used during manufacturing configuration on the Golden Node to send the DUT a reboot command.
     * The usual practice is to execute this command at the end of manufacturing configuration,
     * to place the DUT into normal network operation for testing.
     * This function executes only during manufacturing configuration mode and returns an error otherwise.
     * If successful, the DUT acknowledges the reboot command within 20 milliseconds and then reboots.
     * @returns An SLStatus value indicating success or failure of the command.
     */
    async ezspMfgTestSendRebootCommand(): Promise<SLStatus> {
        if (this.version < 0x0e) {
            throw new EzspError(EzspStatus.ERROR_INVALID_FRAME_ID);
        }

        const sendBuffalo = this.startCommand(EzspFrameID.MFG_TEST_SEND_REBOOT_COMMAND);

        const sendStatus = await this.sendCommand(sendBuffalo);

        if (sendStatus !== EzspStatus.SUCCESS) {
            throw new EzspError(sendStatus);
        }

        const status = this.buffalo.readUInt32();

        return status;
    }

    /**
     * A function used during manufacturing configuration on the Golden Node to set the DUT's 8-byte EUI ID.
     * This function executes only during manufacturing configuration mode and returns an error otherwise.
     * If successful, the DUT acknowledges the new EUI ID within 150 milliseconds.
     * @param newId The 8-byte EUID for the DUT.
     * @returns An SLStatus value indicating success or failure of the command.
     */
    async ezspMfgTestSendEui64(newId: EUI64): Promise<SLStatus> {
        if (this.version < 0x0e) {
            throw new EzspError(EzspStatus.ERROR_INVALID_FRAME_ID);
        }

        const sendBuffalo = this.startCommand(EzspFrameID.MFG_TEST_SEND_EUI64);
        sendBuffalo.writeIeeeAddr(newId);

        const sendStatus = await this.sendCommand(sendBuffalo);

        if (sendStatus !== EzspStatus.SUCCESS) {
            throw new EzspError(sendStatus);
        }

        const status = this.buffalo.readUInt32();

        return status;
    }

    /**
     * A function used during manufacturing configuration on the Golden Node to set the DUT's 16-byte configuration string.
     * This function executes only during manufacturing configuration mode and will return an error otherwise.
     * If successful, the DUT will acknowledge the new string within 150 milliseconds.
     * @param newString The 16-byte manufacturing string.
     * @returns An SLStatus value indicating success or failure of the command.
     */
    async ezspMfgTestSendManufacturingString(newString: number[]): Promise<SLStatus> {
        if (this.version < 0x0e) {
            throw new EzspError(EzspStatus.ERROR_INVALID_FRAME_ID);
        }

        const sendBuffalo = this.startCommand(EzspFrameID.MFG_TEST_SEND_MANUFACTURING_STRING);
        sendBuffalo.writeListUInt16(newString); // expects 16 bytes

        const sendStatus = await this.sendCommand(sendBuffalo);

        if (sendStatus !== EzspStatus.SUCCESS) {
            throw new EzspError(sendStatus);
        }

        const status = this.buffalo.readUInt32();

        return status;
    }

    /**
     * A function used during manufacturing configuration on the Golden Node to set the DUT's radio parameters.
     * This function executes only during manufacturing configuration mode and returns an error otherwise.
     * If successful, the DUT acknowledges the new parameters within 25 milliseconds.
     * @param supportedBands Sets the radio band for the DUT. See ember-common.h for possible values.
     * @param crystalOffset Sets the CC1020 crystal offset. This parameter has no effect on the EM2420, and it may safely be set to 0 for this RFIC.
     * @returns An SLStatus value indicating success or failure of the command.
     */
    async ezspMfgTestSendRadioParameters(supportedBands: number, crystalOffset: number): Promise<SLStatus> {
        if (this.version < 0x0e) {
            throw new EzspError(EzspStatus.ERROR_INVALID_FRAME_ID);
        }

        const sendBuffalo = this.startCommand(EzspFrameID.MFG_TEST_SEND_RADIO_PARAMETERS);
        sendBuffalo.writeUInt8(supportedBands);
        sendBuffalo.writeInt8(crystalOffset);

        const sendStatus = await this.sendCommand(sendBuffalo);

        if (sendStatus !== EzspStatus.SUCCESS) {
            throw new EzspError(sendStatus);
        }

        const status = this.buffalo.readUInt32();

        return status;
    }

    /**
     * A function used in each of the manufacturing configuration API calls.
     * Most implementations will not need to call this function directly. See mfg-test.c for more detail.
     * This function executes only during manufacturing configuration mode and returns an error otherwise.
     * @param command A pointer to the outgoing command string.
     * @returns An SLStatus value indicating success or failure of the command.
     */
    async ezspMfgTestSendCommand(command: number): Promise<SLStatus> {
        if (this.version < 0x0e) {
            throw new EzspError(EzspStatus.ERROR_INVALID_FRAME_ID);
        }

        const sendBuffalo = this.startCommand(EzspFrameID.MFG_TEST_SEND_COMMAND);
        sendBuffalo.writeUInt8(command);

        const sendStatus = await this.sendCommand(sendBuffalo);

        if (sendStatus !== EzspStatus.SUCCESS) {
            throw new EzspError(sendStatus);
        }

        const status = this.buffalo.readUInt32();

        return status;
    }

    //-----------------------------------------------------------------------------
    // ZLL Frames
    //-----------------------------------------------------------------------------

    /**
     * A consolidation of ZLL network operations with similar signatures;
     * specifically, forming and joining networks or touch-linking.
     * @param networkInfo EmberZllNetwork * Information about the network.
     * @param op Operation indicator.
     * @param radioTxPower int8_t Radio transmission power.
     * @returns An SLStatus value indicating success or the reason for failure.
     */
    async ezspZllNetworkOps(networkInfo: EmberZllNetwork, op: EzspZllNetworkOperation, radioTxPower: number): Promise<SLStatus> {
        const sendBuffalo = this.startCommand(EzspFrameID.ZLL_NETWORK_OPS);
        sendBuffalo.writeEmberZllNetwork(networkInfo);
        sendBuffalo.writeUInt8(op);
        sendBuffalo.writeInt8(radioTxPower);

        const sendStatus = await this.sendCommand(sendBuffalo);

        if (sendStatus !== EzspStatus.SUCCESS) {
            throw new EzspError(sendStatus);
        }

        const status = this.buffalo.readStatus(this.version);

        return status;
    }

    /**
     * This call will cause the device to setup the security information used in its
     * network. It must be called prior to forming, starting, or joining a network.
     * @param networkKey EmberKeyData * ZLL Network key.
     * @param securityState EmberZllInitialSecurityState * Initial security state of the network.
     * @returns An SLStatus value indicating success or the reason for failure.
     */
    async ezspZllSetInitialSecurityState(networkKey: EmberKeyData, securityState: EmberZllInitialSecurityState): Promise<SLStatus> {
        const sendBuffalo = this.startCommand(EzspFrameID.ZLL_SET_INITIAL_SECURITY_STATE);
        sendBuffalo.writeEmberKeyData(networkKey);
        sendBuffalo.writeEmberZllInitialSecurityState(securityState);

        const sendStatus = await this.sendCommand(sendBuffalo);

        if (sendStatus !== EzspStatus.SUCCESS) {
            throw new EzspError(sendStatus);
        }

        const status = this.buffalo.readStatus(this.version);

        return status;
    }

    /**
     * This call will update ZLL security token information. Unlike
     * emberZllSetInitialSecurityState, this can be called while a network is
     * already established.
     * @param securityState EmberZllInitialSecurityState * Security state of the network.
     * @returns An SLStatus value indicating success or the reason for failure.
     */
    async ezspZllSetSecurityStateWithoutKey(securityState: EmberZllInitialSecurityState): Promise<SLStatus> {
        const sendBuffalo = this.startCommand(EzspFrameID.ZLL_SET_SECURITY_STATE_WITHOUT_KEY);
        sendBuffalo.writeEmberZllInitialSecurityState(securityState);

        const sendStatus = await this.sendCommand(sendBuffalo);

        if (sendStatus !== EzspStatus.SUCCESS) {
            throw new EzspError(sendStatus);
        }

        const status = this.buffalo.readStatus(this.version);

        return status;
    }

    /**
     * This call will initiate a ZLL network scan on all the specified channels.
     * @param channelMask uint32_t The range of channels to scan.
     * @param radioPowerForScan int8_t The radio output power used for the scan requests.
     * @param nodeType The node type of the local device.
     * @returns An SLStatus value indicating success or the reason for failure.
     */
    async ezspZllStartScan(channelMask: number, radioPowerForScan: number, nodeType: EmberNodeType): Promise<SLStatus> {
        const sendBuffalo = this.startCommand(EzspFrameID.ZLL_START_SCAN);
        sendBuffalo.writeUInt32(channelMask);
        sendBuffalo.writeInt8(radioPowerForScan);
        sendBuffalo.writeUInt8(nodeType);

        const sendStatus = await this.sendCommand(sendBuffalo);

        if (sendStatus !== EzspStatus.SUCCESS) {
            throw new EzspError(sendStatus);
        }

        const status = this.buffalo.readStatus(this.version);

        return status;
    }

    /**
     * This call will change the mode of the radio so that the receiver is on for a
     * specified amount of time when the device is idle.
     * @param durationMs uint32_t The duration in milliseconds to leave the radio on.
     * @returns An SLStatus value indicating success or the reason for failure.
     */
    async ezspZllSetRxOnWhenIdle(durationMs: number): Promise<SLStatus> {
        const sendBuffalo = this.startCommand(EzspFrameID.ZLL_SET_RX_ON_WHEN_IDLE);
        sendBuffalo.writeUInt32(durationMs);

        const sendStatus = await this.sendCommand(sendBuffalo);

        if (sendStatus !== EzspStatus.SUCCESS) {
            throw new EzspError(sendStatus);
        }

        const status = this.buffalo.readStatus(this.version);

        return status;
    }

    /**
     * Callback
     * This call is fired when a ZLL network scan finds a ZLL network.
     * @param networkInfo EmberZllNetwork * Information about the network.
     * @param isDeviceInfoNull Used to interpret deviceInfo field.
     * @param deviceInfo EmberZllDeviceInfoRecord * Device specific information.
     * @param packetInfo Information about the incoming packet received from this network.
     */
    ezspZllNetworkFoundHandler(
        networkInfo: EmberZllNetwork,
        isDeviceInfoNull: boolean,
        deviceInfo: EmberZllDeviceInfoRecord,
        packetInfo: EmberRxPacketInfo,
    ): void {
        logger.debug(
            `ezspZllNetworkFoundHandler(): callback called with: [networkInfo=${networkInfo}], [isDeviceInfoNull=${isDeviceInfoNull}], [deviceInfo=${deviceInfo}], [packetInfo=${JSON.stringify(packetInfo)}]`,
            NS,
        );
    }

    /**
     * Callback
     * This call is fired when a ZLL network scan is complete.
     * @param status Status of the operation.
     */
    ezspZllScanCompleteHandler(status: SLStatus): void {
        logger.debug(`ezspZllScanCompleteHandler(): callback called with: [status=${SLStatus[status]}]`, NS);
    }

    /**
     * Callback
     * This call is fired when network and group addresses are assigned to a remote
     * mode in a network start or network join request.
     * @param addressInfo EmberZllAddressAssignment * Address assignment information.
     * @param packetInfo Information about the incoming packet received from this network.
     */
    ezspZllAddressAssignmentHandler(addressInfo: EmberZllAddressAssignment, packetInfo: EmberRxPacketInfo): void {
        logger.debug(
            `ezspZllAddressAssignmentHandler(): callback called with: [addressInfo=${addressInfo}], [packetInfo=${JSON.stringify(packetInfo)}]`,
            NS,
        );
    }

    /**
     * Callback
     * This call is fired when the device is a target of a touch link.
     * @param networkInfo EmberZllNetwork * Information about the network.
     */
    ezspZllTouchLinkTargetHandler(networkInfo: EmberZllNetwork): void {
        logger.debug(`ezspZllTouchLinkTargetHandler(): callback called with: [networkInfo=${networkInfo}]`, NS);
    }

    /**
     * Get the ZLL tokens.
     * @returns EmberTokTypeStackZllData * Data token return value.
     * @returns EmberTokTypeStackZllSecurity * Security token return value.
     */
    async ezspZllGetTokens(): Promise<[data: EmberTokTypeStackZllData, security: EmberTokTypeStackZllSecurity]> {
        const sendBuffalo = this.startCommand(EzspFrameID.ZLL_GET_TOKENS);

        const sendStatus = await this.sendCommand(sendBuffalo);

        if (sendStatus !== EzspStatus.SUCCESS) {
            throw new EzspError(sendStatus);
        }

        const data = this.buffalo.readEmberTokTypeStackZllData();
        const security = this.buffalo.readEmberTokTypeStackZllSecurity();

        return [data, security];
    }

    /**
     * Set the ZLL data token.
     * @param data EmberTokTypeStackZllData * Data token to be set.
     */
    async ezspZllSetDataToken(data: EmberTokTypeStackZllData): Promise<void> {
        const sendBuffalo = this.startCommand(EzspFrameID.ZLL_SET_DATA_TOKEN);
        sendBuffalo.writeEmberTokTypeStackZllData(data);

        const sendStatus = await this.sendCommand(sendBuffalo);

        if (sendStatus !== EzspStatus.SUCCESS) {
            throw new EzspError(sendStatus);
        }
    }

    /**
     * Set the ZLL data token bitmask to reflect the ZLL network state.
     */
    async ezspZllSetNonZllNetwork(): Promise<void> {
        const sendBuffalo = this.startCommand(EzspFrameID.ZLL_SET_NON_ZLL_NETWORK);

        const sendStatus = await this.sendCommand(sendBuffalo);

        if (sendStatus !== EzspStatus.SUCCESS) {
            throw new EzspError(sendStatus);
        }
    }

    /**
     * Is this a ZLL network?
     * @returns ZLL network?
     */
    async ezspIsZllNetwork(): Promise<boolean> {
        const sendBuffalo = this.startCommand(EzspFrameID.IS_ZLL_NETWORK);

        const sendStatus = await this.sendCommand(sendBuffalo);

        if (sendStatus !== EzspStatus.SUCCESS) {
            throw new EzspError(sendStatus);
        }

        const isZllNetwork = this.buffalo.readUInt8() !== 0;

        return isZllNetwork;
    }

    /**
     * This call sets the radio's default idle power mode.
     * @param mode The power mode to be set.
     */
    async ezspZllSetRadioIdleMode(mode: number): Promise<void> {
        const sendBuffalo = this.startCommand(EzspFrameID.ZLL_SET_RADIO_IDLE_MODE);
        sendBuffalo.writeUInt8(mode);

        const sendStatus = await this.sendCommand(sendBuffalo);

        if (sendStatus !== EzspStatus.SUCCESS) {
            throw new EzspError(sendStatus);
        }
    }

    /**
     * This call gets the radio's default idle power mode.
     * @returns uint8_t The current power mode.
     */
    async ezspZllGetRadioIdleMode(): Promise<number> {
        const sendBuffalo = this.startCommand(EzspFrameID.ZLL_GET_RADIO_IDLE_MODE);

        const sendStatus = await this.sendCommand(sendBuffalo);

        if (sendStatus !== EzspStatus.SUCCESS) {
            throw new EzspError(sendStatus);
        }

        const radioIdleMode = this.buffalo.readUInt8();

        return radioIdleMode;
    }

    /**
     * This call sets the default node type for a factory new ZLL device.
     * @param nodeType The node type to be set.
     */
    async ezspSetZllNodeType(nodeType: EmberNodeType): Promise<void> {
        const sendBuffalo = this.startCommand(EzspFrameID.SET_ZLL_NODE_TYPE);
        sendBuffalo.writeUInt8(nodeType);

        const sendStatus = await this.sendCommand(sendBuffalo);

        if (sendStatus !== EzspStatus.SUCCESS) {
            throw new EzspError(sendStatus);
        }
    }

    /**
     * This call sets additional capability bits in the ZLL state.
     * @param uint16_t A mask with the bits to be set or cleared.
     */
    async ezspSetZllAdditionalState(state: number): Promise<void> {
        const sendBuffalo = this.startCommand(EzspFrameID.SET_ZLL_ADDITIONAL_STATE);
        sendBuffalo.writeUInt16(state);

        const sendStatus = await this.sendCommand(sendBuffalo);

        if (sendStatus !== EzspStatus.SUCCESS) {
            throw new EzspError(sendStatus);
        }
    }

    /**
     * Is there a ZLL (Touchlink) operation in progress?
     * @returns ZLL operation in progress? false on error
     */
    async ezspZllOperationInProgress(): Promise<boolean> {
        const sendBuffalo = this.startCommand(EzspFrameID.ZLL_OPERATION_IN_PROGRESS);

        const sendStatus = await this.sendCommand(sendBuffalo);

        if (sendStatus !== EzspStatus.SUCCESS) {
            throw new EzspError(sendStatus);
        }

        const zllOperationInProgress = this.buffalo.readUInt8() !== 0;
        return zllOperationInProgress;
    }

    /**
     * Is the ZLL radio on when idle mode is active?
     * @returns ZLL radio on when idle mode is active? false on error
     */
    async ezspZllRxOnWhenIdleGetActive(): Promise<boolean> {
        const sendBuffalo = this.startCommand(EzspFrameID.ZLL_RX_ON_WHEN_IDLE_GET_ACTIVE);

        const sendStatus = await this.sendCommand(sendBuffalo);

        if (sendStatus !== EzspStatus.SUCCESS) {
            throw new EzspError(sendStatus);
        }

        const zllRxOnWhenIdleGetActive = this.buffalo.readUInt8() !== 0;

        return zllRxOnWhenIdleGetActive;
    }

    /**
     * Informs the ZLL API that application scanning is complete
     */
    async ezspZllScanningComplete(): Promise<void> {
        const sendBuffalo = this.startCommand(EzspFrameID.ZLL_SCANNING_COMPLETE);

        const sendStatus = await this.sendCommand(sendBuffalo);

        if (sendStatus !== EzspStatus.SUCCESS) {
            throw new EzspError(sendStatus);
        }
    }

    /**
     * Get the primary ZLL (touchlink) channel mask.
     * @returns uint32_t The primary ZLL channel mask
     */
    async ezspGetZllPrimaryChannelMask(): Promise<number> {
        const sendBuffalo = this.startCommand(EzspFrameID.GET_ZLL_PRIMARY_CHANNEL_MASK);

        const sendStatus = await this.sendCommand(sendBuffalo);

        if (sendStatus !== EzspStatus.SUCCESS) {
            throw new EzspError(sendStatus);
        }

        const zllPrimaryChannelMask = this.buffalo.readUInt32();

        return zllPrimaryChannelMask;
    }

    /**
     * Get the secondary ZLL (touchlink) channel mask.
     * @returns uint32_t The secondary ZLL channel mask
     */
    async ezspGetZllSecondaryChannelMask(): Promise<number> {
        const sendBuffalo = this.startCommand(EzspFrameID.GET_ZLL_SECONDARY_CHANNEL_MASK);

        const sendStatus = await this.sendCommand(sendBuffalo);

        if (sendStatus !== EzspStatus.SUCCESS) {
            throw new EzspError(sendStatus);
        }

        const zllSecondaryChannelMask = this.buffalo.readUInt32();

        return zllSecondaryChannelMask;
    }

    /**
     * Set the primary ZLL (touchlink) channel mask
     * @param uint32_t The primary ZLL channel mask
     */
    async ezspSetZllPrimaryChannelMask(zllPrimaryChannelMask: number): Promise<void> {
        const sendBuffalo = this.startCommand(EzspFrameID.SET_ZLL_PRIMARY_CHANNEL_MASK);
        sendBuffalo.writeUInt32(zllPrimaryChannelMask);

        const sendStatus = await this.sendCommand(sendBuffalo);

        if (sendStatus !== EzspStatus.SUCCESS) {
            throw new EzspError(sendStatus);
        }
    }

    /**
     * Set the secondary ZLL (touchlink) channel mask.
     * @param uint32_t The secondary ZLL channel mask
     */
    async ezspSetZllSecondaryChannelMask(zllSecondaryChannelMask: number): Promise<void> {
        const sendBuffalo = this.startCommand(EzspFrameID.SET_ZLL_SECONDARY_CHANNEL_MASK);
        sendBuffalo.writeUInt32(zllSecondaryChannelMask);

        const sendStatus = await this.sendCommand(sendBuffalo);

        if (sendStatus !== EzspStatus.SUCCESS) {
            throw new EzspError(sendStatus);
        }
    }

    /**
     * Clear ZLL stack tokens.
     */
    async ezspZllClearTokens(): Promise<void> {
        const sendBuffalo = this.startCommand(EzspFrameID.ZLL_CLEAR_TOKENS);

        const sendStatus = await this.sendCommand(sendBuffalo);

        if (sendStatus !== EzspStatus.SUCCESS) {
            throw new EzspError(sendStatus);
        }
    }

    //-----------------------------------------------------------------------------
    // Green Power Frames
    //-----------------------------------------------------------------------------

    /**
     * Update the GP Proxy table based on a GP pairing.
     * @param options uint32_t The options field of the GP Pairing command.
     * @param addr EmberGpAddress * The target GPD.
     * @param commMode uint8_t The communication mode of the GP Sink.
     * @param sinkNetworkAddress uint16_t The network address of the GP Sink.
     * @param sinkGroupId uint16_t The group ID of the GP Sink.
     * @param assignedAlias uint16_t The alias assigned to the GPD.
     * @param sinkIeeeAddress uint8_t * The IEEE address of the GP Sink.
     * @param gpdKey EmberKeyData * The key to use for the target GPD.
     * @param gpdSecurityFrameCounter uint32_t The GPD security frame counter.
     * @param forwardingRadius uint8_t The forwarding radius.
     * @returns Whether a GP Pairing has been created or not.
     */
    async ezspGpProxyTableProcessGpPairing(
        options: number,
        addr: EmberGpAddress,
        commMode: number,
        sinkNetworkAddress: number,
        sinkGroupId: number,
        assignedAlias: number,
        sinkIeeeAddress: EUI64,
        gpdKey: EmberKeyData,
        gpdSecurityFrameCounter: number,
        forwardingRadius: number,
    ): Promise<boolean> {
        const sendBuffalo = this.startCommand(EzspFrameID.GP_PROXY_TABLE_PROCESS_GP_PAIRING);
        sendBuffalo.writeUInt32(options);
        sendBuffalo.writeEmberGpAddress(addr);
        sendBuffalo.writeUInt8(commMode);
        sendBuffalo.writeUInt16(sinkNetworkAddress);
        sendBuffalo.writeUInt16(sinkGroupId);
        sendBuffalo.writeUInt16(assignedAlias);
        sendBuffalo.writeIeeeAddr(sinkIeeeAddress);
        sendBuffalo.writeEmberKeyData(gpdKey);
        sendBuffalo.writeUInt32(gpdSecurityFrameCounter);
        sendBuffalo.writeUInt8(forwardingRadius);

        const sendStatus = await this.sendCommand(sendBuffalo);

        if (sendStatus !== EzspStatus.SUCCESS) {
            throw new EzspError(sendStatus);
        }

        const gpPairingAdded = this.buffalo.readUInt8() !== 0;

        return gpPairingAdded;
    }

    /**
     * Adds/removes an entry from the GP Tx Queue.
     * @param action The action to perform on the GP TX queue (true to add, false to remove).
     * @param useCca Whether to use ClearChannelAssessment when transmitting the GPDF.
     * @param addr EmberGpAddress * The Address of the destination GPD.
     * @param gpdCommandId uint8_t The GPD command ID to send.
     * @param gpdAsdu uint8_t * The GP command payload.
     * @param gpepHandle uint8_t The handle to refer to the GPDF.
     * @param gpTxQueueEntryLifetimeMs uint16_t How long to keep the GPDF in the TX Queue.
     * @returns An SLStatus value indicating success or the reason for failure.
     */
    async ezspDGpSend(
        action: boolean,
        useCca: boolean,
        addr: EmberGpAddress,
        gpdCommandId: number,
        gpdAsdu: Buffer,
        gpepHandle: number,
        gpTxQueueEntryLifetimeMs: number,
    ): Promise<SLStatus> {
        const sendBuffalo = this.startCommand(EzspFrameID.D_GP_SEND);
        sendBuffalo.writeUInt8(action ? 1 : 0);
        sendBuffalo.writeUInt8(useCca ? 1 : 0);
        sendBuffalo.writeEmberGpAddress(addr);
        sendBuffalo.writeUInt8(gpdCommandId);
        sendBuffalo.writePayload(gpdAsdu);
        sendBuffalo.writeUInt8(gpepHandle);
        sendBuffalo.writeUInt16(gpTxQueueEntryLifetimeMs);

        const sendStatus = await this.sendCommand(sendBuffalo);

        if (sendStatus !== EzspStatus.SUCCESS) {
            throw new EzspError(sendStatus);
        }

        const status = this.buffalo.readStatus(this.version);

        return status;
    }

    /**
     * Callback
     * A callback to the GP endpoint to indicate the result of the GPDF
     * transmission.
     * @param status An SLStatus value indicating success or the reason for failure.
     * @param gpepHandle uint8_t The handle of the GPDF.
     */
    ezspDGpSentHandler(status: SLStatus, gpepHandle: number): void {
        logger.debug(`ezspDGpSentHandler(): callback called with: [status=${SLStatus[status]}], [gpepHandle=${gpepHandle}]`, NS);
    }

    /**
     * Callback
     * A callback invoked by the ZigBee GP stack when a GPDF is received.
     * @param status The status of the GPDF receive.
     * @param gpdLink uint8_t The gpdLink value of the received GPDF.
     * @param sequenceNumber uint8_t The GPDF sequence number.
     * @param addr EmberGpAddress *The address of the source GPD.
     * @param gpdfSecurityLevel The security level of the received GPDF.
     * @param gpdfSecurityKeyType The securityKeyType used to decrypt/authenticate the incoming GPDF.
     * @param autoCommissioning Whether the incoming GPDF had the auto-commissioning bit set.
     * @param bidirectionalInfo uint8_t Bidirectional information represented in bitfields,
     *        where bit0 holds the rxAfterTx of incoming gpdf and bit1 holds if tx queue is available for outgoing gpdf.
     * @param gpdSecurityFrameCounter uint32_t The security frame counter of the incoming GDPF.
     * @param gpdCommandId uint8_t The gpdCommandId of the incoming GPDF.
     * @param mic uint32_t The received MIC of the GPDF.
     * @param proxyTableIndex uint8_tThe proxy table index of the corresponding proxy table entry to the incoming GPDF.
     * @param gpdCommandPayload uint8_t * The GPD command payload.
     */
    ezspGpepIncomingMessageHandler(
        status: EmberGPStatus,
        gpdLink: number,
        sequenceNumber: number,
        addr: EmberGpAddress,
        gpdfSecurityLevel: EmberGpSecurityLevel,
        gpdfSecurityKeyType: EmberGpKeyType,
        autoCommissioning: boolean,
        bidirectionalInfo: number,
        gpdSecurityFrameCounter: number,
        gpdCommandId: number,
        mic: number,
        proxyTableIndex: number,
        gpdCommandPayload: Buffer,
    ): void {
        logger.debug(
            `ezspGpepIncomingMessageHandler(): callback called with: [status=${EmberGPStatus[status] ?? status}], [gpdLink=${gpdLink}], ` +
                `[sequenceNumber=${sequenceNumber}], [addr=${JSON.stringify(addr)}], [gpdfSecurityLevel=${EmberGpSecurityLevel[gpdfSecurityLevel]}], ` +
                `[gpdfSecurityKeyType=${EmberGpKeyType[gpdfSecurityKeyType]}], [autoCommissioning=${autoCommissioning}], ` +
                `[bidirectionalInfo=${bidirectionalInfo}], [gpdSecurityFrameCounter=${gpdSecurityFrameCounter}], [gpdCommandId=${gpdCommandId}], ` +
                `[mic=${mic}], [proxyTableIndex=${proxyTableIndex}], [gpdCommandPayload=${gpdCommandPayload.toString('hex')}]`,
            NS,
        );

        if (addr.applicationId === EmberGpApplicationId.IEEE_ADDRESS) {
            // XXX: don't bother parsing for upstream for now, since it will be rejected
            logger.error(`<=x= [GP] Received IEEE address type in message. Support not implemented upstream. Dropping.`, NS);
            return;
        }

        let commandIdentifier = Clusters.greenPower.commands.notification.ID;

        if (gpdCommandId === 0xe0) {
            if (!gpdCommandPayload.length) {
                // XXX: seem to be receiving duplicate commissioningNotification from some devices, second one with empty payload?
                //      this will mess with the process no doubt, so dropping them
                logger.debug(`<=x= [GP] Received commissioning notification with empty payload. Dropping.`, NS);
                return;
            }

            commandIdentifier = Clusters.greenPower.commands.commissioningNotification.ID;
        }

        const apsFrame: EmberApsFrame = {
            profileId: ZSpec.GP_PROFILE_ID,
            clusterId: Zcl.Clusters.greenPower.ID,
            sourceEndpoint: ZSpec.GP_ENDPOINT,
            destinationEndpoint: ZSpec.GP_ENDPOINT,
            options: 0, // not used
            groupId: ZSpec.GP_GROUP_ID,
            sequence: 0, // not used
        };
        // this stuff is already parsed by EmberZNet stack, but Z2M expects the full buffer, so combine it back
        const gpdHeader = Buffer.alloc(15); // addr.applicationId === EmberGpApplicationId.IEEE_ADDRESS ? 20 : 15
        gpdHeader.writeUInt8(0b00000001, 0); // frameControl: FrameType.SPECIFIC + Direction.CLIENT_TO_SERVER + disableDefaultResponse=false
        gpdHeader.writeUInt8(sequenceNumber, 1);
        gpdHeader.writeUInt8(commandIdentifier, 2); // commandIdentifier
        gpdHeader.writeUInt16LE(0, 3); // options, only srcID present
        gpdHeader.writeUInt32LE(addr.sourceId, 5);
        // omitted: gpdIEEEAddr (ieeeAddr)
        // omitted: gpdEndpoint (uint8)
        gpdHeader.writeUInt32LE(gpdSecurityFrameCounter, 9);
        gpdHeader.writeUInt8(gpdCommandId, 13);
        gpdHeader.writeUInt8(gpdCommandPayload.length, 14);

        const messageContents = Buffer.concat([gpdHeader, gpdCommandPayload]); // omitted: gppNwkAddr (uint16), gppGddLink (uint8)

        // XXX: BROADCAST currently hardcoded to match upstream codepath
        this.emit('incomingMessage', EmberIncomingMessageType.BROADCAST, apsFrame, gpdLink, addr.sourceId & 0xffff, messageContents);
    }

    /**
     * Retrieves the proxy table entry stored at the passed index.
     * @param proxyIndex uint8_t The index of the requested proxy table entry.
     * @returns An SLStatus value indicating success or the reason for failure.
     * @returns EmberGpProxyTableEntry * An EmberGpProxyTableEntry struct containing a copy of the requested proxy entry.
     */
    async ezspGpProxyTableGetEntry(proxyIndex: number): Promise<[SLStatus, entry: EmberGpProxyTableEntry]> {
        const sendBuffalo = this.startCommand(EzspFrameID.GP_PROXY_TABLE_GET_ENTRY);
        sendBuffalo.writeUInt8(proxyIndex);

        const sendStatus = await this.sendCommand(sendBuffalo);

        if (sendStatus !== EzspStatus.SUCCESS) {
            throw new EzspError(sendStatus);
        }

        const status = this.buffalo.readStatus(this.version);
        const entry = this.buffalo.readEmberGpProxyTableEntry();

        return [status, entry];
    }

    /**
     * Finds the index of the passed address in the gp table.
     * @param addr EmberGpAddress * The address to search for
     * @returns uint8_t The index, or 0xFF for not found
     */
    async ezspGpProxyTableLookup(addr: EmberGpAddress): Promise<number> {
        const sendBuffalo = this.startCommand(EzspFrameID.GP_PROXY_TABLE_LOOKUP);
        sendBuffalo.writeEmberGpAddress(addr);

        const sendStatus = await this.sendCommand(sendBuffalo);

        if (sendStatus !== EzspStatus.SUCCESS) {
            throw new EzspError(sendStatus);
        }

        const index = this.buffalo.readUInt8();

        return index;
    }

    /**
     * Retrieves the sink table entry stored at the passed index.
     * @param sinkIndex uint8_t The index of the requested sink table entry.
     * @returns An SLStatus value indicating success or the reason for failure.
     * @returns EmberGpSinkTableEntry * An EmberGpSinkTableEntry struct containing a copy of the requested sink entry.
     */
    async ezspGpSinkTableGetEntry(sinkIndex: number): Promise<[SLStatus, entry: EmberGpSinkTableEntry]> {
        const sendBuffalo = this.startCommand(EzspFrameID.GP_SINK_TABLE_GET_ENTRY);
        sendBuffalo.writeUInt8(sinkIndex);

        const sendStatus = await this.sendCommand(sendBuffalo);

        if (sendStatus !== EzspStatus.SUCCESS) {
            throw new EzspError(sendStatus);
        }

        const status = this.buffalo.readStatus(this.version);
        const entry = this.buffalo.readEmberGpSinkTableEntry();

        return [status, entry];
    }

    /**
     * Finds the index of the passed address in the gp table.
     * @param addr EmberGpAddress *The address to search for.
     * @returns uint8_t The index, or 0xFF for not found
     */
    async ezspGpSinkTableLookup(addr: EmberGpAddress): Promise<number> {
        const sendBuffalo = this.startCommand(EzspFrameID.GP_SINK_TABLE_LOOKUP);
        sendBuffalo.writeEmberGpAddress(addr);

        const sendStatus = await this.sendCommand(sendBuffalo);

        if (sendStatus !== EzspStatus.SUCCESS) {
            throw new EzspError(sendStatus);
        }

        const index = this.buffalo.readUInt8();

        return index;
    }

    /**
     * Retrieves the sink table entry stored at the passed index.
     * @param sinkIndex uint8_t The index of the requested sink table entry.
     * @param entry EmberGpSinkTableEntry * An EmberGpSinkTableEntry struct containing a copy of the sink entry to be updated.
     * @returns An SLStatus value indicating success or the reason for failure.
     */
    async ezspGpSinkTableSetEntry(sinkIndex: number, entry: EmberGpSinkTableEntry): Promise<SLStatus> {
        const sendBuffalo = this.startCommand(EzspFrameID.GP_SINK_TABLE_SET_ENTRY);
        sendBuffalo.writeUInt8(sinkIndex);
        sendBuffalo.writeEmberGpSinkTableEntry(entry);

        const sendStatus = await this.sendCommand(sendBuffalo);

        if (sendStatus !== EzspStatus.SUCCESS) {
            throw new EzspError(sendStatus);
        }

        const status = this.buffalo.readStatus(this.version);

        return status;
    }

    /**
     * Removes the sink table entry stored at the passed index.
     * @param uint8_t The index of the requested sink table entry.
     */
    async ezspGpSinkTableRemoveEntry(sinkIndex: number): Promise<void> {
        const sendBuffalo = this.startCommand(EzspFrameID.GP_SINK_TABLE_REMOVE_ENTRY);
        sendBuffalo.writeUInt8(sinkIndex);

        const sendStatus = await this.sendCommand(sendBuffalo);

        if (sendStatus !== EzspStatus.SUCCESS) {
            throw new EzspError(sendStatus);
        }
    }

    /**
     * Finds or allocates a sink entry
     * @param addr EmberGpAddress * An EmberGpAddress struct containing a copy of the gpd address to be found.
     * @returns uint8_t An index of found or allocated sink or 0xFF if failed.
     */
    async ezspGpSinkTableFindOrAllocateEntry(addr: EmberGpAddress): Promise<number> {
        const sendBuffalo = this.startCommand(EzspFrameID.GP_SINK_TABLE_FIND_OR_ALLOCATE_ENTRY);
        sendBuffalo.writeEmberGpAddress(addr);

        const sendStatus = await this.sendCommand(sendBuffalo);

        if (sendStatus !== EzspStatus.SUCCESS) {
            throw new EzspError(sendStatus);
        }

        const index = this.buffalo.readUInt8();

        return index;
    }

    /**
     * Clear the entire sink table
     */
    async ezspGpSinkTableClearAll(): Promise<void> {
        const sendBuffalo = this.startCommand(EzspFrameID.GP_SINK_TABLE_CLEAR_ALL);

        const sendStatus = await this.sendCommand(sendBuffalo);

        if (sendStatus !== EzspStatus.SUCCESS) {
            throw new EzspError(sendStatus);
        }
    }

    /**
     * Iniitializes Sink Table
     */
    async ezspGpSinkTableInit(): Promise<void> {
        const sendBuffalo = this.startCommand(EzspFrameID.GP_SINK_TABLE_INIT);

        const sendStatus = await this.sendCommand(sendBuffalo);

        if (sendStatus !== EzspStatus.SUCCESS) {
            throw new EzspError(sendStatus);
        }
    }

    /**
     * Sets security framecounter in the sink table
     * @param index uint8_t Index to the Sink table
     * @param sfc uint32_t Security Frame Counter
     */
    async ezspGpSinkTableSetSecurityFrameCounter(index: number, sfc: number): Promise<void> {
        const sendBuffalo = this.startCommand(EzspFrameID.GP_SINK_TABLE_SET_SECURITY_FRAME_COUNTER);
        sendBuffalo.writeUInt8(index);
        sendBuffalo.writeUInt32(sfc);

        const sendStatus = await this.sendCommand(sendBuffalo);

        if (sendStatus !== EzspStatus.SUCCESS) {
            throw new EzspError(sendStatus);
        }
    }

    /**
     * Puts the GPS in commissioning mode.
     * @param uint8_t commissioning options
     * @param uint16_t gpm address for security.
     * @param uint16_t gpm address for pairing.
     * @param uint8_t sink endpoint.
     * @returns An SLStatus value indicating success or the reason for failure.
     */
    async ezspGpSinkCommission(options: number, gpmAddrForSecurity: number, gpmAddrForPairing: number, sinkEndpoint: number): Promise<SLStatus> {
        const sendBuffalo = this.startCommand(EzspFrameID.GP_SINK_COMMISSION);
        sendBuffalo.writeUInt8(options);
        sendBuffalo.writeUInt16(gpmAddrForSecurity);
        sendBuffalo.writeUInt16(gpmAddrForPairing);
        sendBuffalo.writeUInt8(sinkEndpoint);

        const sendStatus = await this.sendCommand(sendBuffalo);

        if (sendStatus !== EzspStatus.SUCCESS) {
            throw new EzspError(sendStatus);
        }

        const status = this.buffalo.readStatus(this.version);

        return status;
    }

    /**
     * Clears all entries within the translation table.
     */
    async ezspGpTranslationTableClear(): Promise<void> {
        const sendBuffalo = this.startCommand(EzspFrameID.GP_TRANSLATION_TABLE_CLEAR);

        const sendStatus = await this.sendCommand(sendBuffalo);

        if (sendStatus !== EzspStatus.SUCCESS) {
            throw new EzspError(sendStatus);
        }
    }

    /**
     * Return number of active entries in sink table.
     * @returns uint8_t Number of active entries in sink table. 0 if error.
     */
    async ezspGpSinkTableGetNumberOfActiveEntries(): Promise<number> {
        const sendBuffalo = this.startCommand(EzspFrameID.GP_SINK_TABLE_GET_NUMBER_OF_ACTIVE_ENTRIES);

        const sendStatus = await this.sendCommand(sendBuffalo);

        if (sendStatus !== EzspStatus.SUCCESS) {
            throw new EzspError(sendStatus);
        }

        const numberOfEntries = this.buffalo.readUInt8();

        return numberOfEntries;
    }

    //-----------------------------------------------------------------------------
    // Token Interface Frames
    //-----------------------------------------------------------------------------

    /**
     * Gets the total number of tokens.
     * @returns uint8_t Total number of tokens.
     */
    async ezspGetTokenCount(): Promise<number> {
        const sendBuffalo = this.startCommand(EzspFrameID.GET_TOKEN_COUNT);

        const sendStatus = await this.sendCommand(sendBuffalo);

        if (sendStatus !== EzspStatus.SUCCESS) {
            throw new EzspError(sendStatus);
        }

        const count = this.buffalo.readUInt8();

        return count;
    }

    /**
     * Gets the token information for a single token at provided index
     * @param index uint8_t Index of the token in the token table for which information is needed.
     * @returns An SLStatus value indicating success or the reason for failure.
     * @returns EmberTokenInfo * Token information.
     */
    async ezspGetTokenInfo(index: number): Promise<[SLStatus, tokenInfo: EmberTokenInfo]> {
        const sendBuffalo = this.startCommand(EzspFrameID.GET_TOKEN_INFO);
        sendBuffalo.writeUInt8(index);

        const sendStatus = await this.sendCommand(sendBuffalo);

        if (sendStatus !== EzspStatus.SUCCESS) {
            throw new EzspError(sendStatus);
        }

        const status = this.buffalo.readStatus(this.version);
        const tokenInfo = this.buffalo.readEmberTokenInfo();

        return [status, tokenInfo];
    }

    /**
     * Gets the token data for a single token with provided key
     * @param token uint32_t Key of the token in the token table for which data is needed.
     * @param index uint32_t Index in case of the indexed token.
     * @returns An SLStatus value indicating success or the reason for failure.
     * @returns EmberTokenData * Token Data
     */
    async ezspGetTokenData(token: number, index: number): Promise<[SLStatus, tokenData: EmberTokenData]> {
        const sendBuffalo = this.startCommand(EzspFrameID.GET_TOKEN_DATA);
        sendBuffalo.writeUInt32(token);
        sendBuffalo.writeUInt32(index);

        const sendStatus = await this.sendCommand(sendBuffalo);

        if (sendStatus !== EzspStatus.SUCCESS) {
            throw new EzspError(sendStatus);
        }

        const status = this.buffalo.readStatus(this.version);
        const tokenData = this.buffalo.readEmberTokenData();

        return [status, tokenData];
    }

    /**
     * Sets the token data for a single token with provided key
     * @param token uint32_t Key of the token in the token table for which data is to be set.
     * @param index uint32_t Index in case of the indexed token.
     * @param EmberTokenData * Token Data
     * @returns An SLStatus value indicating success or the reason for failure.
     */
    async ezspSetTokenData(token: number, index: number, tokenData: EmberTokenData): Promise<SLStatus> {
        const sendBuffalo = this.startCommand(EzspFrameID.SET_TOKEN_DATA);
        sendBuffalo.writeUInt32(token);
        sendBuffalo.writeUInt32(index);
        sendBuffalo.writeEmberTokenData(tokenData);

        const sendStatus = await this.sendCommand(sendBuffalo);

        if (sendStatus !== EzspStatus.SUCCESS) {
            throw new EzspError(sendStatus);
        }

        const status = this.buffalo.readStatus(this.version);
        return status;
    }

    /**
     * Reset the node by calling halReboot.
     */
    async ezspResetNode(): Promise<void> {
        const sendBuffalo = this.startCommand(EzspFrameID.RESET_NODE);

        const sendStatus = await this.sendCommand(sendBuffalo);

        if (sendStatus !== EzspStatus.SUCCESS) {
            throw new EzspError(sendStatus);
        }
    }

    /**
     * Run GP security test vectors.
     * @returns An SLStatus value indicating success or the reason for failure.
     */
    async ezspGpSecurityTestVectors(): Promise<SLStatus> {
        const sendBuffalo = this.startCommand(EzspFrameID.GP_SECURITY_TEST_VECTORS);

        const sendStatus = await this.sendCommand(sendBuffalo);

        if (sendStatus !== EzspStatus.SUCCESS) {
            throw new EzspError(sendStatus);
        }

        const status = this.buffalo.readStatus(this.version);

        return status;
    }

    /**
     * Factory reset all configured zigbee tokens
     * @param excludeOutgoingFC Exclude network and APS outgoing frame counter tokens.
     * @param excludeBootCounter Exclude stack boot counter token.
     */
    async ezspTokenFactoryReset(excludeOutgoingFC: boolean, excludeBootCounter: boolean): Promise<void> {
        const sendBuffalo = this.startCommand(EzspFrameID.TOKEN_FACTORY_RESET);
        sendBuffalo.writeUInt8(excludeOutgoingFC ? 1 : 0);
        sendBuffalo.writeUInt8(excludeBootCounter ? 1 : 0);

        const sendStatus = await this.sendCommand(sendBuffalo);

        if (sendStatus !== EzspStatus.SUCCESS) {
            throw new EzspError(sendStatus);
        }
    }
}<|MERGE_RESOLUTION|>--- conflicted
+++ resolved
@@ -51,17 +51,14 @@
     EmberSourceRouteDiscoveryMode,
     EmberStackError,
     EmberTransmitPriority,
-<<<<<<< HEAD
     EmberTXPowerMode,
     EzspNetworkScanType,
     EzspStatus,
     EzspZllNetworkOperation,
+    IEEE802154CcaMode,
     SecManFlag,
     SecManKeyType,
     SLStatus,
-=======
-    IEEE802154CcaMode,
->>>>>>> 81d828b9
 } from '../enums';
 import {EzspError} from '../ezspError';
 import {
