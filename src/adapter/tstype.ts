<<<<<<< HEAD
export type Adapter = 'deconz' | 'ember' | 'zstack' | 'zboss' | 'zigate' | 'ezsp' | 'zoh';
export type DiscoverableUSBAdapter = 'deconz' | 'ember' | 'zstack' | 'zboss' | 'zigate';
=======
export type Adapter = 'deconz' | 'ember' | 'zstack' | 'zboss' | 'zigate' | 'ezsp';
export type DiscoverableUsbAdapter = 'deconz' | 'ember' | 'zstack' | 'zboss' | 'zigate';
>>>>>>> 8d7d790a

export type UsbAdapterFingerprint = {
    vendorId: string;
    productId: string;
    manufacturer?: string;
    pathRegex: string;
};

export interface NetworkOptions {
    panID: number;
    extendedPanID?: number[];
    channelList: number[];
    networkKey?: number[];
    networkKeyDistribute?: boolean;
}

export interface SerialPortOptions {
    baudRate?: number;
    rtscts?: boolean;
    path?: string;
    adapter?: Adapter;
}

export interface AdapterOptions {
    concurrent?: number;
    delay?: number;
    disableLED: boolean;
    transmitPower?: number;
    forceStartWithInconsistentAdapterConfiguration?: boolean;
}

export interface CoordinatorVersion {
    type: string;
    meta: {[s: string]: number | string};
}

export type DeviceType = 'Coordinator' | 'EndDevice' | 'Router' | 'Unknown';

export type StartResult = 'resumed' | 'reset' | 'restored';

export interface LQINeighbor {
    ieeeAddr: string;
    networkAddress: number;
    linkquality: number;
    relationship: number;
    depth: number;
}

export interface LQI {
    neighbors: LQINeighbor[];
}

export interface RoutingTableEntry {
    destinationAddress: number;
    status: string;
    nextHop: number;
}

export interface RoutingTable {
    table: RoutingTableEntry[];
}

export interface Backup {
    adapterType: 'zStack';
    time: string;
    meta: {[s: string]: number};
    // eslint-disable-next-line @typescript-eslint/no-explicit-any
    data: any;
}

export interface NetworkParameters {
    panID: number;
    extendedPanID: string; // `0x${string}` same as IEEE address
    channel: number;
    nwkUpdateID: number;
}<|MERGE_RESOLUTION|>--- conflicted
+++ resolved
@@ -1,10 +1,5 @@
-<<<<<<< HEAD
 export type Adapter = 'deconz' | 'ember' | 'zstack' | 'zboss' | 'zigate' | 'ezsp' | 'zoh';
-export type DiscoverableUSBAdapter = 'deconz' | 'ember' | 'zstack' | 'zboss' | 'zigate';
-=======
-export type Adapter = 'deconz' | 'ember' | 'zstack' | 'zboss' | 'zigate' | 'ezsp';
 export type DiscoverableUsbAdapter = 'deconz' | 'ember' | 'zstack' | 'zboss' | 'zigate';
->>>>>>> 8d7d790a
 
 export type UsbAdapterFingerprint = {
     vendorId: string;
