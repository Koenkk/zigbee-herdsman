import events from 'events';
import net from 'net';

import Equals from 'fast-deep-equal/es6';

import {Queue, RealpathSync, Wait, Waitress} from '../../../utils';
import {logger} from '../../../utils/logger';
import {SerialPort} from '../../serialPort';
import SerialPortUtils from '../../serialPortUtils';
import SocketPortUtils from '../../socketPortUtils';
import * as Constants from '../constants';
import {Frame as UnpiFrame, Parser as UnpiParser, Writer as UnpiWriter} from '../unpi';
import {Subsystem, Type} from '../unpi/constants';
import {ZpiObjectPayload} from './tstype';
import ZpiObject from './zpiObject';

const {
    COMMON: {ZnpCommandStatus},
    Utils: {statusDescription},
} = Constants;

const timeouts = {
    SREQ: 6000,
    reset: 30000,
    default: 10000,
};

const NS = 'zh:zstack:znp';

interface WaitressMatcher {
    type: Type;
    subsystem: Subsystem;
    command: string;
    payload?: ZpiObjectPayload;
}

const autoDetectDefinitions = [
    {manufacturer: 'Texas Instruments', vendorId: '0451', productId: '16c8'}, // CC2538
    {manufacturer: 'Texas Instruments', vendorId: '0451', productId: '16a8'}, // CC2531
    {manufacturer: 'Texas Instruments', vendorId: '0451', productId: 'bef3'}, // CC1352P_2 and CC26X2R1
    {manufacturer: 'Electrolama', vendorId: '0403', productId: '6015'}, // ZZH
];

class Znp extends events.EventEmitter {
    private path: string;
    private baudRate: number;
    private rtscts: boolean;

    private serialPort?: SerialPort;
    private socketPort?: net.Socket;
    private unpiWriter: UnpiWriter;
    private unpiParser: UnpiParser;
    private initialized: boolean;
    private queue: Queue;
    private waitress: Waitress<ZpiObject, WaitressMatcher>;

    public constructor(path: string, baudRate: number, rtscts: boolean) {
        super();

        this.path = path;
        this.baudRate = typeof baudRate === 'number' ? baudRate : 115200;
        this.rtscts = typeof rtscts === 'boolean' ? rtscts : false;

        this.initialized = false;

        this.queue = new Queue();
        this.waitress = new Waitress<ZpiObject, WaitressMatcher>(this.waitressValidator, this.waitressTimeoutFormatter);
        this.unpiWriter = new UnpiWriter();
        this.unpiParser = new UnpiParser();
    }

    private onUnpiParsed(frame: UnpiFrame): void {
        try {
            const object = ZpiObject.fromUnpiFrame(frame);
<<<<<<< HEAD
            const message = `<-- ${Subsystem[object.subsystem]} - ${object.command.name} - ${JSON.stringify(object.payload)}`;
            this.log(object.type, message);
=======
            logger.debug(() => `<-- ${object}`, NS);
>>>>>>> f3fc0d73
            this.waitress.resolve(object);
            this.emit('received', object);
        } catch (error) {
            logger.error(`Error while parsing to ZpiObject '${error}'`, NS);
        }
    }

    public isInitialized(): boolean {
        return this.initialized;
    }

    private onPortError(error: Error): void {
        logger.error(`Port error: ${error}`, NS);
    }

    private onPortClose(): void {
        logger.info('Port closed', NS);
        this.initialized = false;
        this.emit('close');
    }

    public async open(): Promise<void> {
        return SocketPortUtils.isTcpPath(this.path) ? this.openSocketPort() : this.openSerialPort();
    }

    private async openSerialPort(): Promise<void> {
        const options = {path: this.path, baudRate: this.baudRate, rtscts: this.rtscts, autoOpen: false};

        logger.info(`Opening SerialPort with ${JSON.stringify(options)}`, NS);
        this.serialPort = new SerialPort(options);

        this.unpiWriter.pipe(this.serialPort);
        this.serialPort.pipe(this.unpiParser);
        this.unpiParser.on('parsed', this.onUnpiParsed.bind(this));

        try {
            await this.serialPort.asyncOpen();
            logger.info('Serialport opened', NS);

            this.serialPort.once('close', this.onPortClose.bind(this));
            this.serialPort.once('error', this.onPortError.bind(this));

            this.initialized = true;

            await this.skipBootloader();
        } catch (error) {
            this.initialized = false;

            if (this.serialPort.isOpen) {
                this.serialPort.close();
            }

            throw error;
        }
    }

    private async openSocketPort(): Promise<void> {
        const info = SocketPortUtils.parseTcpPath(this.path);
        logger.info(`Opening TCP socket with ${info.host}:${info.port}`, NS);

        this.socketPort = new net.Socket();

        this.socketPort.setNoDelay(true);
        this.socketPort.setKeepAlive(true, 15000);
        this.unpiWriter.pipe(this.socketPort);
        this.socketPort.pipe(this.unpiParser);
        this.unpiParser.on('parsed', this.onUnpiParsed.bind(this));

        return new Promise((resolve, reject): void => {
            this.socketPort!.on('connect', function () {
                logger.info('Socket connected', NS);
            });

            // eslint-disable-next-line @typescript-eslint/no-this-alias
            const self = this;
            this.socketPort!.on('ready', async function () {
                logger.info('Socket ready', NS);
                await self.skipBootloader();
                self.initialized = true;
                resolve();
            });

            this.socketPort!.once('close', this.onPortClose.bind(this));

            this.socketPort!.on('error', function () {
                logger.info('Socket error', NS);
                reject(new Error(`Error while opening socket`));
                self.initialized = false;
            });

            this.socketPort!.connect(info.port, info.host);
        });
    }

    private async skipBootloader(): Promise<void> {
        try {
            await this.request(Subsystem.SYS, 'ping', {capabilities: 1}, undefined, 250);
        } catch {
            // Skip bootloader on CC2530/CC2531
            // Send magic byte: https://github.com/Koenkk/zigbee2mqtt/issues/1343 to bootloader
            // and give ZNP 1 second to start.
            try {
                logger.info('Writing CC2530/CC2531 skip bootloader payload', NS);
                this.unpiWriter.writeBuffer(Buffer.from([0xef]));
                await Wait(1000);
                await this.request(Subsystem.SYS, 'ping', {capabilities: 1}, undefined, 250);
            } catch {
                // Skip bootloader on some CC2652 devices (e.g. zzh-p)
                logger.info('Skip bootloader for CC2652/CC1352', NS);
                if (this.serialPort) {
                    await this.serialPort.asyncSet({dtr: false, rts: false});
                    await Wait(150);
                    await this.serialPort.asyncSet({dtr: false, rts: true});
                    await Wait(150);
                    await this.serialPort.asyncSet({dtr: false, rts: false});
                    await Wait(150);
                }
            }
        }
    }

    public static async isValidPath(path: string): Promise<boolean> {
        // For TCP paths we cannot get device information, therefore we cannot validate it.
        if (SocketPortUtils.isTcpPath(path)) {
            return false;
        }

        try {
            return SerialPortUtils.is(RealpathSync(path), autoDetectDefinitions);
        } catch (error) {
            logger.error(`Failed to determine if path is valid: '${error}'`, NS);
            return false;
        }
    }

    public static async autoDetectPath(): Promise<string | undefined> {
        const paths = await SerialPortUtils.find(autoDetectDefinitions);

        // CC1352P_2 and CC26X2R1 lists as 2 USB devices with same manufacturer, productId and vendorId
        // one is the actual chip interface, other is the XDS110.
        // The chip is always exposed on the first one after alphabetical sorting.
        paths.sort((a, b) => (a < b ? -1 : 1));

        return paths.length > 0 ? paths[0] : undefined;
    }

    public async close(): Promise<void> {
        logger.info('closing', NS);
        this.queue.clear();

        if (this.initialized) {
            this.initialized = false;

            if (this.serialPort) {
                try {
                    await this.serialPort.asyncFlushAndClose();
                } catch (error) {
                    this.emit('close');

                    throw error;
                }
            } else {
                this.socketPort!.destroy();
            }
        }

        this.emit('close');
    }

    public async requestWithReply(
        subsystem: Subsystem,
        command: string,
        payload: ZpiObjectPayload,
        waiterID?: number,
        timeout?: number,
        expectedStatuses: Constants.COMMON.ZnpCommandStatus[] = [ZnpCommandStatus.SUCCESS],
    ): Promise<ZpiObject> {
        const reply = await this.request(subsystem, command, payload, waiterID, timeout, expectedStatuses);
        if (reply === undefined) {
            throw new Error(`Command ${command} has no reply`);
        }
        return reply;
    }

    public request(
        subsystem: Subsystem,
        command: string,
        payload: ZpiObjectPayload,
        waiterID?: number,
        timeout?: number,
        expectedStatuses: Constants.COMMON.ZnpCommandStatus[] = [ZnpCommandStatus.SUCCESS],
    ): Promise<ZpiObject | void> {
        if (!this.initialized) {
            throw new Error('Cannot request when znp has not been initialized yet');
        }

        const object = ZpiObject.createRequest(subsystem, command, payload);
<<<<<<< HEAD
        const message = `--> ${Subsystem[object.subsystem]} - ${object.command.name} - ${JSON.stringify(payload)}`;
=======
>>>>>>> f3fc0d73

        return this.queue.execute<ZpiObject | void>(async () => {
            logger.debug(() => `--> ${object}`, NS);

            if (object.type === Type.SREQ) {
                const t = object.command.name === 'bdbStartCommissioning' || object.command.name === 'startupFromApp' ? 40000 : timeouts.SREQ;
                const waiter = this.waitress.waitFor({type: Type.SRSP, subsystem: object.subsystem, command: object.command.name}, timeout || t);
                this.unpiWriter.writeFrame(object.unpiFrame);
                const result = await waiter.start().promise;
                if (result?.payload.status !== undefined && !expectedStatuses.includes(result.payload.status)) {
                    if (typeof waiterID === 'number') {
                        this.waitress.remove(waiterID);
                    }

                    throw new Error(
                        `--> '${object}' failed with status '${statusDescription(
                            result.payload.status,
                        )}' (expected '${expectedStatuses.map(statusDescription)}')`,
                    );
                } else {
                    return result;
                }
            } else if (object.type === Type.AREQ && object.isResetCommand()) {
                const waiter = this.waitress.waitFor({type: Type.AREQ, subsystem: Subsystem.SYS, command: 'resetInd'}, timeout || timeouts.reset);
                this.queue.clear();
                this.unpiWriter.writeFrame(object.unpiFrame);
                return waiter.start().promise;
            } else {
                /* istanbul ignore else */
                if (object.type === Type.AREQ) {
                    this.unpiWriter.writeFrame(object.unpiFrame);
                } else {
                    throw new Error(`Unknown type '${object.type}'`);
                }
            }
        });
    }

    private waitressTimeoutFormatter(matcher: WaitressMatcher, timeout: number): string {
        return `${Type[matcher.type]} - ${Subsystem[matcher.subsystem]} - ${matcher.command} after ${timeout}ms`;
    }

    public waitFor(
        type: Type,
        subsystem: Subsystem,
        command: string,
        payload: ZpiObjectPayload = {},
        timeout: number = timeouts.default,
    ): {start: () => {promise: Promise<ZpiObject>; ID: number}; ID: number} {
        return this.waitress.waitFor({type, subsystem, command, payload}, timeout);
    }

    private waitressValidator(zpiObject: ZpiObject, matcher: WaitressMatcher): boolean {
        const requiredMatch =
            matcher.type === zpiObject.type && matcher.subsystem == zpiObject.subsystem && matcher.command === zpiObject.command.name;
        let payloadMatch = true;

        if (matcher.payload) {
            for (const [key, value] of Object.entries(matcher.payload)) {
                if (!Equals(zpiObject.payload[key], value)) {
                    payloadMatch = false;
                    break;
                }
            }
        }

        return requiredMatch && payloadMatch;
    }
}

export default Znp;<|MERGE_RESOLUTION|>--- conflicted
+++ resolved
@@ -72,12 +72,7 @@
     private onUnpiParsed(frame: UnpiFrame): void {
         try {
             const object = ZpiObject.fromUnpiFrame(frame);
-<<<<<<< HEAD
-            const message = `<-- ${Subsystem[object.subsystem]} - ${object.command.name} - ${JSON.stringify(object.payload)}`;
-            this.log(object.type, message);
-=======
             logger.debug(() => `<-- ${object}`, NS);
->>>>>>> f3fc0d73
             this.waitress.resolve(object);
             this.emit('received', object);
         } catch (error) {
@@ -275,10 +270,6 @@
         }
 
         const object = ZpiObject.createRequest(subsystem, command, payload);
-<<<<<<< HEAD
-        const message = `--> ${Subsystem[object.subsystem]} - ${object.command.name} - ${JSON.stringify(payload)}`;
-=======
->>>>>>> f3fc0d73
 
         return this.queue.execute<ZpiObject | void>(async () => {
             logger.debug(() => `--> ${object}`, NS);
