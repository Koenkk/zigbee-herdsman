--- conflicted
+++ resolved
@@ -114,15 +114,14 @@
         );
     }
 
-<<<<<<< HEAD
     public parseZdoPayload<T>(): T {
         assertIsMtCmdAreqZdo(this.command);
         const data = this.command.zdo.convert(this.unpiFrame.data);
         return BuffaloZdo.readResponse(this.command.zdo.cluterId, data, false) as T;
-=======
+    }
+
     public toString(): string {
-        return `${Type[this.type]}: ${Subsystem[this.subsystem]} - ${this.command} - ${JSON.stringify(this.payload)}`;
->>>>>>> f3fc0d73
+        return `${Type[this.type]}: ${Subsystem[this.subsystem]} - ${this.command.name} - ${JSON.stringify(this.payload)}`;
     }
 }
 
