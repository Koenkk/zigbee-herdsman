import assert from 'assert';

import debounce from 'debounce';

import * as Models from '../../../models';
import {Queue, Wait, Waitress} from '../../../utils';
import {logger} from '../../../utils/logger';
import {BroadcastAddress} from '../../../zspec/enums';
import * as Zcl from '../../../zspec/zcl';
import {BuffaloZdo} from '../../../zspec/zdo/buffaloZdo';
import {
    SimpleDescriptorResponse,
    ActiveEndpointsResponse,
    NetworkAddressResponse,
    NodeDescriptorResponse,
    LQITableResponse,
    LQITableEntry,
    RoutingTableResponse,
    RoutingTableEntry as ZdoRoutingTableEntry,
} from '../../../zspec/zdo/definition/tstypes';
import Adapter from '../../adapter';
import * as Events from '../../events';
import {
    ActiveEndpoints,
    AdapterOptions,
    Coordinator,
    CoordinatorVersion,
    DeviceType,
    LQI,
    LQINeighbor,
    NetworkOptions,
    NetworkParameters,
    NodeDescriptor,
    RoutingTable,
    RoutingTableEntry,
<<<<<<< HEAD
    AdapterOptions,
    RoutingTableStatus,
=======
    SerialPortOptions,
    SimpleDescriptor,
    StartResult,
>>>>>>> 19757aef
} from '../../tstype';
import * as Constants from '../constants';
import {Constants as UnpiConstants} from '../unpi';
import {Znp, ZpiObject} from '../znp';
import {MtCmdZdo, ZpiObjectPayload} from '../znp/tstype';
import {ZnpAdapterManager} from './manager';
import {ZnpVersion} from './tstype';

const NS = 'zh:zstack';
const Subsystem = UnpiConstants.Subsystem;
const Type = UnpiConstants.Type;
const {ZnpCommandStatus, AddressMode} = Constants.COMMON;

const DataConfirmTimeout = 9999; // Not an actual code
const DataConfirmErrorCodeLookup: {[k: number]: string} = {
    [DataConfirmTimeout]: 'Timeout',
    26: 'MAC no resources',
    183: 'APS no ack',
    205: 'No network route',
    225: 'MAC channel access failure',
    233: 'MAC no ack',
    240: 'MAC transaction expired',
};

interface WaitressMatcher {
    address?: number | string;
    endpoint: number;
    transactionSequenceNumber?: number;
    frameType: Zcl.FrameType;
    clusterID: number;
    commandIdentifier: number;
    direction: number;
}

class DataConfirmError extends Error {
    public code: number;
    constructor(code: number) {
        const message = `Data request failed with error: '${DataConfirmErrorCodeLookup[code]}' (${code})`;
        super(message);
        this.code = code;
    }
}

class ZStackAdapter extends Adapter {
    private deviceAnnounceRouteDiscoveryDebouncers: Map<number, () => void>;
    private znp: Znp;
    // @ts-expect-error initialized in `start`
    private adapterManager: ZnpAdapterManager;
    private transactionID: number;
    // @ts-expect-error initialized in `start`
    private version: {
        product: number;
        transportrev: number;
        majorrel: number;
        minorrel: number;
        maintrel: number;
        revision: string;
    };
    private closing: boolean;
    // @ts-expect-error initialized in `start`
    private queue: Queue;
    private supportsLED?: boolean;
    private interpanLock: boolean;
    private interpanEndpointRegistered: boolean;
    private waitress: Waitress<Events.ZclPayload, WaitressMatcher>;

    public constructor(networkOptions: NetworkOptions, serialPortOptions: SerialPortOptions, backupPath: string, adapterOptions: AdapterOptions) {
        super(networkOptions, serialPortOptions, backupPath, adapterOptions);
        this.znp = new Znp(this.serialPortOptions.path!, this.serialPortOptions.baudRate!, this.serialPortOptions.rtscts!);

        this.transactionID = 0;
        this.deviceAnnounceRouteDiscoveryDebouncers = new Map();
        this.interpanLock = false;
        this.interpanEndpointRegistered = false;
        this.closing = false;
        this.waitress = new Waitress<Events.ZclPayload, WaitressMatcher>(this.waitressValidator, this.waitressTimeoutFormatter);

        this.znp.on('received', this.onZnpRecieved.bind(this));
        this.znp.on('close', this.onZnpClose.bind(this));
    }

    /**
     * Adapter methods
     */
    public async start(): Promise<StartResult> {
        await this.znp.open();

        const attempts = 3;
        for (let i = 0; i < attempts; i++) {
            try {
                await this.znp.request(Subsystem.SYS, 'ping', {capabilities: 1});
                break;
            } catch (e) {
                if (attempts - 1 === i) {
                    throw new Error(`Failed to connect to the adapter (${e})`);
                }
            }
        }

        // Old firmware did not support version, assume it's Z-Stack 1.2 for now.
        try {
            this.version = (await this.znp.requestWithReply(Subsystem.SYS, 'version', {})).payload;
        } catch {
            logger.debug(`Failed to get zStack version, assuming 1.2`, NS);
            this.version = {transportrev: 2, product: 0, majorrel: 2, minorrel: 0, maintrel: 0, revision: ''};
        }

        const concurrent =
            this.adapterOptions && this.adapterOptions.concurrent
                ? this.adapterOptions.concurrent
                : this.version.product === ZnpVersion.zStack3x0
                  ? 16
                  : 2;

        logger.debug(`Adapter concurrent: ${concurrent}`, NS);

        this.queue = new Queue(concurrent);

        logger.debug(`Detected znp version '${ZnpVersion[this.version.product]}' (${JSON.stringify(this.version)})`, NS);
        this.adapterManager = new ZnpAdapterManager(this.znp, {
            backupPath: this.backupPath,
            version: this.version.product,
            greenPowerGroup: this.greenPowerGroup,
            networkOptions: this.networkOptions,
            adapterOptions: this.adapterOptions,
        });

        const startResult = this.adapterManager.start();

        if (this.adapterOptions.disableLED) {
            // Wait a bit for adapter to startup, otherwise led doesn't disable (tested with CC2531)
            await Wait(200);
            await this.setLED('disable');
        }

        if (this.adapterOptions.transmitPower != null) {
            await this.setTransmitPower(this.adapterOptions.transmitPower);
        }

        return startResult;
    }

    public async stop(): Promise<void> {
        this.closing = true;
        await this.znp.close();
    }

    public static async isValidPath(path: string): Promise<boolean> {
        return Znp.isValidPath(path);
    }

    public static async autoDetectPath(): Promise<string | undefined> {
        return Znp.autoDetectPath();
    }

    public async getCoordinator(): Promise<Coordinator> {
        return this.queue.execute<Coordinator>(async () => {
            this.checkInterpanLock();
            const activeEpRsp = this.waitForAreqZdo<ActiveEndpointsResponse>('activeEpRsp');
            await this.znp.request(Subsystem.ZDO, 'activeEpReq', {dstaddr: 0, nwkaddrofinterest: 0}, activeEpRsp.ID);
            const activeEp = await activeEpRsp.start();

            const deviceInfo = await this.znp.requestWithReply(Subsystem.UTIL, 'getDeviceInfo', {});

            const endpoints = [];
            for (const endpoint of activeEp.endpointList) {
                const simpleDescRsp = this.waitForAreqZdo<SimpleDescriptorResponse>('simpleDescRsp', {endpoint});
                await this.znp.request(Subsystem.ZDO, 'simpleDescReq', {dstaddr: 0, nwkaddrofinterest: 0, endpoint}, simpleDescRsp.ID);
                const simpleDesc = await simpleDescRsp.start();

                endpoints.push({
                    ID: simpleDesc.endpoint,
                    profileID: simpleDesc.profileId,
                    deviceID: simpleDesc.deviceId,
                    inputClusters: simpleDesc.inClusterList,
                    outputClusters: simpleDesc.outClusterList,
                });
            }

            return {
                networkAddress: 0,
                manufacturerID: 0,
                ieeeAddr: deviceInfo.payload.ieeeaddr,
                endpoints,
            };
        });
    }

    public async permitJoin(seconds: number, networkAddress?: number): Promise<void> {
        const addrmode = networkAddress === undefined ? 0x0f : 0x02;
        const dstaddr = networkAddress || 0xfffc;
        await this.queue.execute<void>(async () => {
            this.checkInterpanLock();
            const payload = {addrmode, dstaddr, duration: seconds, tcsignificance: 0};
            const permitJoinRsp = this.waitForAreqZdo<void>('mgmtPermitJoinRsp');
            await this.znp.request(Subsystem.ZDO, 'mgmtPermitJoinReq', payload);
            await permitJoinRsp.start();
            await this.setLED(seconds == 0 ? 'off' : 'on');
        });
    }

    public async getCoordinatorVersion(): Promise<CoordinatorVersion> {
        return {type: ZnpVersion[this.version.product], meta: this.version};
    }

    public async reset(type: 'soft' | 'hard'): Promise<void> {
        if (type === 'soft') {
            await this.znp.request(Subsystem.SYS, 'resetReq', {type: Constants.SYS.resetType.SOFT});
        } else {
            await this.znp.request(Subsystem.SYS, 'resetReq', {type: Constants.SYS.resetType.HARD});
        }
    }

    private async setLED(action: 'disable' | 'on' | 'off'): Promise<void> {
        if (this.supportsLED == undefined) {
            // Only zStack3x0 with 20210430 and greater support LED
            const zStack3x0 = this.version.product === ZnpVersion.zStack3x0;
            this.supportsLED = !zStack3x0 || (zStack3x0 && parseInt(this.version.revision) >= 20210430);
        }

        if (!this.supportsLED || (this.adapterOptions.disableLED && action !== 'disable')) {
            return;
        }

        // Firmwares build on and after 20211029 should handle LED themselves
        const firmwareControlsLed = parseInt(this.version.revision) >= 20211029;
        const lookup = {
            disable: firmwareControlsLed ? {ledid: 0xff, mode: 5} : {ledid: 3, mode: 0},
            on: firmwareControlsLed ? null : {ledid: 3, mode: 1},
            off: firmwareControlsLed ? null : {ledid: 3, mode: 0},
        };

        const payload = lookup[action];
        if (payload) {
            this.znp.request(Subsystem.UTIL, 'ledControl', payload, undefined, 500).catch(() => {
                // We cannot 100% correctly determine if an adapter supports LED. E.g. the zStack 1.2 20190608
                // fw supports led on the CC2531 but not on the CC2530. Therefore if a led request fails never thrown
                // an error but instead mark the led as unsupported.
                // https://github.com/Koenkk/zigbee-herdsman/issues/377
                // https://github.com/Koenkk/zigbee2mqtt/issues/7693
                this.supportsLED = false;
            });
        }
    }

    private async requestNetworkAddress(ieeeAddr: string): Promise<number> {
        /**
         * NOTE: There are cases where multiple nwkAddrRsp are recevied with different network addresses,
         * this is currently not handled, the first nwkAddrRsp is taken.
         */
        logger.debug(`Request network address of '${ieeeAddr}'`, NS);
        const response = this.waitForAreqZdo<NetworkAddressResponse>('nwkAddrRsp', {ieeeaddr: ieeeAddr});
        await this.znp.request(Subsystem.ZDO, 'nwkAddrReq', {ieeeaddr: ieeeAddr, reqtype: 0, startindex: 0});
        const result = await response.start();
        return result.nwkAddress;
    }

    private supportsAssocRemove(): boolean {
        return this.version.product === ZnpVersion.zStack3x0 && parseInt(this.version.revision) >= 20200805;
    }

    private supportsAssocAdd(): boolean {
        return this.version.product === ZnpVersion.zStack3x0 && parseInt(this.version.revision) >= 20201026;
    }

    private async discoverRoute(networkAddress: number, wait = true): Promise<void> {
        logger.debug(`Discovering route to ${networkAddress}`, NS);
        const payload = {dstAddr: networkAddress, options: 0, radius: Constants.AF.DEFAULT_RADIUS};
        await this.znp.request(Subsystem.ZDO, 'extRouteDisc', payload);

        if (wait) {
            await Wait(3000);
        }
    }

    public async nodeDescriptor(networkAddress: number): Promise<NodeDescriptor> {
        return this.queue.execute<NodeDescriptor>(async () => {
            this.checkInterpanLock();
            try {
                const result = await this.nodeDescriptorInternal(networkAddress);
                return result;
            } catch (error) {
                logger.debug(`Node descriptor request for '${networkAddress}' failed (${error}), retry`, NS);
                // Doing a route discovery after simple descriptor request fails makes it succeed sometimes.
                // https://github.com/Koenkk/zigbee2mqtt/issues/3276
                await this.discoverRoute(networkAddress);
                const result = await this.nodeDescriptorInternal(networkAddress);
                return result;
            }
        }, networkAddress);
    }

    private async nodeDescriptorInternal(networkAddress: number): Promise<NodeDescriptor> {
        const response = this.waitForAreqZdo<NodeDescriptorResponse>('nodeDescRsp', {nwkaddr: networkAddress});
        const payload = {dstaddr: networkAddress, nwkaddrofinterest: networkAddress};
        await this.znp.request(Subsystem.ZDO, 'nodeDescReq', payload, response.ID);
        const descriptor = await response.start();

        let type: DeviceType = 'Unknown';
        const logicalType = descriptor.logicalType;
        for (const [key, value] of Object.entries(Constants.ZDO.deviceLogicalType)) {
            if (value === logicalType) {
                if (key === 'COORDINATOR') type = 'Coordinator';
                else if (key === 'ROUTER') type = 'Router';
                else if (key === 'ENDDEVICE') type = 'EndDevice';
                break;
            }
        }

        return {manufacturerCode: descriptor.manufacturerCode, type};
    }

    public async activeEndpoints(networkAddress: number): Promise<ActiveEndpoints> {
        return this.queue.execute<ActiveEndpoints>(async () => {
            this.checkInterpanLock();
            const response = this.waitForAreqZdo<ActiveEndpointsResponse>('activeEpRsp', {nwkaddr: networkAddress});
            const payload = {dstaddr: networkAddress, nwkaddrofinterest: networkAddress};
            await this.znp.request(Subsystem.ZDO, 'activeEpReq', payload, response.ID);
            const activeEp = await response.start();
            return {endpoints: activeEp.endpointList};
        }, networkAddress);
    }

    public async simpleDescriptor(networkAddress: number, endpointID: number): Promise<SimpleDescriptor> {
        return this.queue.execute<SimpleDescriptor>(async () => {
            this.checkInterpanLock();
            const responsePayload = {nwkaddr: networkAddress, endpoint: endpointID};
            const response = this.waitForAreqZdo<SimpleDescriptorResponse>('simpleDescRsp', responsePayload);
            const payload = {dstaddr: networkAddress, nwkaddrofinterest: networkAddress, endpoint: endpointID};
            await this.znp.request(Subsystem.ZDO, 'simpleDescReq', payload, response.ID);
            const descriptor = await response.start();
            return {
                profileID: descriptor.profileId,
                endpointID: descriptor.endpoint,
                deviceID: descriptor.deviceId,
                inputClusters: descriptor.inClusterList,
                outputClusters: descriptor.outClusterList,
            };
        }, networkAddress);
    }

    public async sendZclFrameToEndpoint(
        ieeeAddr: string,
        networkAddress: number,
        endpoint: number,
        zclFrame: Zcl.Frame,
        timeout: number,
        disableResponse: boolean,
        disableRecovery: boolean,
        sourceEndpoint?: number,
    ): Promise<Events.ZclPayload | void> {
        return this.queue.execute<Events.ZclPayload | void>(async () => {
            this.checkInterpanLock();
            return this.sendZclFrameToEndpointInternal(
                ieeeAddr,
                networkAddress,
                endpoint,
                sourceEndpoint || 1,
                zclFrame,
                timeout,
                disableResponse,
                disableRecovery,
                0,
                0,
                false,
                false,
                false,
                undefined,
            );
        }, networkAddress);
    }

    private async sendZclFrameToEndpointInternal(
        ieeeAddr: string,
        networkAddress: number,
        endpoint: number,
        sourceEndpoint: number,
        zclFrame: Zcl.Frame,
        timeout: number,
        disableResponse: boolean,
        disableRecovery: boolean,
        responseAttempt: number,
        dataRequestAttempt: number,
        checkedNetworkAddress: boolean,
        discoveredRoute: boolean,
        assocRemove: boolean,
        assocRestore?: {ieeeadr: string; nwkaddr: number; noderelation: number},
    ): Promise<Events.ZclPayload | void> {
        logger.debug(
            `sendZclFrameToEndpointInternal ${ieeeAddr}:${networkAddress}/${endpoint} ` +
                `(${responseAttempt},${dataRequestAttempt},${this.queue.count()})`,
            NS,
        );
        let response = null;
        const command = zclFrame.command;
        if (command.response != undefined && disableResponse === false) {
            response = this.waitForInternal(
                networkAddress,
                endpoint,
                zclFrame.header.frameControl.frameType,
                Zcl.Direction.SERVER_TO_CLIENT,
                zclFrame.header.transactionSequenceNumber,
                zclFrame.cluster.ID,
                command.response,
                timeout,
            );
        } else if (!zclFrame.header.frameControl.disableDefaultResponse) {
            response = this.waitForInternal(
                networkAddress,
                endpoint,
                Zcl.FrameType.GLOBAL,
                Zcl.Direction.SERVER_TO_CLIENT,
                zclFrame.header.transactionSequenceNumber,
                zclFrame.cluster.ID,
                Zcl.Foundation.defaultRsp.ID,
                timeout,
            );
        }

        const dataConfirmResult = await this.dataRequest(
            networkAddress,
            endpoint,
            sourceEndpoint,
            zclFrame.cluster.ID,
            Constants.AF.DEFAULT_RADIUS,
            zclFrame.toBuffer(),
            timeout,
        );

        if (dataConfirmResult !== ZnpCommandStatus.SUCCESS) {
            // In case dataConfirm timesout (= null) or gives an error, try to recover
            logger.debug(`Data confirm error (${ieeeAddr}:${networkAddress},${dataConfirmResult},${dataRequestAttempt})`, NS);
            if (response !== null) response.cancel();

            /**
             * In case we did an assocRemove in the previous attempt and it still fails after this, assume that the
             * coordinator is still the parent of the device (but for some reason the device is not available now).
             * Re-add the device to the assoc table, otherwise we will never be able to reach it anymore.
             */
            if (assocRemove && assocRestore && this.supportsAssocAdd()) {
                logger.debug(`assocAdd(${assocRestore.ieeeadr})`, NS);
                await this.znp.request(Subsystem.UTIL, 'assocAdd', assocRestore);
                assocRestore = undefined;
            }

            const recoverableErrors = [
                ZnpCommandStatus.NWK_NO_ROUTE,
                ZnpCommandStatus.MAC_NO_ACK,
                ZnpCommandStatus.MAC_CHANNEL_ACCESS_FAILURE,
                ZnpCommandStatus.MAC_TRANSACTION_EXPIRED,
                ZnpCommandStatus.BUFFER_FULL,
                ZnpCommandStatus.MAC_NO_RESOURCES,
            ];

            if (dataRequestAttempt >= 4 || !recoverableErrors.includes(dataConfirmResult) || disableRecovery) {
                throw new DataConfirmError(dataConfirmResult);
            }

            if (
                dataConfirmResult === ZnpCommandStatus.MAC_CHANNEL_ACCESS_FAILURE ||
                dataConfirmResult === ZnpCommandStatus.BUFFER_FULL ||
                dataConfirmResult === ZnpCommandStatus.MAC_NO_RESOURCES
            ) {
                /**
                 * MAC_CHANNEL_ACCESS_FAILURE: When many commands at once are executed we can end up in a MAC
                 * channel access failure error. This is because there is too much traffic on the network.
                 * Retry this command once after a cooling down period.
                 * BUFFER_FULL: When many commands are executed at once the buffer can get full, wait
                 * some time and retry.
                 * MAC_NO_RESOURCES: Operation could not be completed because no memory resources are available,
                 * wait some time and retry.
                 */
                await Wait(2000);
                return this.sendZclFrameToEndpointInternal(
                    ieeeAddr,
                    networkAddress,
                    endpoint,
                    sourceEndpoint,
                    zclFrame,
                    timeout,
                    disableResponse,
                    disableRecovery,
                    responseAttempt,
                    dataRequestAttempt + 1,
                    checkedNetworkAddress,
                    discoveredRoute,
                    assocRemove,
                    assocRestore,
                );
            } else {
                let doAssocRemove = false;
                if (
                    !assocRemove &&
                    dataConfirmResult === ZnpCommandStatus.MAC_TRANSACTION_EXPIRED &&
                    dataRequestAttempt >= 1 &&
                    this.supportsAssocRemove()
                ) {
                    const match = await this.znp.requestWithReply(Subsystem.UTIL, 'assocGetWithAddress', {
                        extaddr: ieeeAddr,
                        nwkaddr: networkAddress,
                    });

                    if (match.payload.nwkaddr !== 0xfffe && match.payload.noderelation !== 255) {
                        doAssocRemove = true;
                        assocRestore = {ieeeadr: ieeeAddr, nwkaddr: networkAddress, noderelation: match.payload.noderelation};
                    }

                    assocRemove = true;
                }

                // NWK_NO_ROUTE: no network route => rediscover route
                // MAC_NO_ACK: route may be corrupted
                // MAC_TRANSACTION_EXPIRED: Mac layer is sleeping
                if (doAssocRemove) {
                    /**
                     * Since child aging is disabled on the firmware, when a end device is directly connected
                     * to the coordinator and changes parent and the coordinator does not recevie this update,
                     * it still thinks it's directly connected.
                     * A discoverRoute() is not send out in this case, therefore remove it from the associated device
                     * list and try again.
                     * Note: assocRemove is a custom command, not available by default, only available on recent
                     * z-stack-firmware firmware version. In case it's not supported by the coordinator we will
                     * automatically timeout after 60000ms.
                     */
                    logger.debug(`assocRemove(${ieeeAddr})`, NS);
                    await this.znp.request(Subsystem.UTIL, 'assocRemove', {ieeeadr: ieeeAddr});
                } else if (!discoveredRoute && dataRequestAttempt >= 1) {
                    discoveredRoute = true;
                    await this.discoverRoute(networkAddress);
                } else if (!checkedNetworkAddress && dataRequestAttempt >= 1) {
                    // Figure out once if the network address has been changed.
                    try {
                        checkedNetworkAddress = true;
                        const actualNetworkAddress = await this.requestNetworkAddress(ieeeAddr);
                        if (networkAddress !== actualNetworkAddress) {
                            logger.debug(`Failed because request was done with wrong network address`, NS);
                            discoveredRoute = true;
                            networkAddress = actualNetworkAddress;
                            await this.discoverRoute(actualNetworkAddress);
                        } else {
                            logger.debug('Network address did not change', NS);
                        }
                    } catch {
                        /* empty */
                    }
                } else {
                    logger.debug('Wait 2000ms', NS);
                    await Wait(2000);
                }

                return this.sendZclFrameToEndpointInternal(
                    ieeeAddr,
                    networkAddress,
                    endpoint,
                    sourceEndpoint,
                    zclFrame,
                    timeout,
                    disableResponse,
                    disableRecovery,
                    responseAttempt,
                    dataRequestAttempt + 1,
                    checkedNetworkAddress,
                    discoveredRoute,
                    assocRemove,
                    assocRestore,
                );
            }
        }

        if (response !== null) {
            try {
                const result = await response.start().promise;
                return result;
            } catch (error) {
                logger.debug(`Response timeout (${ieeeAddr}:${networkAddress},${responseAttempt})`, NS);
                if (responseAttempt < 1 && !disableRecovery) {
                    // No response could be because the radio of the end device is turned off:
                    // Sometimes the coordinator does not properly set the PENDING flag.
                    // Try to rewrite the device entry in the association table, this fixes it sometimes.
                    const match = await this.znp.requestWithReply(Subsystem.UTIL, 'assocGetWithAddress', {
                        extaddr: ieeeAddr,
                        nwkaddr: networkAddress,
                    });
                    logger.debug(
                        `Response timeout recovery: Node relation ${match.payload.noderelation} (${ieeeAddr} / ${match.payload.nwkaddr})`,
                        NS,
                    );
                    if (
                        this.supportsAssocAdd() &&
                        this.supportsAssocRemove() &&
                        match.payload.nwkaddr !== 0xfffe &&
                        match.payload.noderelation == 1
                    ) {
                        logger.debug(`Response timeout recovery: Rewrite association table entry (${ieeeAddr})`, NS);
                        await this.znp.request(Subsystem.UTIL, 'assocRemove', {ieeeadr: ieeeAddr});
                        await this.znp.request(Subsystem.UTIL, 'assocAdd', {
                            ieeeadr: ieeeAddr,
                            nwkaddr: networkAddress,
                            noderelation: match.payload.noderelation,
                        });
                    }
                    // No response could be of invalid route, e.g. when message is send to wrong parent of end device.
                    await this.discoverRoute(networkAddress);
                    return this.sendZclFrameToEndpointInternal(
                        ieeeAddr,
                        networkAddress,
                        endpoint,
                        sourceEndpoint,
                        zclFrame,
                        timeout,
                        disableResponse,
                        disableRecovery,
                        responseAttempt + 1,
                        dataRequestAttempt,
                        checkedNetworkAddress,
                        discoveredRoute,
                        assocRemove,
                        assocRestore,
                    );
                } else {
                    throw error;
                }
            }
        }
    }

    public async sendZclFrameToGroup(groupID: number, zclFrame: Zcl.Frame, sourceEndpoint?: number): Promise<void> {
        return this.queue.execute<void>(async () => {
            this.checkInterpanLock();
            await this.dataRequestExtended(
                AddressMode.ADDR_GROUP,
                groupID,
                0xff,
                0,
                sourceEndpoint || 1,
                zclFrame.cluster.ID,
                Constants.AF.DEFAULT_RADIUS,
                zclFrame.toBuffer(),
                3000,
                true,
            );

            /**
             * As a group command is not confirmed and thus immidiately returns
             * (contrary to network address requests) we will give the
             * command some time to 'settle' in the network.
             */
            await Wait(200);
        });
    }

    public async sendZclFrameToAll(endpoint: number, zclFrame: Zcl.Frame, sourceEndpoint: number, destination: BroadcastAddress): Promise<void> {
        return this.queue.execute<void>(async () => {
            this.checkInterpanLock();
            await this.dataRequestExtended(
                AddressMode.ADDR_16BIT,
                destination,
                endpoint,
                0,
                sourceEndpoint,
                zclFrame.cluster.ID,
                Constants.AF.DEFAULT_RADIUS,
                zclFrame.toBuffer(),
                3000,
                false,
                0,
            );

            /**
             * As a broadcast command is not confirmed and thus immidiately returns
             * (contrary to network address requests) we will give the
             * command some time to 'settle' in the network.
             */
            await Wait(200);
        });
    }

    public async lqi(networkAddress: number): Promise<LQI> {
        return this.queue.execute<LQI>(async (): Promise<LQI> => {
            this.checkInterpanLock();
            const neighbors: LQINeighbor[] = [];

            const request = async (startIndex: number): Promise<LQITableResponse> => {
                const response = this.waitForAreqZdo<LQITableResponse>('mgmtLqiRsp', {srcaddr: networkAddress});
                await this.znp.request(Subsystem.ZDO, 'mgmtLqiReq', {dstaddr: networkAddress, startindex: startIndex}, response.ID);
                const result = await response.start();
                return result;
            };

            const add = (list: LQITableEntry[]): void => {
                for (const entry of list) {
                    neighbors.push({
                        linkquality: entry.lqi,
                        networkAddress: entry.nwkAddress,
                        ieeeAddr: entry.eui64,
                        relationship: entry.relationship,
                        depth: entry.depth,
                    });
                }
            };

            let response = await request(0);
            add(response.entryList);
            const size = response.neighborTableEntries;
            let nextStartIndex = response.entryList.length;

            while (neighbors.length < size) {
                response = await request(nextStartIndex);
                add(response.entryList);
                nextStartIndex += response.entryList.length;
            }

            return {neighbors};
        }, networkAddress);
    }

    public async routingTable(networkAddress: number): Promise<RoutingTable> {
        return this.queue.execute<RoutingTable>(async (): Promise<RoutingTable> => {
            this.checkInterpanLock();
            const table: RoutingTableEntry[] = [];

            const request = async (startIndex: number): Promise<RoutingTableResponse> => {
                const response = this.waitForAreqZdo<RoutingTableResponse>('mgmtRtgRsp', {srcaddr: networkAddress});
                await this.znp.request(Subsystem.ZDO, 'mgmtRtgReq', {dstaddr: networkAddress, startindex: startIndex}, response.ID);
                const result = await response.start();
                return result;
            };

            const add = (list: ZdoRoutingTableEntry[]): void => {
                for (const entry of list) {
                    table.push({
                        destinationAddress: entry.destinationAddress,
                        status: RoutingTableStatus[entry.status],
                        nextHop: entry.nextHopAddress,
                    });
                }
            };

            let response = await request(0);
            add(response.entryList);
            const size = response.routingTableEntries;
            let nextStartIndex = response.entryList.length;

            while (table.length < size) {
                response = await request(nextStartIndex);
                add(response.entryList);
                nextStartIndex += response.entryList.length;
            }

            return {table};
        }, networkAddress);
    }

    public async addInstallCode(ieeeAddress: string, key: Buffer): Promise<void> {
        assert(this.version.product !== ZnpVersion.zStack12, 'Install code is not supported for ZStack 1.2 adapter');
        const payload = {installCodeFormat: key.length === 18 ? 1 : 2, ieeeaddr: ieeeAddress, installCode: key};
        await this.znp.request(Subsystem.APP_CNF, 'bdbAddInstallCode', payload);
    }

    public async bind(
        destinationNetworkAddress: number,
        sourceIeeeAddress: string,
        sourceEndpoint: number,
        clusterID: number,
        destinationAddressOrGroup: string | number,
        type: 'endpoint' | 'group',
        destinationEndpoint?: number,
    ): Promise<void> {
        await this.bindInternal(
            'bind',
            destinationNetworkAddress,
            sourceIeeeAddress,
            sourceEndpoint,
            clusterID,
            destinationAddressOrGroup,
            type,
            destinationEndpoint,
        );
    }

    public async unbind(
        destinationNetworkAddress: number,
        sourceIeeeAddress: string,
        sourceEndpoint: number,
        clusterID: number,
        destinationAddressOrGroup: string | number,
        type: 'endpoint' | 'group',
        destinationEndpoint?: number,
    ): Promise<void> {
        await this.bindInternal(
            'unbind',
            destinationNetworkAddress,
            sourceIeeeAddress,
            sourceEndpoint,
            clusterID,
            destinationAddressOrGroup,
            type,
            destinationEndpoint,
        );
    }

    private async bindInternal(
        bindType: 'bind' | 'unbind',
        destinationNetworkAddress: number,
        sourceIeeeAddress: string,
        sourceEndpoint: number,
        clusterID: number,
        destinationAddressOrGroup: string | number,
        targetType: 'endpoint' | 'group',
        destinationEndpoint?: number,
    ): Promise<void> {
        return this.queue.execute<void>(async () => {
            this.checkInterpanLock();
            const response = this.waitForAreqZdo<void>(`${bindType}Rsp`, {srcaddr: destinationNetworkAddress});

            const payload = {
                dstaddr: destinationNetworkAddress,
                srcaddr: sourceIeeeAddress,
                srcendpoint: sourceEndpoint,
                clusterid: clusterID,
                dstaddrmode: targetType === 'group' ? AddressMode.ADDR_GROUP : AddressMode.ADDR_64BIT,
                dstaddress: this.toAddressString(destinationAddressOrGroup),
                dstendpoint: targetType === 'group' ? 0xff : destinationEndpoint,
            };

            await this.znp.request(Subsystem.ZDO, `${bindType}Req`, payload, response.ID);
            await response.start();
        }, destinationNetworkAddress);
    }

    public removeDevice(networkAddress: number, ieeeAddr: string): Promise<void> {
        return this.queue.execute<void>(async () => {
            this.checkInterpanLock();
            const response = this.waitForAreqZdo<void>('mgmtLeaveRsp', {srcaddr: networkAddress});

            const payload = {
                dstaddr: networkAddress,
                deviceaddress: ieeeAddr,
                removechildrenRejoin: 0,
            };

            await this.znp.request(Subsystem.ZDO, 'mgmtLeaveReq', payload, response.ID);
            await response.start();
        }, networkAddress);
    }

    /**
     * Event handlers
     */
    public onZnpClose(): void {
        if (!this.closing) {
            this.emit('disconnected');
        }
    }

    public onZnpRecieved(object: ZpiObject): void {
        if (object.command.type !== UnpiConstants.Type.AREQ) {
            return;
        }

        if (object.subsystem === Subsystem.ZDO) {
            if (object.command.name === 'tcDeviceInd') {
                const payload: Events.DeviceJoinedPayload = {
                    networkAddress: object.payload.nwkaddr,
                    ieeeAddr: object.payload.extaddr,
                };

<<<<<<< HEAD
                this.emit(Events.Events.deviceJoined, payload);
            } else if (object.command.name === 'endDeviceAnnceInd') {
                // CONTINUE FROM HERE
=======
                this.emit('deviceJoined', payload);
            } else if (object.command === 'endDeviceAnnceInd') {
>>>>>>> 19757aef
                const payload: Events.DeviceAnnouncePayload = {
                    networkAddress: object.payload.nwkaddr,
                    ieeeAddr: object.payload.ieeeaddr,
                };

                // Only discover routes to end devices, if bit 1 of capabilities === 0 it's an end device.
                const isEndDevice = (object.payload.capabilities & (1 << 1)) === 0;
                if (isEndDevice) {
                    if (!this.deviceAnnounceRouteDiscoveryDebouncers.has(payload.networkAddress)) {
                        // If a device announces multiple times in a very short time, it makes no sense
                        // to rediscover the route every time.
                        const debouncer = debounce(
                            () => {
                                // eslint-disable-next-line @typescript-eslint/no-floating-promises
                                this.queue.execute<void>(async () => {
                                    /* istanbul ignore next */
                                    this.discoverRoute(payload.networkAddress, false).catch(() => {});
                                }, payload.networkAddress);
                            },
                            60 * 1000,
                            {immediate: true},
                        );
                        this.deviceAnnounceRouteDiscoveryDebouncers.set(payload.networkAddress, debouncer);
                    }

                    const debouncer = this.deviceAnnounceRouteDiscoveryDebouncers.get(payload.networkAddress);
                    assert(debouncer);
                    debouncer();
                }

<<<<<<< HEAD
                this.emit(Events.Events.deviceAnnounce, payload);
            } else if (object.command.name === 'nwkAddrRsp') {
=======
                this.emit('deviceAnnounce', payload);
            } else if (object.command === 'nwkAddrRsp') {
>>>>>>> 19757aef
                const payload: Events.NetworkAddressPayload = {
                    networkAddress: object.payload.nwkaddr,
                    ieeeAddr: object.payload.ieeeaddr,
                };

<<<<<<< HEAD
                this.emit(Events.Events.networkAddress, payload);
            } else if (object.command.name === 'concentratorIndCb') {
=======
                this.emit('networkAddress', payload);
            } else if (object.command === 'concentratorIndCb') {
>>>>>>> 19757aef
                // Some routers may change short addresses and the announcement
                // is missed by the coordinator. This can happen when there are
                // power outages or other interruptions in service. They may
                // not send additional announcements, causing the device to go
                // offline. However, those devices may instead send
                // Concentrator Indicator Callback commands, which contain both
                // the short and the long address allowing us to update our own
                // mappings.
                // https://e2e.ti.com/cfs-file/__key/communityserver-discussions-components-files/158/4403.zstacktask.c
                // https://github.com/Koenkk/zigbee-herdsman/issues/74
                const payload: Events.NetworkAddressPayload = {
                    networkAddress: object.payload.srcaddr,
                    ieeeAddr: object.payload.extaddr,
                };

                this.emit('networkAddress', payload);
            } else {
                /* istanbul ignore else */
                if (object.command.name === 'leaveInd') {
                    if (object.payload.rejoin) {
                        logger.debug(`Device leave: Got leave indication with rejoin=true, nothing to do`, NS);
                    } else {
                        const payload: Events.DeviceLeavePayload = {
                            networkAddress: object.payload.srcaddr,
                            ieeeAddr: object.payload.extaddr,
                        };

                        this.emit('deviceLeave', payload);
                    }
                }
            }
        } else {
            /* istanbul ignore else */
            if (object.subsystem === Subsystem.AF) {
                /* istanbul ignore else */
                if (object.command.name === 'incomingMsg' || object.command.name === 'incomingMsgExt') {
                    const payload: Events.ZclPayload = {
                        clusterID: object.payload.clusterid,
                        data: object.payload.data,
                        header: Zcl.Header.fromBuffer(object.payload.data),
                        address: object.payload.srcaddr,
                        endpoint: object.payload.srcendpoint,
                        linkquality: object.payload.linkquality,
                        groupID: object.payload.groupid,
                        wasBroadcast: object.payload.wasbroadcast === 1,
                        destinationEndpoint: object.payload.dstendpoint,
                    };

                    this.waitress.resolve(payload);
                    this.emit('zclPayload', payload);
                }
            }
        }
    }

    public async getNetworkParameters(): Promise<NetworkParameters> {
        const result = await this.znp.requestWithReply(Subsystem.ZDO, 'extNwkInfo', {});
        return {
            panID: result.payload.panid,
            extendedPanID: result.payload.extendedpanid,
            channel: result.payload.channel,
        };
    }

    public async supportsBackup(): Promise<boolean> {
        return true;
    }

    public async backup(ieeeAddressesInDatabase: string[]): Promise<Models.Backup> {
        return this.adapterManager.backup.createBackup(ieeeAddressesInDatabase);
    }

    public async setChannelInterPAN(channel: number): Promise<void> {
        return this.queue.execute<void>(async () => {
            this.interpanLock = true;
            await this.znp.request(Subsystem.AF, 'interPanCtl', {cmd: 1, data: [channel]});

            if (!this.interpanEndpointRegistered) {
                // Make sure that endpoint 12 is registered to proxy the InterPAN messages.
                await this.znp.request(Subsystem.AF, 'interPanCtl', {cmd: 2, data: [12]});
                this.interpanEndpointRegistered = true;
            }
        });
    }

    public async sendZclFrameInterPANToIeeeAddr(zclFrame: Zcl.Frame, ieeeAddr: string): Promise<void> {
        return this.queue.execute<void>(async () => {
            await this.dataRequestExtended(
                AddressMode.ADDR_64BIT,
                ieeeAddr,
                0xfe,
                0xffff,
                12,
                zclFrame.cluster.ID,
                30,
                zclFrame.toBuffer(),
                10000,
                false,
            );
        });
    }

    public async sendZclFrameInterPANBroadcast(zclFrame: Zcl.Frame, timeout: number): Promise<Events.ZclPayload> {
        return this.queue.execute<Events.ZclPayload>(async () => {
            const command = zclFrame.command;
            if (command.response == undefined) {
                throw new Error(`Command '${command.name}' has no response, cannot wait for response`);
            }

            const response = this.waitForInternal(
                undefined,
                0xfe,
                zclFrame.header.frameControl.frameType,
                Zcl.Direction.SERVER_TO_CLIENT,
                undefined,
                zclFrame.cluster.ID,
                command.response,
                timeout,
            );

            try {
                await this.dataRequestExtended(
                    AddressMode.ADDR_16BIT,
                    0xffff,
                    0xfe,
                    0xffff,
                    12,
                    zclFrame.cluster.ID,
                    30,
                    zclFrame.toBuffer(),
                    10000,
                    false,
                );
            } catch (error) {
                response.cancel();
                throw error;
            }

            return response.start().promise;
        });
    }

    public async restoreChannelInterPAN(): Promise<void> {
        return this.queue.execute<void>(async () => {
            await this.znp.request(Subsystem.AF, 'interPanCtl', {cmd: 0, data: []});
            // Give adapter some time to restore, otherwise stuff crashes
            await Wait(3000);
            this.interpanLock = false;
        });
    }

    public async changeChannel(newChannel: number): Promise<void> {
        return this.queue.execute<void>(async () => {
            this.checkInterpanLock();

            const payload = {
                dstaddr: 0xffff, // broadcast with sleepy
                dstaddrmode: AddressMode.ADDR_BROADCAST,
                channelmask: [newChannel].reduce((a, c) => a + (1 << c), 0),
                scanduration: 0xfe, // change channel
                scancount: 0,
                nwkmanageraddr: 0,
            };

            await this.znp.request(Subsystem.ZDO, 'mgmtNwkUpdateReq', payload);
            // wait for the broadcast to propagate and the adapter to actually change
            await Wait(10000);
        });
    }

    public async setTransmitPower(value: number): Promise<void> {
        return this.queue.execute<void>(async () => {
            await this.znp.request(Subsystem.SYS, 'stackTune', {operation: 0, value});
        });
    }

    private waitForAreqZdo<T>(command: string, payload?: ZpiObjectPayload): {start: () => Promise<T>; ID: number} {
        const result = this.znp.waitFor(UnpiConstants.Type.AREQ, Subsystem.ZDO, command, payload);
        const start = (): Promise<T> => {
            const startResult = result.start();
            return new Promise<T>((resolve, reject) => {
                startResult.promise
                    .then((response) => {
                        const cmd: MtCmdZdo = response.command; // TODO dont' cast
                        try {
                            const zdoResponse = BuffaloZdo.readResponse(cmd.zdo.cluterId, response.unpiFrame.data.subarray(cmd.zdo.skip)) as T;
                            resolve(zdoResponse);
                        } catch (error) {
                            reject(error);
                        }
                    })
                    .catch(reject);
            });
        };
        return {start, ID: result.ID};
    }

    private waitForInternal(
        networkAddress: number | undefined,
        endpoint: number,
        frameType: Zcl.FrameType,
        direction: Zcl.Direction,
        transactionSequenceNumber: number | undefined,
        clusterID: number,
        commandIdentifier: number,
        timeout: number,
    ): {start: () => {promise: Promise<Events.ZclPayload>}; cancel: () => void} {
        const payload = {
            address: networkAddress,
            endpoint,
            clusterID,
            commandIdentifier,
            frameType,
            direction,
            transactionSequenceNumber,
        };

        const waiter = this.waitress.waitFor(payload, timeout);
        const cancel = (): void => this.waitress.remove(waiter.ID);
        return {start: waiter.start, cancel};
    }

    public waitFor(
        networkAddress: number | undefined,
        endpoint: number,
        frameType: Zcl.FrameType,
        direction: Zcl.Direction,
        transactionSequenceNumber: number | undefined,
        clusterID: number,
        commandIdentifier: number,
        timeout: number,
    ): {promise: Promise<Events.ZclPayload>; cancel: () => void} {
        const waiter = this.waitForInternal(
            networkAddress,
            endpoint,
            frameType,
            direction,
            transactionSequenceNumber,
            clusterID,
            commandIdentifier,
            timeout,
        );

        return {cancel: waiter.cancel, promise: waiter.start().promise};
    }

    /**
     * Private methods
     */
    private async dataRequest(
        destinationAddress: number,
        destinationEndpoint: number,
        sourceEndpoint: number,
        clusterID: number,
        radius: number,
        data: Buffer,
        timeout: number,
    ): Promise<number> {
        const transactionID = this.nextTransactionID();
        const response = this.znp.waitFor(Type.AREQ, Subsystem.AF, 'dataConfirm', {transid: transactionID}, timeout);

        await this.znp.request(
            Subsystem.AF,
            'dataRequest',
            {
                dstaddr: destinationAddress,
                destendpoint: destinationEndpoint,
                srcendpoint: sourceEndpoint,
                clusterid: clusterID,
                transid: transactionID,
                options: 0,
                radius: radius,
                len: data.length,
                data: data,
            },
            response.ID,
        );

        let result = null;
        try {
            const dataConfirm = await response.start().promise;
            result = dataConfirm.payload.status;
        } catch {
            result = DataConfirmTimeout;
        }

        return result;
    }

    private async dataRequestExtended(
        addressMode: number,
        destinationAddressOrGroupID: number | string,
        destinationEndpoint: number,
        panID: number,
        sourceEndpoint: number,
        clusterID: number,
        radius: number,
        data: Buffer,
        timeout: number,
        confirmation: boolean,
        attemptsLeft = 5,
    ): Promise<ZpiObject | void> {
        const transactionID = this.nextTransactionID();
        const response = confirmation ? this.znp.waitFor(Type.AREQ, Subsystem.AF, 'dataConfirm', {transid: transactionID}, timeout) : undefined;

        await this.znp.request(
            Subsystem.AF,
            'dataRequestExt',
            {
                dstaddrmode: addressMode,
                dstaddr: this.toAddressString(destinationAddressOrGroupID),
                destendpoint: destinationEndpoint,
                dstpanid: panID,
                srcendpoint: sourceEndpoint,
                clusterid: clusterID,
                transid: transactionID,
                options: 0, // TODO: why was this here? Constants.AF.options.DISCV_ROUTE,
                radius,
                len: data.length,
                data: data,
            },
            response?.ID,
        );

        if (confirmation && response) {
            const dataConfirm = await response.start().promise;
            if (dataConfirm.payload.status !== ZnpCommandStatus.SUCCESS) {
                if (
                    attemptsLeft > 0 &&
                    (dataConfirm.payload.status === ZnpCommandStatus.MAC_CHANNEL_ACCESS_FAILURE ||
                        dataConfirm.payload.status === ZnpCommandStatus.BUFFER_FULL)
                ) {
                    /**
                     * 225: When many commands at once are executed we can end up in a MAC channel access failure
                     * error. This is because there is too much traffic on the network.
                     * Retry this command once after a cooling down period.
                     */
                    await Wait(2000);
                    return this.dataRequestExtended(
                        addressMode,
                        destinationAddressOrGroupID,
                        destinationEndpoint,
                        panID,
                        sourceEndpoint,
                        clusterID,
                        radius,
                        data,
                        timeout,
                        confirmation,
                        attemptsLeft - 1,
                    );
                } else {
                    throw new DataConfirmError(dataConfirm.payload.status);
                }
            }

            return dataConfirm;
        }
    }

    private nextTransactionID(): number {
        this.transactionID++;

        if (this.transactionID > 255) {
            this.transactionID = 1;
        }

        return this.transactionID;
    }

    private toAddressString(address: number | string): string {
        if (typeof address === 'number') {
            let addressString = address.toString(16);

            for (let i = addressString.length; i < 16; i++) {
                addressString = '0' + addressString;
            }

            return `0x${addressString}`;
        } else {
            return address.toString();
        }
    }

    private waitressTimeoutFormatter(matcher: WaitressMatcher, timeout: number): string {
        return (
            `Timeout - ${matcher.address} - ${matcher.endpoint}` +
            ` - ${matcher.transactionSequenceNumber} - ${matcher.clusterID}` +
            ` - ${matcher.commandIdentifier} after ${timeout}ms`
        );
    }

    private waitressValidator(payload: Events.ZclPayload, matcher: WaitressMatcher): boolean {
        return Boolean(
            payload.header &&
                (!matcher.address || payload.address === matcher.address) &&
                payload.endpoint === matcher.endpoint &&
                (!matcher.transactionSequenceNumber || payload.header.transactionSequenceNumber === matcher.transactionSequenceNumber) &&
                payload.clusterID === matcher.clusterID &&
                matcher.frameType === payload.header.frameControl.frameType &&
                matcher.commandIdentifier === payload.header.commandIdentifier &&
                matcher.direction === payload.header.frameControl.direction,
        );
    }

    private checkInterpanLock(): void {
        if (this.interpanLock) {
            throw new Error(`Cannot execute command, in Inter-PAN mode`);
        }
    }
}

export default ZStackAdapter;<|MERGE_RESOLUTION|>--- conflicted
+++ resolved
@@ -9,13 +9,13 @@
 import * as Zcl from '../../../zspec/zcl';
 import {BuffaloZdo} from '../../../zspec/zdo/buffaloZdo';
 import {
-    SimpleDescriptorResponse,
     ActiveEndpointsResponse,
+    LQITableEntry,
+    LQITableResponse,
     NetworkAddressResponse,
     NodeDescriptorResponse,
-    LQITableResponse,
-    LQITableEntry,
     RoutingTableResponse,
+    SimpleDescriptorResponse,
     RoutingTableEntry as ZdoRoutingTableEntry,
 } from '../../../zspec/zdo/definition/tstypes';
 import Adapter from '../../adapter';
@@ -33,19 +33,15 @@
     NodeDescriptor,
     RoutingTable,
     RoutingTableEntry,
-<<<<<<< HEAD
-    AdapterOptions,
     RoutingTableStatus,
-=======
     SerialPortOptions,
     SimpleDescriptor,
     StartResult,
->>>>>>> 19757aef
 } from '../../tstype';
 import * as Constants from '../constants';
 import {Constants as UnpiConstants} from '../unpi';
 import {Znp, ZpiObject} from '../znp';
-import {MtCmdZdo, ZpiObjectPayload} from '../znp/tstype';
+import {MtCmdZdoResp, ZpiObjectPayload} from '../znp/tstype';
 import {ZnpAdapterManager} from './manager';
 import {ZnpVersion} from './tstype';
 
@@ -908,14 +904,9 @@
                     ieeeAddr: object.payload.extaddr,
                 };
 
-<<<<<<< HEAD
-                this.emit(Events.Events.deviceJoined, payload);
+                this.emit('deviceJoined', payload);
             } else if (object.command.name === 'endDeviceAnnceInd') {
                 // CONTINUE FROM HERE
-=======
-                this.emit('deviceJoined', payload);
-            } else if (object.command === 'endDeviceAnnceInd') {
->>>>>>> 19757aef
                 const payload: Events.DeviceAnnouncePayload = {
                     networkAddress: object.payload.nwkaddr,
                     ieeeAddr: object.payload.ieeeaddr,
@@ -946,25 +937,15 @@
                     debouncer();
                 }
 
-<<<<<<< HEAD
-                this.emit(Events.Events.deviceAnnounce, payload);
+                this.emit('deviceAnnounce', payload);
             } else if (object.command.name === 'nwkAddrRsp') {
-=======
-                this.emit('deviceAnnounce', payload);
-            } else if (object.command === 'nwkAddrRsp') {
->>>>>>> 19757aef
                 const payload: Events.NetworkAddressPayload = {
                     networkAddress: object.payload.nwkaddr,
                     ieeeAddr: object.payload.ieeeaddr,
                 };
 
-<<<<<<< HEAD
-                this.emit(Events.Events.networkAddress, payload);
+                this.emit('networkAddress', payload);
             } else if (object.command.name === 'concentratorIndCb') {
-=======
-                this.emit('networkAddress', payload);
-            } else if (object.command === 'concentratorIndCb') {
->>>>>>> 19757aef
                 // Some routers may change short addresses and the announcement
                 // is missed by the coordinator. This can happen when there are
                 // power outages or other interruptions in service. They may
@@ -1148,7 +1129,7 @@
             return new Promise<T>((resolve, reject) => {
                 startResult.promise
                     .then((response) => {
-                        const cmd: MtCmdZdo = response.command; // TODO dont' cast
+                        const cmd: MtCmdZdoResp = response.command; // TODO dont' cast
                         try {
                             const zdoResponse = BuffaloZdo.readResponse(cmd.zdo.cluterId, response.unpiFrame.data.subarray(cmd.zdo.skip)) as T;
                             resolve(zdoResponse);
