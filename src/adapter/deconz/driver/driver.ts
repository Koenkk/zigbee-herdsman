--- conflicted
+++ resolved
@@ -40,10 +40,7 @@
     private frameParserEvent = frameParser.frameParserEvents;
     private seqNumber: number;
     private timeoutResetTimeout: any;
-<<<<<<< HEAD
     private apsRequestFreeSlots: number;
-=======
->>>>>>> e613e7e7
 
     public constructor(path: string) {
         super();
@@ -51,10 +48,8 @@
         this.initialized = false;
         this.seqNumber = 0;
         this.timeoutResetTimeout = null;
-<<<<<<< HEAD
+
         this.apsRequestFreeSlots = 1;
-=======
->>>>>>> e613e7e7
 
         const that = this;
         setInterval(() => { that.processQueue(); }, 50);  //300
@@ -584,7 +579,6 @@
     private onParsed(frame: Uint8Array): void {
         this.emit('rxFrame', frame);
     }
-<<<<<<< HEAD
 
     private sleep(ms: number) : Promise<void>{
         return new Promise(resolve => setTimeout(resolve, ms));
@@ -593,12 +587,6 @@
     private resetTimeoutCounterAfter1min() {
         if (this.timeoutResetTimeout === null) {
             this.timeoutResetTimeout = setTimeout(function(){
-=======
-    private resetTimeoutCounterAfter1min() {
-        if (this.timeoutResetTimeout === null) {
-            this.timeoutResetTimeout = setTimeout(function(){
-                console.log("reset timeoutcounter");
->>>>>>> e613e7e7
                 timeoutCounter = 0;
                 this.timeoutResetTimeout = null;
             }, 60000);
