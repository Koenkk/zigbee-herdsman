import * as TsType from './tstype';
import {ZclDataPayload} from './events';
import events from 'events';
import {ZclFrame} from '../zcl';
import Debug from "debug";

const debug = Debug("zigbee-herdsman:adapter");

abstract class Adapter extends events.EventEmitter {
    protected networkOptions: TsType.NetworkOptions;
    protected serialPortOptions: TsType.SerialPortOptions;
    protected backupPath: string;

    protected constructor(
        networkOptions: TsType.NetworkOptions, serialPortOptions: TsType.SerialPortOptions, backupPath: string)
    {
        super();
        this.networkOptions = networkOptions;
        this.serialPortOptions = serialPortOptions;
        this.backupPath = backupPath;
    }

    public static async create(
        networkOptions: TsType.NetworkOptions, serialPortOptions: TsType.SerialPortOptions, backupPath: string
    ): Promise<Adapter> {
        const {ZStackAdapter} = await import('./z-stack/adapter');
        const {DeconzAdapter} = await import('./deconz/adapter');
        type AdapterImplementation = typeof ZStackAdapter | typeof DeconzAdapter;

<<<<<<< HEAD
        const adapters: AdapterImplementation[] = [ZStackAdapter, DeconzAdapter];
        let adapter: AdapterImplementation = null;
=======
        const adapters: typeof ZStackAdapter[] = [ZStackAdapter];
        // Use ZStackAdapter by default
        let adapter: typeof ZStackAdapter = ZStackAdapter;
>>>>>>> 7ecf874f

        if (!serialPortOptions.path) {
            debug('No path provided, auto detecting path');
            for (const candidate of adapters) {
                const path = await candidate.autoDetectPath();
                if (path) {
                    debug(`Auto detected path '${path}' from adapter '${candidate.name}'`);
                    serialPortOptions.path = path;
                    adapter = candidate;
                    break;
                }
            }

            if (!serialPortOptions.path) {
                throw new Error("No path provided and failed to auto detect path");
            }
        } else {
            try {
                // Determine adapter to use
                for (const candidate of adapters) {
                    if (await candidate.isValidPath(serialPortOptions.path)) {
                        debug(`Path '${serialPortOptions.path}' is valid for '${candidate.name}'`);
                        adapter = candidate;
                        break;
                    }
                }
            } catch (error) {
                debug(`Failed to validate path: '${error}'`);
            }
        }

        return new adapter(networkOptions, serialPortOptions, backupPath);
    }

    public abstract start(): Promise<TsType.StartResult>;

    public abstract stop(): Promise<void>;

    public abstract getCoordinator(): Promise<TsType.Coordinator>;

    public abstract permitJoin(seconds: number): Promise<void>;

    public abstract getCoordinatorVersion(): Promise<TsType.CoordinatorVersion>;

    public abstract reset(type: 'soft' | 'hard'): Promise<void>;

    public abstract supportsLED(): Promise<boolean>;

    public abstract setLED(enabled: boolean): Promise<void>;

    public abstract lqi(networkAddress: number): Promise<TsType.LQI>;

    public abstract routingTable(networkAddress: number): Promise<TsType.RoutingTable>;

    public abstract nodeDescriptor(networkAddress: number): Promise<TsType.NodeDescriptor>;

    public abstract activeEndpoints(networkAddress: number): Promise<TsType.ActiveEndpoints>;

    public abstract simpleDescriptor(networkAddress: number, endpointID: number): Promise<TsType.SimpleDescriptor>;

    public abstract sendZclFrameNetworkAddressWithResponse(
        networkAddress: number, endpoint: number, zclFrame: ZclFrame, timeout: number, defaultResponseTimeout: number,
    ): Promise<ZclDataPayload>;

    public abstract sendZclFrameNetworkAddress(
        networkAddress: number, endpoint: number, zclFrame: ZclFrame, timeout: number, defaultResponseTimeout: number,
    ): Promise<void>;

    public abstract sendZclFrameGroup(groupID: number, zclFrame: ZclFrame, timeout: number): Promise<void>;

    public abstract bind(
        destinationNetworkAddress: number, sourceIeeeAddress: string, sourceEndpoint: number,
        clusterID: number, destinationAddressOrGroup: string | number, type: 'endpoint' | 'group',
        destinationEndpoint?: number
    ): Promise<void>;

    public abstract unbind(
        destinationNetworkAddress: number, sourceIeeeAddress: string, sourceEndpoint: number,
        clusterID: number, destinationAddressOrGroup: string | number, type: 'endpoint' | 'group',
        destinationEndpoint: number
    ): Promise<void>;

    public abstract removeDevice(networkAddress: number, ieeeAddr: string): Promise<void>;

    public abstract supportsBackup(): Promise<boolean>;

    public abstract backup(): Promise<TsType.Backup>;

    public abstract getNetworkParameters(): Promise<TsType.NetworkParameters>;
}

export default Adapter;<|MERGE_RESOLUTION|>--- conflicted
+++ resolved
@@ -27,14 +27,8 @@
         const {DeconzAdapter} = await import('./deconz/adapter');
         type AdapterImplementation = typeof ZStackAdapter | typeof DeconzAdapter;
 
-<<<<<<< HEAD
         const adapters: AdapterImplementation[] = [ZStackAdapter, DeconzAdapter];
         let adapter: AdapterImplementation = null;
-=======
-        const adapters: typeof ZStackAdapter[] = [ZStackAdapter];
-        // Use ZStackAdapter by default
-        let adapter: typeof ZStackAdapter = ZStackAdapter;
->>>>>>> 7ecf874f
 
         if (!serialPortOptions.path) {
             debug('No path provided, auto detecting path');
