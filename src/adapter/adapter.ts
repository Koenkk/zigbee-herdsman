import * as TsType from './tstype';
import {ZclDataPayload} from './events';
import events from 'events';
import {ZclFrame, FrameType, Direction} from '../zcl';
import Debug from "debug";

const debug = Debug("zigbee-herdsman:adapter");

abstract class Adapter extends events.EventEmitter {
    protected networkOptions: TsType.NetworkOptions;
    protected serialPortOptions: TsType.SerialPortOptions;
    protected backupPath: string;

    protected constructor(
        networkOptions: TsType.NetworkOptions, serialPortOptions: TsType.SerialPortOptions, backupPath: string)
    {
        super();
        this.networkOptions = networkOptions;
        this.serialPortOptions = serialPortOptions;
        this.backupPath = backupPath;
    }

    /**
     * Utility
     */

    public static async create(
        networkOptions: TsType.NetworkOptions, serialPortOptions: TsType.SerialPortOptions, backupPath: string
    ): Promise<Adapter> {
        const {ZStackAdapter} = await import('./z-stack/adapter');
        const {DeconzAdapter} = await import('./deconz/adapter');
        type AdapterImplementation = typeof ZStackAdapter | typeof DeconzAdapter;

        const adapters: AdapterImplementation[] = [ZStackAdapter, DeconzAdapter];
<<<<<<< HEAD
        let adapter: AdapterImplementation = null;
=======
        // Use ZStackAdapter by default
        let adapter: AdapterImplementation = ZStackAdapter;
>>>>>>> 5861654d

        if (!serialPortOptions.path) {
            debug('No path provided, auto detecting path');
            for (const candidate of adapters) {
                const path = await candidate.autoDetectPath();
                if (path) {
                    debug(`Auto detected path '${path}' from adapter '${candidate.name}'`);
                    serialPortOptions.path = path;
                    adapter = candidate;
                    break;
                }
            }

            if (!serialPortOptions.path) {
                throw new Error("No path provided and failed to auto detect path");
            }
        } else {
            try {
                // Determine adapter to use
                for (const candidate of adapters) {
                    if (await candidate.isValidPath(serialPortOptions.path)) {
                        debug(`Path '${serialPortOptions.path}' is valid for '${candidate.name}'`);
                        adapter = candidate;
                        break;
                    }
                }
            } catch (error) {
                debug(`Failed to validate path: '${error}'`);
            }
        }

        return new adapter(networkOptions, serialPortOptions, backupPath);
    }

    public abstract start(): Promise<TsType.StartResult>;

    public abstract stop(): Promise<void>;

    public abstract getCoordinator(): Promise<TsType.Coordinator>;

    public abstract getCoordinatorVersion(): Promise<TsType.CoordinatorVersion>;

    public abstract reset(type: 'soft' | 'hard'): Promise<void>;

    public abstract supportsLED(): Promise<boolean>;

    public abstract setLED(enabled: boolean): Promise<void>;

    public abstract supportsBackup(): Promise<boolean>;

    public abstract backup(): Promise<TsType.Backup>;

    public abstract getNetworkParameters(): Promise<TsType.NetworkParameters>;

    public abstract setTransmitPower(value: number): Promise<void>;

    public abstract waitFor(
        networkAddress: number, endpoint: number, frameType: FrameType, direction: Direction,
        transactionSequenceNumber: number, clusterID: number, commandIdentifier: number, timeout: number,
    ): {promise: Promise<ZclDataPayload>; cancel: () => void};

    /**
     * ZDO
     */

    public abstract permitJoin(seconds: number, networkAddress: number): Promise<void>;

    public abstract lqi(networkAddress: number): Promise<TsType.LQI>;

    public abstract routingTable(networkAddress: number): Promise<TsType.RoutingTable>;

    public abstract nodeDescriptor(networkAddress: number): Promise<TsType.NodeDescriptor>;

    public abstract activeEndpoints(networkAddress: number): Promise<TsType.ActiveEndpoints>;

    public abstract simpleDescriptor(networkAddress: number, endpointID: number): Promise<TsType.SimpleDescriptor>;

    public abstract bind(
        destinationNetworkAddress: number, sourceIeeeAddress: string, sourceEndpoint: number,
        clusterID: number, destinationAddressOrGroup: string | number, type: 'endpoint' | 'group',
        destinationEndpoint?: number
    ): Promise<void>;

    public abstract unbind(
        destinationNetworkAddress: number, sourceIeeeAddress: string, sourceEndpoint: number,
        clusterID: number, destinationAddressOrGroup: string | number, type: 'endpoint' | 'group',
        destinationEndpoint: number
    ): Promise<void>;

    public abstract removeDevice(networkAddress: number, ieeeAddr: string): Promise<void>;

    /**
     * ZCL
     */

    public abstract sendZclFrameToEndpoint(
        networkAddress: number, endpoint: number, zclFrame: ZclFrame, timeout: number,
    ): Promise<ZclDataPayload>;

    public abstract sendZclFrameToGroup(groupID: number, zclFrame: ZclFrame): Promise<void>;

    /**
     * InterPAN
     */

    public abstract setChannelInterPAN(channel: number): Promise<void>;

    public abstract sendZclFrameInterPANToIeeeAddr(zclFrame: ZclFrame, ieeeAddress: string): Promise<void>;

    public abstract sendZclFrameInterPANBroadcast(
        zclFrame: ZclFrame, timeout: number
    ): Promise<ZclDataPayload>;

    public abstract restoreChannelInterPAN(): Promise<void>;

}

export default Adapter;<|MERGE_RESOLUTION|>--- conflicted
+++ resolved
@@ -32,12 +32,8 @@
         type AdapterImplementation = typeof ZStackAdapter | typeof DeconzAdapter;
 
         const adapters: AdapterImplementation[] = [ZStackAdapter, DeconzAdapter];
-<<<<<<< HEAD
-        let adapter: AdapterImplementation = null;
-=======
         // Use ZStackAdapter by default
         let adapter: AdapterImplementation = ZStackAdapter;
->>>>>>> 5861654d
 
         if (!serialPortOptions.path) {
             debug('No path provided, auto detecting path');
