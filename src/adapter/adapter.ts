--- conflicted
+++ resolved
@@ -59,12 +59,8 @@
         type AdapterImplementation = typeof ZStackAdapter | typeof DeconzAdapter | typeof ZiGateAdapter | typeof EZSPAdapter | typeof EmberAdapter | typeof ZBOSSAdapter;
 
         let adapters: AdapterImplementation[];
-<<<<<<< HEAD
         const adapterLookup = {zstack: ZStackAdapter, deconz: DeconzAdapter, zigate: ZiGateAdapter, ezsp: EZSPAdapter, ember: EmberAdapter, zboss: ZBOSSAdapter};
-=======
-        const adapterLookup = {zstack: ZStackAdapter, deconz: DeconzAdapter, zigate: ZiGateAdapter, ezsp: EZSPAdapter, ember: EmberAdapter};
-
->>>>>>> 54d0dda8
+
         if (serialPortOptions.adapter && serialPortOptions.adapter !== 'auto') {
             if (adapterLookup[serialPortOptions.adapter]) {
                 adapters = [adapterLookup[serialPortOptions.adapter]];
