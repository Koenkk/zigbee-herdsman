--- conflicted
+++ resolved
@@ -213,11 +213,7 @@
 
             return {
                 panID: result.payload.PANID as number,
-<<<<<<< HEAD
-                extendedPanID: result.payload.ExtPANID as number,
-=======
                 extendedPanID: result.payload.ExtPANID as string, // read as IEEEADDR, so `0x${string}`
->>>>>>> 855fe7a5
                 channel: result.payload.Channel as number,
             };
         } catch (error) {
