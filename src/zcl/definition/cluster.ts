/* eslint max-len: 0 */
import DataType from './dataType';
import {ParameterDefinition} from './tstype';
import BuffaloZclDataType from './buffaloZclDataType';
import ManufacturerCode from './manufacturerCode';

interface AttributeDefinition {
    ID: number;
    type: DataType;
    manufacturerCode?: number;
}

interface ClusterDefinition {
    ID: number;
    manufacturerCode?: number;
    attributes: {[s: string]: AttributeDefinition};
    commands: {
        [s: string]: CommandDefinition;
    };
    commandsResponse: {
        [s: string]: CommandDefinition;
    };
}

interface CommandDefinition {
    ID: number;
    parameters: ParameterDefinition[];
    response?: number;
}

const Cluster: {
    [s: string]: ClusterDefinition;
}
= {
    genBasic: {
        ID: 0,
        attributes: {
            zclVersion: {ID: 0, type: DataType.uint8},
            appVersion: {ID: 1, type: DataType.uint8},
            stackVersion: {ID: 2, type: DataType.uint8},
            hwVersion: {ID: 3, type: DataType.uint8},
            manufacturerName: {ID: 4, type: DataType.charStr},
            modelId: {ID: 5, type: DataType.charStr},
            dateCode: {ID: 6, type: DataType.charStr},
            powerSource: {ID: 7, type: DataType.enum8},
            appProfileVersion: {ID: 8, type: DataType.enum8},
            swBuildId: {ID: 16384, type: DataType.charStr},
            locationDesc: {ID: 16, type: DataType.charStr},
            physicalEnv: {ID: 17, type: DataType.enum8},
            deviceEnabled: {ID: 18, type: DataType.boolean},
            alarmMask: {ID: 19, type: DataType.bitmap8},
            disableLocalConfig: {ID: 20, type: DataType.bitmap8},
        },
        commands: {
            resetFactDefault: {
                ID: 0,
                parameters: [
                ],
            },
            tuyaSetup: {
                ID: 0xf0,
                parameters: [
                ],
            },
        },
        commandsResponse: {
        },
    },
    genPowerCfg: {
        ID: 1,
        attributes: {
            mainsVoltage: {ID: 0, type: DataType.uint16},
            mainsFrequency: {ID: 1, type: DataType.uint8},
            mainsAlarmMask: {ID: 16, type: DataType.bitmap8},
            mainsVoltMinThres: {ID: 17, type: DataType.uint16},
            mainsVoltMaxThres: {ID: 18, type: DataType.uint16},
            mainsVoltageDwellTripPoint: {ID: 19, type: DataType.uint16},
            batteryVoltage: {ID: 32, type: DataType.uint8},
            batteryPercentageRemaining: {ID: 33, type: DataType.uint8},
            batteryManufacturer: {ID: 48, type: DataType.charStr},
            batterySize: {ID: 49, type: DataType.enum8},
            batteryAHrRating: {ID: 50, type: DataType.uint16},
            batteryQuantity: {ID: 51, type: DataType.uint8},
            batteryRatedVoltage: {ID: 52, type: DataType.uint8},
            batteryAlarmMask: {ID: 53, type: DataType.bitmap8},
            batteryVoltMinThres: {ID: 54, type: DataType.uint8},
            batteryVoltThres1: {ID: 55, type: DataType.uint8},
            batteryVoltThres2: {ID: 56, type: DataType.uint8},
            batteryVoltThres3: {ID: 57, type: DataType.uint8},
            batteryPercentMinThres: {ID: 58, type: DataType.uint8},
            batteryPercentThres1: {ID: 59, type: DataType.uint8},
            batteryPercentThres2: {ID: 60, type: DataType.uint8},
            batteryPercentThres3: {ID: 61, type: DataType.uint8},
            batteryAlarmState: {ID: 62, type: DataType.bitmap32},
        },
        commands: {
        },
        commandsResponse: {
        },
    },
    genDeviceTempCfg: {
        ID: 2,
        attributes: {
            currentTemperature: {ID: 0, type: DataType.int16},
            minTempExperienced: {ID: 1, type: DataType.int16},
            maxTempExperienced: {ID: 2, type: DataType.int16},
            overTempTotalDwell: {ID: 3, type: DataType.uint16},
            devTempAlarmMask: {ID: 16, type: DataType.bitmap8},
            lowTempThres: {ID: 17, type: DataType.int16},
            highTempThres: {ID: 18, type: DataType.int16},
            lowTempDwellTripPoint: {ID: 19, type: DataType.uint24},
            highTempDwellTripPoint: {ID: 20, type: DataType.uint24},
        },
        commands: {
        },
        commandsResponse: {
        },
    },
    genIdentify: {
        ID: 3,
        attributes: {
            identifyTime: {ID: 0, type: DataType.uint16},
            identifyCommissionState: {ID: 1, type: DataType.unknown},
        },
        commands: {
            identify: {
                ID: 0,
                parameters: [
                    {name: 'identifytime', type: DataType.uint16},
                ],
            },
            identifyQuery: {
                ID: 1,
                parameters: [
                ],
            },
            ezmodeInvoke: {
                ID: 2,
                parameters: [
                    {name: 'action', type: DataType.uint8},
                ],
            },
            updateCommissionState: {
                ID: 3,
                parameters: [
                    {name: 'action', type: DataType.uint8},
                    {name: 'commstatemask', type: DataType.uint8},
                ],
            },
            triggerEffect: {
                ID: 64,
                parameters: [
                    {name: 'effectid', type: DataType.uint8},
                    {name: 'effectvariant', type: DataType.uint8},
                ],
            },
        },
        commandsResponse: {
            identifyQueryRsp: {
                ID: 0,
                parameters: [
                    {name: 'timeout', type: DataType.uint16},
                ],
            },
        },
    },
    genGroups: {
        ID: 4,
        attributes: {
            nameSupport: {ID: 0, type: DataType.bitmap8},
        },
        commands: {
            add: {
                ID: 0,
                response: 0,
                parameters: [
                    {name: 'groupid', type: DataType.uint16},
                    {name: 'groupname', type: DataType.charStr},
                ],
            },
            view: {
                ID: 1,
                parameters: [
                    {name: 'groupid', type: DataType.uint16},
                ],
            },
            getMembership: {
                ID: 2,
                response: 2,
                parameters: [
                    {name: 'groupcount', type: DataType.uint8},
                    {name: 'grouplist', type: BuffaloZclDataType.LIST_UINT16},
                ],
            },
            remove: {
                ID: 3,
                response: 3,
                parameters: [
                    {name: 'groupid', type: DataType.uint16},
                ],
            },
            removeAll: {
                ID: 4,
                parameters: [
                ],
            },
            addIfIdentifying: {
                ID: 5,
                parameters: [
                    {name: 'groupid', type: DataType.uint16},
                    {name: 'groupname', type: DataType.charStr},
                ],
            },
        },
        commandsResponse: {
            addRsp: {
                ID: 0,
                parameters: [
                    {name: 'status', type: DataType.uint8},
                    {name: 'groupid', type: DataType.uint16},
                ],
            },
            viewRsp: {
                ID: 1,
                parameters: [
                    {name: 'status', type: DataType.uint8},
                    {name: 'groupid', type: DataType.uint16},
                    {name: 'groupname', type: DataType.charStr},
                ],
            },
            getMembershipRsp: {
                ID: 2,
                parameters: [
                    {name: 'capacity', type: DataType.uint8},
                    {name: 'groupcount', type: DataType.uint8},
                    {name: 'grouplist', type: BuffaloZclDataType.LIST_UINT16},
                ],
            },
            removeRsp: {
                ID: 3,
                parameters: [
                    {name: 'status', type: DataType.uint8},
                    {name: 'groupid', type: DataType.uint16},
                ],
            },
        },
    },
    genScenes: {
        ID: 5,
        attributes: {
            count: {ID: 0, type: DataType.uint8},
            currentScene: {ID: 1, type: DataType.uint8},
            currentGroup: {ID: 2, type: DataType.uint16},
            sceneValid: {ID: 3, type: DataType.boolean},
            nameSupport: {ID: 4, type: DataType.bitmap8},
            lastCfgBy: {ID: 5, type: DataType.ieeeAddr},
        },
        commands: {
            add: {
                ID: 0,
                response: 0,
                parameters: [
                    {name: 'groupid', type: DataType.uint16},
                    {name: 'sceneid', type: DataType.uint8},
                    {name: 'transtime', type: DataType.uint16},
                    {name: 'scenename', type: DataType.charStr},
                    {name: 'extensionfieldsets', type: BuffaloZclDataType.EXTENSION_FIELD_SETS},
                ],
            },
            view: {
                ID: 1,
                response: 1,
                parameters: [
                    {name: 'groupid', type: DataType.uint16},
                    {name: 'sceneid', type: DataType.uint8},
                ],
            },
            remove: {
                ID: 2,
                response: 2,
                parameters: [
                    {name: 'groupid', type: DataType.uint16},
                    {name: 'sceneid', type: DataType.uint8},
                ],
            },
            removeAll: {
                ID: 3,
                response: 3,
                parameters: [
                    {name: 'groupid', type: DataType.uint16},
                ],
            },
            store: {
                ID: 4,
                response: 4,
                parameters: [
                    {name: 'groupid', type: DataType.uint16},
                    {name: 'sceneid', type: DataType.uint8},
                ],
            },
            recall: {
                ID: 5,
                parameters: [
                    {name: 'groupid', type: DataType.uint16},
                    {name: 'sceneid', type: DataType.uint8},
                ],
            },
            getSceneMembership: {
                ID: 6,
                response: 6,
                parameters: [
                    {name: 'groupid', type: DataType.uint16},
                ],
            },
            enhancedAdd: {
                ID: 64,
                response: 64,
                parameters: [
                    {name: 'groupid', type: DataType.uint16},
                    {name: 'sceneid', type: DataType.uint8},
                    {name: 'transtime', type: DataType.uint16},
                    {name: 'scenename', type: DataType.charStr},
                    {name: 'extensionfieldsets', type: BuffaloZclDataType.EXTENSION_FIELD_SETS},
                ],
            },
            enhancedView: {
                ID: 65,
                response: 65,
                parameters: [
                    {name: 'groupid', type: DataType.uint16},
                    {name: 'sceneid', type: DataType.uint8},
                ],
            },
            copy: {
                ID: 66,
                response: 66,
                parameters: [
                    {name: 'mode', type: DataType.uint8},
                    {name: 'groupidfrom', type: DataType.uint16},
                    {name: 'sceneidfrom', type: DataType.uint8},
                    {name: 'groupidto', type: DataType.uint16},
                    {name: 'sceneidto', type: DataType.uint8},
                ],
            },
            tradfriArrowSingle: {
                ID: 7,
                parameters: [
                    {name: 'value', type: DataType.uint16},
                    {name: 'value2', type: DataType.uint16},
                ],
            },
            tradfriArrowHold: {
                ID: 8,
                parameters: [
                    {name: 'value', type: DataType.uint16},
                ],
            },
            tradfriArrowRelease: {
                ID: 9,
                parameters: [
                    {name: 'value', type: DataType.uint16},
                ],
            },
        },
        commandsResponse: {
            addRsp: {
                ID: 0,
                parameters: [
                    {name: 'status', type: DataType.uint8},
                    {name: 'groupId', type: DataType.uint16},
                    {name: 'sceneId', type: DataType.uint8},
                ],
            },
            viewRsp: {
                ID: 1,
                parameters: [
                    {name: 'status', type: DataType.uint8},
                    {name: 'groupid', type: DataType.uint16},
                    {name: 'sceneid', type: DataType.uint8},
                    {name: 'transtime', type: DataType.uint16},
                    {name: 'scenename', type: DataType.charStr},
                    {name: 'extensionfieldsets', type: BuffaloZclDataType.EXTENSION_FIELD_SETS},
                ],
            },
            removeRsp: {
                ID: 2,
                parameters: [
                    {name: 'status', type: DataType.uint8},
                    {name: 'groupid', type: DataType.uint16},
                    {name: 'sceneid', type: DataType.uint8},
                ],
            },
            removeAllRsp: {
                ID: 3,
                parameters: [
                    {name: 'status', type: DataType.uint8},
                    {name: 'groupid', type: DataType.uint16},
                ],
            },
            storeRsp: {
                ID: 4,
                parameters: [
                    {name: 'status', type: DataType.uint8},
                    {name: 'groupid', type: DataType.uint16},
                    {name: 'sceneid', type: DataType.uint8},
                ],
            },
            getSceneMembershipRsp: {
                ID: 6,
                parameters: [
                    {name: 'status', type: DataType.uint8},
                    {name: 'capacity', type: DataType.uint8},
                    {name: 'groupid', type: DataType.uint16},
                    {name: 'scenecount', type: DataType.uint8},
                    {name: 'scenelist', type: BuffaloZclDataType.LIST_UINT8},
                ],
            },
            enhancedAddRsp: {
                ID: 64,
                parameters: [
                ],
            },
            enhancedViewRsp: {
                ID: 65,
                parameters: [
                    {name: 'status', type: DataType.uint8},
                    {name: 'groupid', type: DataType.uint16},
                    {name: 'sceneid', type: DataType.uint8},
                    {name: 'transtime', type: DataType.uint16},
                    {name: 'scenename', type: DataType.charStr},
                    {name: 'extensionfieldsets', type: BuffaloZclDataType.EXTENSION_FIELD_SETS},
                ],
            },
            copyRsp: {
                ID: 66,
                parameters: [
                    {name: 'status', type: DataType.uint8},
                    {name: 'groupidfrom', type: DataType.uint16},
                    {name: 'sceneidfrom', type: DataType.uint8},
                ],
            },
        },
    },
    genOnOff: {
        ID: 6,
        attributes: {
            onOff: {ID: 0, type: DataType.boolean},
            globalSceneCtrl: {ID: 16384, type: DataType.boolean},
            onTime: {ID: 16385, type: DataType.uint16},
            offWaitTime: {ID: 16386, type: DataType.uint16},
            startUpOnOff: {ID: 16387, type: DataType.enum8},
            tuyaBacklightMode: {ID: 0x8001, type: DataType.enum8},
            moesStartUpOnOff: {ID: 0x8002, type: DataType.enum8},
            tuyaOperationMode: {ID: 0x8004, type: DataType.enum8},
            elkoPreWarningTime: {ID: 0xE000, type: DataType.uint16, manufacturerCode: ManufacturerCode.ELKO},
            elkoOnTimeReload: {ID: 0xE001, type: DataType.uint32, manufacturerCode: ManufacturerCode.ELKO},
            elkoOnTimeReloadOptions: {ID: 0xE002, type: DataType.bitmap8, manufacturerCode: ManufacturerCode.ELKO},
        },
        commands: {
            off: {
                ID: 0,
                parameters: [
                ],
            },
            on: {
                ID: 1,
                parameters: [
                ],
            },
            toggle: {
                ID: 2,
                parameters: [
                ],
            },
            offWithEffect: {
                ID: 64,
                parameters: [
                    {name: 'effectid', type: DataType.uint8},
                    {name: 'effectvariant', type: DataType.uint8},
                ],
            },
            onWithRecallGlobalScene: {
                ID: 65,
                parameters: [
                ],
            },
            onWithTimedOff: {
                ID: 66,
                parameters: [
                    {name: 'ctrlbits', type: DataType.uint8},
                    {name: 'ontime', type: DataType.uint16},
                    {name: 'offwaittime', type: DataType.uint16},
                ],
            },
        },
        commandsResponse: {
        },
    },
    genOnOffSwitchCfg: {
        ID: 7,
        attributes: {
            switchType: {ID: 0, type: DataType.enum8},
            switchMultiFunction: {ID: 2, type: DataType.unknown},
            switchActions: {ID: 16, type: DataType.enum8},
        },
        commands: {
        },
        commandsResponse: {
        },
    },
    genLevelCtrl: {
        ID: 8,
        attributes: {
            currentLevel: {ID: 0, type: DataType.uint8},
            remainingTime: {ID: 1, type: DataType.uint16},
            minLevel: {ID: 2, type: DataType.uint8},
            maxLevel: {ID: 3, type: DataType.uint8},
            onOffTransitionTime: {ID: 16, type: DataType.uint16},
            onLevel: {ID: 17, type: DataType.uint8},
            onTransitionTime: {ID: 18, type: DataType.uint16},
            offTransitionTime: {ID: 19, type: DataType.uint16},
            defaultMoveRate: {ID: 20, type: DataType.uint16},
            startUpCurrentLevel: {ID: 16384, type: DataType.uint8},
            elkoStartUpCurrentLevel: {ID: 0x4000, type: DataType.uint8, manufacturerCode: ManufacturerCode.ELKO},
            ubisysMinimumOnLevel: {ID: 0, type: DataType.uint8, manufacturerCode: ManufacturerCode.Ubisys},
        },
        commands: {
            moveToLevel: {
                ID: 0,
                parameters: [
                    {name: 'level', type: DataType.uint8},
                    {name: 'transtime', type: DataType.uint16},
                ],
            },
            move: {
                ID: 1,
                parameters: [
                    {name: 'movemode', type: DataType.uint8},
                    {name: 'rate', type: DataType.uint8},
                ],
            },
            step: {
                ID: 2,
                parameters: [
                    {name: 'stepmode', type: DataType.uint8},
                    {name: 'stepsize', type: DataType.uint8},
                    {name: 'transtime', type: DataType.uint16},
                ],
            },
            stop: {
                ID: 3,
                parameters: [
                ],
            },
            moveToLevelWithOnOff: {
                ID: 4,
                parameters: [
                    {name: 'level', type: DataType.uint8},
                    {name: 'transtime', type: DataType.uint16},
                ],
            },
            moveWithOnOff: {
                ID: 5,
                parameters: [
                    {name: 'movemode', type: DataType.uint8},
                    {name: 'rate', type: DataType.uint8},
                ],
            },
            stepWithOnOff: {
                ID: 6,
                parameters: [
                    {name: 'stepmode', type: DataType.uint8},
                    {name: 'stepsize', type: DataType.uint8},
                    {name: 'transtime', type: DataType.uint16},
                ],
            },
            stopWithOnOff: {
                ID: 7,
                parameters: [
                ],
            },
            moveToLevelTuya: {
                ID: 240,
                parameters: [
                    {name: 'level', type: DataType.uint16},
                    {name: 'transtime', type: DataType.uint16},
                ],
            },
        },
        commandsResponse: {
        },
    },
    genAlarms: {
        ID: 9,
        attributes: {
            alarmCount: {ID: 0, type: DataType.uint16},
        },
        commands: {
            reset: {
                ID: 0,
                parameters: [
                    {name: 'alarmcode', type: DataType.uint8},
                    {name: 'clusterid', type: DataType.uint16},
                ],
            },
            resetAll: {
                ID: 1,
                parameters: [
                ],
            },
            getAlarm: {
                ID: 2,
                parameters: [
                ],
            },
            resetLog: {
                ID: 3,
                parameters: [
                ],
            },
            publishEventLog: {
                ID: 4,
                parameters: [
                ],
            },
        },
        commandsResponse: {
            alarm: {
                ID: 0,
                parameters: [
                    {name: 'alarmcode', type: DataType.uint8},
                    {name: 'clusterid', type: DataType.uint16},
                ],
            },
            getRsp: {
                ID: 1,
                parameters: [
                    {name: 'status', type: DataType.uint8},
                    {name: 'alarmcode', type: DataType.uint8},
                    {name: 'clusterid', type: DataType.uint16},
                    {name: 'timestamp', type: DataType.uint32},
                ],
            },
            getEventLog: {
                ID: 2,
                parameters: [
                ],
            },
        },
    },
    genTime: {
        ID: 10,
        attributes: {
            time: {ID: 0, type: DataType.utc},
            timeStatus: {ID: 1, type: DataType.bitmap8},
            timeZone: {ID: 2, type: DataType.int32},
            dstStart: {ID: 3, type: DataType.uint32},
            dstEnd: {ID: 4, type: DataType.uint32},
            dstShift: {ID: 5, type: DataType.int32},
            standardTime: {ID: 6, type: DataType.uint32},
            localTime: {ID: 7, type: DataType.uint32},
            lastSetTime: {ID: 8, type: DataType.utc},
            validUntilTime: {ID: 9, type: DataType.utc},
        },
        commands: {
        },
        commandsResponse: {
        },
    },
    genRssiLocation: {
        ID: 11,
        attributes: {
            type: {ID: 0, type: DataType.data8},
            method: {ID: 1, type: DataType.enum8},
            age: {ID: 2, type: DataType.uint16},
            qualityMeasure: {ID: 3, type: DataType.uint8},
            numOfDevices: {ID: 4, type: DataType.uint8},
            coordinate1: {ID: 16, type: DataType.int16},
            coordinate2: {ID: 17, type: DataType.int16},
            coordinate3: {ID: 18, type: DataType.int16},
            power: {ID: 19, type: DataType.int16},
            pathLossExponent: {ID: 20, type: DataType.uint16},
            reportingPeriod: {ID: 21, type: DataType.uint16},
            calcPeriod: {ID: 22, type: DataType.uint16},
            numRSSIMeasurements: {ID: 23, type: DataType.uint16},
        },
        commands: {
            setAbsolute: {
                ID: 0,
                parameters: [
                    {name: 'coord1', type: DataType.int16},
                    {name: 'coord2', type: DataType.int16},
                    {name: 'coord3', type: DataType.int16},
                    {name: 'power', type: DataType.int16},
                    {name: 'pathlossexponent', type: DataType.uint16},
                ],
            },
            setDevCfg: {
                ID: 1,
                parameters: [
                    {name: 'power', type: DataType.int16},
                    {name: 'pathlossexponent', type: DataType.uint16},
                    {name: 'calperiod', type: DataType.uint16},
                    {name: 'numrssimeasurements', type: DataType.uint8},
                    {name: 'reportingperiod', type: DataType.uint16},
                ],
            },
            getDevCfg: {
                ID: 2,
                parameters: [
                    {name: 'targetaddr', type: DataType.ieeeAddr},
                ],
            },
            getData: {
                ID: 3,
                parameters: [
                    {name: 'getdatainfo', type: DataType.uint8},
                    {name: 'numrsp', type: DataType.uint8},
                    {name: 'targetaddr', type: DataType.ieeeAddr},
                ],
            },
        },
        commandsResponse: {
            devCfgRsp: {
                ID: 0,
                parameters: [
                    {name: 'status', type: DataType.uint8},
                    {name: 'power', type: DataType.int16},
                    {name: 'pathlossexp', type: DataType.uint16},
                    {name: 'calperiod', type: DataType.uint16},
                    {name: 'numrssimeasurements', type: DataType.uint8},
                    {name: 'reportingperiod', type: DataType.uint16},
                ],
            },
            dataRsp: {
                ID: 1,
                parameters: [
                    {name: 'status', type: DataType.uint8},
                    {name: 'locationtype', type: DataType.uint8},
                    {name: 'coord1', type: DataType.int16},
                    {name: 'coord2', type: DataType.int16},
                    {name: 'coord3', type: DataType.int16},
                    {name: 'power', type: DataType.int16},
                    {name: 'pathlossexp', type: DataType.uint16},
                    {name: 'locationmethod', type: DataType.uint8},
                    {name: 'qualitymeasure', type: DataType.uint8},
                    {name: 'locationage', type: DataType.uint16},
                ],
            },
            dataNotif: {
                ID: 2,
                parameters: [
                    {name: 'locationtype', type: DataType.uint8},
                    {name: 'coord1', type: DataType.int16},
                    {name: 'coord2', type: DataType.int16},
                    {name: 'coord3', type: DataType.int16},
                    {name: 'power', type: DataType.int16},
                    {name: 'pathlossexp', type: DataType.uint16},
                    {name: 'locationmethod', type: DataType.uint8},
                    {name: 'qualitymeasure', type: DataType.uint8},
                    {name: 'locationage', type: DataType.uint16},
                ],
            },
            compactDataNotif: {
                ID: 3,
                parameters: [
                    {name: 'locationtype', type: DataType.uint8},
                    {name: 'coord1', type: DataType.int16},
                    {name: 'coord2', type: DataType.int16},
                    {name: 'coord3', type: DataType.int16},
                    {name: 'qualitymeasure', type: DataType.uint8},
                    {name: 'locationage', type: DataType.uint16},
                ],
            },
            rssiPing: {
                ID: 4,
                parameters: [
                    {name: 'locationtype', type: DataType.uint8},
                ],
            },
        },
    },
    genAnalogInput: {
        ID: 12,
        attributes: {
            description: {ID: 28, type: DataType.charStr},
            maxPresentValue: {ID: 65, type: DataType.singlePrec},
            minPresentValue: {ID: 69, type: DataType.singlePrec},
            outOfService: {ID: 81, type: DataType.boolean},
            presentValue: {ID: 85, type: DataType.singlePrec},
            reliability: {ID: 103, type: DataType.enum8},
            resolution: {ID: 106, type: DataType.singlePrec},
            statusFlags: {ID: 111, type: DataType.bitmap8},
            engineeringUnits: {ID: 117, type: DataType.enum16},
            applicationType: {ID: 256, type: DataType.uint32},
        },
        commands: {
        },
        commandsResponse: {
        },
    },
    genAnalogOutput: {
        ID: 13,
        attributes: {
            description: {ID: 28, type: DataType.charStr},
            maxPresentValue: {ID: 65, type: DataType.singlePrec},
            minPresentValue: {ID: 69, type: DataType.singlePrec},
            outOfService: {ID: 81, type: DataType.boolean},
            presentValue: {ID: 85, type: DataType.singlePrec},
            priorityArray: {ID: 87, type: DataType.array},
            reliability: {ID: 103, type: DataType.enum8},
            relinquishDefault: {ID: 104, type: DataType.singlePrec},
            resolution: {ID: 106, type: DataType.singlePrec},
            statusFlags: {ID: 111, type: DataType.bitmap8},
            engineeringUnits: {ID: 117, type: DataType.enum16},
            applicationType: {ID: 256, type: DataType.uint32},
        },
        commands: {
        },
        commandsResponse: {
        },
    },
    genAnalogValue: {
        ID: 14,
        attributes: {
            description: {ID: 28, type: DataType.charStr},
            outOfService: {ID: 81, type: DataType.boolean},
            presentValue: {ID: 85, type: DataType.singlePrec},
            priorityArray: {ID: 87, type: DataType.array},
            reliability: {ID: 103, type: DataType.enum8},
            relinquishDefault: {ID: 104, type: DataType.singlePrec},
            statusFlags: {ID: 111, type: DataType.bitmap8},
            engineeringUnits: {ID: 117, type: DataType.enum16},
            applicationType: {ID: 256, type: DataType.uint32},
        },
        commands: {
        },
        commandsResponse: {
        },
    },
    genBinaryInput: {
        ID: 15,
        attributes: {
            activeText: {ID: 4, type: DataType.charStr},
            description: {ID: 28, type: DataType.charStr},
            inactiveText: {ID: 46, type: DataType.charStr},
            outOfService: {ID: 81, type: DataType.boolean},
            polarity: {ID: 84, type: DataType.enum8},
            presentValue: {ID: 85, type: DataType.boolean},
            reliability: {ID: 103, type: DataType.enum8},
            statusFlags: {ID: 111, type: DataType.bitmap8},
            applicationType: {ID: 256, type: DataType.uint32},
        },
        commands: {
        },
        commandsResponse: {
        },
    },
    genBinaryOutput: {
        ID: 16,
        attributes: {
            activeText: {ID: 4, type: DataType.charStr},
            description: {ID: 28, type: DataType.charStr},
            inactiveText: {ID: 46, type: DataType.charStr},
            minimumOffTime: {ID: 66, type: DataType.uint32},
            minimumOnTime: {ID: 67, type: DataType.uint32},
            outOfService: {ID: 81, type: DataType.boolean},
            polarity: {ID: 84, type: DataType.enum8},
            presentValue: {ID: 85, type: DataType.boolean},
            priorityArray: {ID: 87, type: DataType.array},
            reliability: {ID: 103, type: DataType.enum8},
            relinquishDefault: {ID: 104, type: DataType.boolean},
            statusFlags: {ID: 111, type: DataType.bitmap8},
            applicationType: {ID: 256, type: DataType.uint32},
        },
        commands: {
        },
        commandsResponse: {
        },
    },
    genBinaryValue: {
        ID: 17,
        attributes: {
            activeText: {ID: 4, type: DataType.charStr},
            description: {ID: 28, type: DataType.charStr},
            inactiveText: {ID: 46, type: DataType.charStr},
            minimumOffTime: {ID: 66, type: DataType.uint32},
            minimumOnTime: {ID: 67, type: DataType.uint32},
            outOfService: {ID: 81, type: DataType.boolean},
            presentValue: {ID: 85, type: DataType.boolean},
            priorityArray: {ID: 87, type: DataType.array},
            reliability: {ID: 103, type: DataType.enum8},
            relinquishDefault: {ID: 104, type: DataType.boolean},
            statusFlags: {ID: 111, type: DataType.bitmap8},
            applicationType: {ID: 256, type: DataType.uint32},
        },
        commands: {
        },
        commandsResponse: {
        },
    },
    genMultistateInput: {
        ID: 18,
        attributes: {
            stateText: {ID: 14, type: DataType.array},
            description: {ID: 28, type: DataType.charStr},
            numberOfStates: {ID: 74, type: DataType.uint16},
            outOfService: {ID: 81, type: DataType.boolean},
            presentValue: {ID: 85, type: DataType.uint16},
            reliability: {ID: 103, type: DataType.enum8},
            statusFlags: {ID: 111, type: DataType.bitmap8},
            applicationType: {ID: 256, type: DataType.uint32},
        },
        commands: {
        },
        commandsResponse: {
        },
    },
    genMultistateOutput: {
        ID: 19,
        attributes: {
            stateText: {ID: 14, type: DataType.array},
            description: {ID: 28, type: DataType.charStr},
            numberOfStates: {ID: 74, type: DataType.uint16},
            outOfService: {ID: 81, type: DataType.boolean},
            presentValue: {ID: 85, type: DataType.uint16},
            priorityArray: {ID: 87, type: DataType.array},
            reliability: {ID: 103, type: DataType.enum8},
            relinquishDefault: {ID: 104, type: DataType.uint16},
            statusFlags: {ID: 111, type: DataType.bitmap8},
            applicationType: {ID: 256, type: DataType.uint32},
        },
        commands: {
        },
        commandsResponse: {
        },
    },
    genMultistateValue: {
        ID: 20,
        attributes: {
            stateText: {ID: 14, type: DataType.array},
            description: {ID: 28, type: DataType.charStr},
            numberOfStates: {ID: 74, type: DataType.uint16},
            outOfService: {ID: 81, type: DataType.boolean},
            presentValue: {ID: 85, type: DataType.uint16},
            priorityArray: {ID: 87, type: DataType.array},
            reliability: {ID: 103, type: DataType.enum8},
            relinquishDefault: {ID: 104, type: DataType.uint16},
            statusFlags: {ID: 111, type: DataType.bitmap8},
            applicationType: {ID: 256, type: DataType.uint32},
        },
        commands: {
        },
        commandsResponse: {
        },
    },
    genCommissioning: {
        ID: 21,
        attributes: {
            shortress: {ID: 0, type: DataType.uint16},
            extendedPANId: {ID: 1, type: DataType.ieeeAddr},
            panId: {ID: 2, type: DataType.uint16},
            channelmask: {ID: 3, type: DataType.bitmap32},
            protocolVersion: {ID: 4, type: DataType.uint8},
            stackProfile: {ID: 5, type: DataType.uint8},
            startupControl: {ID: 6, type: DataType.enum8},
            trustCenterress: {ID: 16, type: DataType.ieeeAddr},
            trustCenterMasterKey: {ID: 17, type: DataType.secKey},
            networkKey: {ID: 18, type: DataType.secKey},
            useInsecureJoin: {ID: 19, type: DataType.boolean},
            preconfiguredLinkKey: {ID: 20, type: DataType.secKey},
            networkKeySeqNum: {ID: 21, type: DataType.uint8},
            networkKeyType: {ID: 22, type: DataType.enum8},
            networkManagerress: {ID: 23, type: DataType.uint16},
            scanAttempts: {ID: 32, type: DataType.uint8},
            timeBetweenScans: {ID: 33, type: DataType.uint16},
            rejoinInterval: {ID: 34, type: DataType.uint16},
            maxRejoinInterval: {ID: 35, type: DataType.uint16},
            indirectPollRate: {ID: 48, type: DataType.uint16},
            parentRetryThreshold: {ID: 49, type: DataType.uint8},
            concentratorFlag: {ID: 64, type: DataType.boolean},
            concentratorRus: {ID: 65, type: DataType.uint8},
            concentratorDiscoveryTime: {ID: 66, type: DataType.uint8},
        },
        commands: {
            restartDevice: {
                ID: 0,
                parameters: [
                    {name: 'options', type: DataType.uint8},
                    {name: 'delay', type: DataType.uint8},
                    {name: 'jitter', type: DataType.uint8},
                ],
            },
            saveStartupParams: {
                ID: 1,
                parameters: [
                    {name: 'options', type: DataType.uint8},
                    {name: 'index', type: DataType.uint8},
                ],
            },
            restoreStartupParams: {
                ID: 2,
                parameters: [
                    {name: 'options', type: DataType.uint8},
                    {name: 'index', type: DataType.uint8},
                ],
            },
            resetStartupParams: {
                ID: 3,
                parameters: [
                    {name: 'options', type: DataType.uint8},
                    {name: 'index', type: DataType.uint8},
                ],
            },
        },
        commandsResponse: {
            restartDeviceRsp: {
                ID: 0,
                parameters: [
                    {name: 'status', type: DataType.uint8},
                ],
            },
            saveStartupParamsRsp: {
                ID: 1,
                parameters: [
                    {name: 'status', type: DataType.uint8},
                ],
            },
            restoreStartupParamsRsp: {
                ID: 2,
                parameters: [
                    {name: 'status', type: DataType.uint8},
                ],
            },
            resetStartupParamsRsp: {
                ID: 3,
                parameters: [
                    {name: 'status', type: DataType.uint8},
                ],
            },
        },
    },
    genOta: {
        ID: 25,
        attributes: {
            upgradeServerId: {ID: 0, type: DataType.ieeeAddr},
            fileOffset: {ID: 1, type: DataType.uint32},
            currentFileVersion: {ID: 2, type: DataType.uint32},
            currentZigbeeStackVersion: {ID: 3, type: DataType.uint16},
            downloadedFileVersion: {ID: 4, type: DataType.uint32},
            downloadedZigbeeStackVersion: {ID: 5, type: DataType.uint16},
            imageUpgradeStatus: {ID: 6, type: DataType.enum8},
            manufacturerId: {ID: 7, type: DataType.uint16},
            imageTypeId: {ID: 8, type: DataType.uint16},
            minimumBlockReqDelay: {ID: 9, type: DataType.uint16},
            imageStamp: {ID: 10, type: DataType.uint32},
        },
        commands: {
            queryNextImageRequest: {
                ID: 1,
                response: 2,
                parameters: [
                    {name: 'fieldControl', type: DataType.uint8},
                    {name: 'manufacturerCode', type: DataType.uint16},
                    {name: 'imageType', type: DataType.uint16},
                    {name: 'fileVersion', type: DataType.uint32},
                ],
            },
            imageBlockRequest: {
                ID: 3,
                response: 5,
                parameters: [
                    {name: 'fieldControl', type: DataType.uint8},
                    {name: 'manufacturerCode', type: DataType.uint16},
                    {name: 'imageType', type: DataType.uint16},
                    {name: 'fileVersion', type: DataType.uint32},
                    {name: 'fileOffset', type: DataType.uint32},
                    {name: 'maximumDataSize', type: DataType.uint8},
                ],
            },
            imagePageRequest: {
                ID: 4,
                response: 5,
                parameters: [
                    {name: 'fieldControl', type: DataType.uint8},
                    {name: 'manufacturerCode', type: DataType.uint16},
                    {name: 'imageType', type: DataType.uint16},
                    {name: 'fileVersion', type: DataType.uint32},
                    {name: 'fileOffset', type: DataType.uint32},
                    {name: 'maximumDataSize', type: DataType.uint8},
                    {name: 'pageSize', type: DataType.uint16},
                    {name: 'responseSpacing', type: DataType.uint16},
                ],
            },
            upgradeEndRequest: {
                ID: 6,
                response: 7,
                parameters: [
                    {name: 'status', type: DataType.uint8},
                    {name: 'manufacturerCode', type: DataType.uint16},
                    {name: 'imageType', type: DataType.uint16},
                    {name: 'fileVersion', type: DataType.uint32},
                ],
            }
        },
        commandsResponse: {
            imageNotify: {
                ID: 0,
                parameters: [
                    {name: 'payloadType', type: DataType.uint8},
                    {name: 'queryJitter', type: DataType.uint8},
                ],
            },
            queryNextImageResponse: {
                ID: 2,
                parameters: [
                    {name: 'status', type: DataType.uint8},
                    {name: 'manufacturerCode', type: DataType.uint16, conditions: [{type: 'statusEquals', value: 0}]},
                    {name: 'imageType', type: DataType.uint16, conditions: [{type: 'statusEquals', value: 0}]},
                    {name: 'fileVersion', type: DataType.uint32, conditions: [{type: 'statusEquals', value: 0}]},
                    {name: 'imageSize', type: DataType.uint32, conditions: [{type: 'statusEquals', value: 0}]},
                ],
            },
            imageBlockResponse: {
                ID: 5,
                parameters: [
                    {name: 'status', type: DataType.uint8},
                    {name: 'manufacturerCode', type: DataType.uint16},
                    {name: 'imageType', type: DataType.uint16},
                    {name: 'fileVersion', type: DataType.uint32},
                    {name: 'fileOffset', type: DataType.uint32},
                    {name: 'dataSize', type: DataType.uint8},
                    {name: 'data', type: BuffaloZclDataType.BUFFER},
                ],
            },
            upgradeEndResponse: {
                ID: 7,
                parameters: [
                    {name: 'manufacturerCode', type: DataType.uint16},
                    {name: 'imageType', type: DataType.uint16},
                    {name: 'fileVersion', type: DataType.uint32},
                    {name: 'currentTime', type: DataType.uint32},
                    {name: 'upgradeTime', type: DataType.uint32},
                ],
            }
        },
    },
    genPollCtrl: {
        ID: 32,
        attributes: {
            checkinInterval: {ID: 0, type: DataType.uint32},
            longPollInterval: {ID: 1, type: DataType.uint32},
            shortPollInterval: {ID: 2, type: DataType.uint16},
            fastPollTimeout: {ID: 3, type: DataType.uint16},
            checkinIntervalMin: {ID: 4, type: DataType.uint32},
            longPollIntervalMin: {ID: 5, type: DataType.uint32},
            fastPollTimeoutMax: {ID: 6, type: DataType.uint16},
        },
        commands: {
            checkinRsp: {
                ID: 0,
                parameters: [
                    {name: 'startFastPolling', type: DataType.boolean},
                    {name: 'fastPollTimeout', type: DataType.uint16},
                ],
            },
            fastPollStop: {
                ID: 1,
                parameters: [
                ],
            },
            setLongPollInterval: {
                ID: 2,
                parameters: [
                    {name: 'newLongPollInterval', type: DataType.uint32},
                ],
            },
            setShortPollInterval: {
                ID: 3,
                parameters: [
                    {name: 'newShortPollInterval', type: DataType.uint16},
                ],
            },
        },
        commandsResponse: {
            checkin: {
                ID: 0,
                parameters: [
                ],
            },
        },
    },
    greenPower: {
        ID: 33,
        attributes: {
        },
        commands: {
            notification: {
                ID: 0,
                parameters: [
                    {name: 'options', type: DataType.uint16},
                    {name: 'srcID', type: DataType.uint32, conditions: [{type: 'bitFieldEnum', param:'options', offset: 0, size: 3, value: 0b000}]},
                    {name: 'gpdIEEEAddr', type: DataType.ieeeAddr, conditions: [{type: 'bitFieldEnum', param:'options', offset: 0, size: 3, value: 0b010}]},
                    {name: 'gpdEndpoint', type: DataType.uint8, conditions: [{type: 'bitFieldEnum', param:'options', offset: 0, size: 3, value: 0b010}]},
                    {name: 'frameCounter', type: DataType.uint32},
                    {name: 'commandID', type: DataType.uint8},
                    {name: 'payloadSize', type: DataType.uint8},
                    {name: 'commandFrame', type: BuffaloZclDataType.GDP_FRAME},
                    {name: 'gppNwkAddr', type: DataType.uint16,conditions: [{type: 'bitMaskSet', param:'options', mask: 0x4000}]},
                    {name: 'gppGddLink', type: DataType.uint8,conditions: [{type: 'bitMaskSet', param:'options', mask: 0x4000}]},
                ],
            },
            commisioningNotification: {
                ID: 4,
                parameters: [
                    {name: 'options', type: DataType.uint16},
                    {name: 'srcID', type: DataType.uint32, conditions: [{type: 'bitFieldEnum', param:'options', offset: 0, size: 3, value: 0b000}]},
                    {name: 'gpdIEEEAddr', type: DataType.ieeeAddr, conditions: [{type: 'bitFieldEnum', param:'options', offset: 0, size: 3, value: 0b010}]},
                    {name: 'gpdEndpoint', type: DataType.uint8, conditions: [{type: 'bitFieldEnum', param:'options', offset: 0, size: 3, value: 0b010}]},
                    {name: 'frameCounter', type: DataType.uint32},
                    {name: 'commandID', type: DataType.uint8},
                    {name: 'payloadSize', type: DataType.uint8},
                    {name: 'commandFrame', type: BuffaloZclDataType.GDP_FRAME},
                    {name: 'gppNwkAddr', type: DataType.uint16,conditions: [{type: 'bitMaskSet', param:'options', mask: 0x800}]},
                    {name: 'gppGddLink', type: DataType.uint8,conditions: [{type: 'bitMaskSet', param:'options', mask: 0x800}]},
                ],
            },
        },
        commandsResponse: {
            response: {
                ID: 6,
                parameters: [
                    {name: 'options', type: DataType.uint8},
                    {name: 'tempMaster', type: DataType.uint16},
                    {name: 'tempMasterTx', type: DataType.uint8},
                    {name: 'srcID', type: DataType.uint32, conditions: [{type: 'bitFieldEnum', param:'options', offset: 0, size: 3, value: 0b000}]},
                    {name: 'gpdIEEEAddr', type: DataType.ieeeAddr, conditions: [{type: 'bitFieldEnum', param:'options', offset: 0, size: 3, value: 0b010}]},
                    {name: 'gpdEndpoint', type: DataType.uint8, conditions: [{type: 'bitFieldEnum', param:'options', offset: 0, size: 3, value: 0b010}]},
                    {name: 'gpdCmd', type: DataType.uint8},
                    {name: 'gpdPayload', type: BuffaloZclDataType.GDP_FRAME},
                ],
            },
            pairing: {
                ID: 1,
                parameters: [
                    {name: 'options', type: DataType.uint24},
                    {name: 'srcID', type: DataType.uint32, conditions: [{type: 'bitFieldEnum', param:'options', offset: 0, size: 3, value: 0b000}]},
                    {name: 'gpdIEEEAddr', type: DataType.ieeeAddr, conditions: [{type: 'bitFieldEnum', param:'options', offset: 0, size: 3, value: 0b010}]},
                    {name: 'gpdEndpoint', type: DataType.uint8, conditions: [{type: 'bitFieldEnum', param:'options', offset: 0, size: 3, value: 0b010}]},
                    {name: 'sinkIEEEAddr', type: DataType.ieeeAddr, conditions: [{type: 'bitFieldEnum', param:'options', offset: 4, size: 3, value: 0b110}]},
                    {name: 'sinkIEEEAddr', type: DataType.ieeeAddr, conditions: [{type: 'bitFieldEnum', param:'options', offset: 4, size: 3, value: 0b000}]},
                    {name: 'sinkNwkAddr', type: DataType.uint16, conditions: [{type: 'bitFieldEnum', param:'options', offset: 4, size: 3, value: 0b110}]},
                    {name: 'sinkNwkAddr', type: DataType.uint16, conditions: [{type: 'bitFieldEnum', param:'options', offset: 4, size: 3, value: 0b000}]},
                    {name: 'sinkGroupID', type: DataType.uint16, conditions: [{type: 'bitFieldEnum', param:'options', offset: 4, size: 3, value: 0b100}]},
                    {name: 'sinkGroupID', type: DataType.uint16, conditions: [{type: 'bitFieldEnum', param:'options', offset: 4, size: 3, value: 0b010}]},
                    {name: 'deviceID', type: DataType.uint8, conditions: [{type: 'bitMaskSet', param:'options', mask: 0x0008}]},
                    {name: 'frameCounter', type: DataType.uint32, conditions: [{type: 'bitMaskSet', param:'options', mask: 0x4000}]},
                    {name: 'gpdKey', type: DataType.secKey, conditions: [{type: 'bitMaskSet', param:'options', mask: 0x8000}]},
                ],
            },
            commisioningMode: {
                ID: 2,
                parameters: [
                    {name: 'options', type: DataType.uint8},
                    {name: 'commisioningWindow', type: DataType.uint16},
                ],
            },
        },
    },
    mobileDeviceCfg: {
        ID: 34,
        attributes: {
            keepAliveTime: {ID: 0, type: DataType.uint16},
            rejoinTimeout: {ID: 1, type: DataType.uint16},
        },
        commands: {
        },
        commandsResponse: {
        },
    },
    neighborCleaning: {
        ID: 35,
        attributes: {
            neighborCleaningTimeout: {ID: 0, type: DataType.uint16},
        },
        commands: {
        },
        commandsResponse: {
        },
    },
    nearestGateway: {
        ID: 36,
        attributes: {
            nearestGateway: {ID: 0, type: DataType.uint16},
            newMobileNode: {ID: 1, type: DataType.uint16},
        },
        commands: {
        },
        commandsResponse: {
        },
    },
    closuresShadeCfg: {
        ID: 256,
        attributes: {
            physicalClosedLimit: {ID: 0, type: DataType.uint16},
            motorStepSize: {ID: 1, type: DataType.uint8},
            status: {ID: 2, type: DataType.bitmap8},
            losedLimit: {ID: 16, type: DataType.uint16},
            mode: {ID: 18, type: DataType.enum8},
        },
        commands: {
        },
        commandsResponse: {
        },
    },
    closuresDoorLock: {
        ID: 257,
        attributes: {
            lockState: {ID: 0, type: DataType.enum8},
            lockType: {ID: 38, type: DataType.bitmap16},
            actuatorEnabled: {ID: 2, type: DataType.boolean},
            doorState: {ID: 3, type: DataType.enum8},
            doorOpenEvents: {ID: 4, type: DataType.uint32},
            doorClosedEvents: {ID: 5, type: DataType.uint32},
            openPeriod: {ID: 6, type: DataType.uint16},
            numOfLockRecordsSupported: {ID: 16, type: DataType.uint16},
            numOfTotalUsersSupported: {ID: 17, type: DataType.uint16},
            numOfPinUsersSupported: {ID: 18, type: DataType.uint16},
            numOfRfidUsersSupported: {ID: 19, type: DataType.uint16},
            numOfWeekDaySchedulesSupportedPerUser: {ID: 20, type: DataType.uint8},
            numOfYearDaySchedulesSupportedPerUser: {ID: 21, type: DataType.uint8},
            numOfHolidayScheduledsSupported: {ID: 22, type: DataType.uint8},
            maxPinLen: {ID: 23, type: DataType.uint8},
            minPinLen: {ID: 24, type: DataType.uint8},
            maxRfidLen: {ID: 25, type: DataType.uint8},
            minRfidLen: {ID: 26, type: DataType.uint8},
            enableLogging: {ID: 32, type: DataType.boolean},
            language: {ID: 33, type: DataType.charStr},
            ledSettings: {ID: 34, type: DataType.uint8},
            autoRelockTime: {ID: 35, type: DataType.uint32},
            soundVolume: {ID: 36, type: DataType.uint8},
            operatingMode: {ID: 37, type: DataType.uint32},
            defaultConfigurationRegister: {ID: 39, type: DataType.bitmap16},
            enableLocalProgramming: {ID: 40, type: DataType.boolean},
            enableOneTouchLocking: {ID: 41, type: DataType.boolean},
            enableInsideStatusLed: {ID: 42, type: DataType.boolean},
            enablePrivacyModeButton: {ID: 43, type: DataType.boolean},
            wrongCodeEntryLimit: {ID: 48, type: DataType.uint8},
            userCodeTemporaryDisableTime: {ID: 49, type: DataType.uint8},
            sendPinOta: {ID: 50, type: DataType.boolean},
            requirePinForRfOperation: {ID: 51, type: DataType.boolean},
            zigbeeSecurityLevel: {ID: 52, type: DataType.uint8},
            alarmMask: {ID: 64, type: DataType.bitmap16},
            keypadOperationEventMask: {ID: 65, type: DataType.bitmap16},
            rfOperationEventMask: {ID: 66, type: DataType.bitmap16},
            manualOperationEventMask: {ID: 67, type: DataType.bitmap16},
            rfidOperationEventMask: {ID: 68, type: DataType.bitmap16},
            keypadProgrammingEventMask: {ID: 69, type: DataType.bitmap16},
            rfProgrammingEventMask: {ID: 70, type: DataType.bitmap16},
            rfidProgrammingEventMask: {ID: 71, type: DataType.bitmap16},
        },
        commands: {
            lockDoor: {
                ID: 0,
                response: 0,
                parameters: [
                    {name: 'pincodevalue', type: DataType.charStr},
                ],
            },
            unlockDoor: {
                ID: 1,
                response: 1,
                parameters: [
                    {name: 'pincodevalue', type: DataType.charStr},
                ],
            },
            toggleDoor: {
                ID: 2,
                response: 2,
                parameters: [
                    {name: 'pincodevalue', type: DataType.charStr},
                ],
            },
            unlockWithTimeout: {
                ID: 3,
                response: 3,
                parameters: [
                    {name: 'timeout', type: DataType.uint16},
                    {name: 'pincodevalue', type: DataType.charStr},
                ],
            },
            getLogRecord: {
                ID: 4,
                response: 4,
                parameters: [
                    {name: 'logindex', type: DataType.uint16},
                ],
            },
            setPinCode: {
                ID: 5,
                response: 5,
                parameters: [
                    {name: 'userid', type: DataType.uint16},
                    {name: 'userstatus', type: DataType.uint8},
                    {name: 'usertype', type: DataType.uint8},
                    {name: 'pincodevalue', type: DataType.charStr},
                ],
            },
            getPinCode: {
                ID: 6,
                response: 6,
                parameters: [
                    {name: 'userid', type: DataType.uint16},
                ],
            },
            clearPinCode: {
                ID: 7,
                response: 7,
                parameters: [
                    {name: 'userid', type: DataType.uint16},
                ],
            },
            clearAllPinCodes: {
                ID: 8,
                response: 8,
                parameters: [
                ],
            },
            setUserStatus: {
                ID: 9,
                response: 9,
                parameters: [
                    {name: 'userid', type: DataType.uint16},
                    {name: 'userstatus', type: DataType.uint8},
                ],
            },
            getUserStatus: {
                ID: 10,
                response: 10,
                parameters: [
                    {name: 'userid', type: DataType.uint16},
                ],
            },
            setWeekDaySchedule: {
                ID: 11,
                response: 11,
                parameters: [
                    {name: 'scheduleid', type: DataType.uint8},
                    {name: 'userid', type: DataType.uint16},
                    {name: 'daysmask', type: DataType.uint8},
                    {name: 'starthour', type: DataType.uint8},
                    {name: 'startminute', type: DataType.uint8},
                    {name: 'endhour', type: DataType.uint8},
                    {name: 'endminute', type: DataType.uint8},
                ],
            },
            getWeekDaySchedule: {
                ID: 12,
                response: 12,
                parameters: [
                    {name: 'scheduleid', type: DataType.uint8},
                    {name: 'userid', type: DataType.uint16},
                ],
            },
            clearWeekDaySchedule: {
                ID: 13,
                response: 13,
                parameters: [
                    {name: 'scheduleid', type: DataType.uint8},
                    {name: 'userid', type: DataType.uint16},
                ],
            },
            setYearDaySchedule: {
                ID: 14,
                response: 14,
                parameters: [
                    {name: 'scheduleid', type: DataType.uint8},
                    {name: 'userid', type: DataType.uint16},
                    {name: 'zigbeelocalstarttime', type: DataType.uint32},
                    {name: 'zigbeelocalendtime', type: DataType.uint32},
                ],
            },
            getYearDaySchedule: {
                ID: 15,
                response: 15,
                parameters: [
                    {name: 'scheduleid', type: DataType.uint8},
                    {name: 'userid', type: DataType.uint16},
                ],
            },
            clearYearDaySchedule: {
                ID: 16,
                response: 16,
                parameters: [
                    {name: 'scheduleid', type: DataType.uint8},
                    {name: 'userid', type: DataType.uint16},
                ],
            },
            setHolidaySchedule: {
                ID: 17,
                response: 17,
                parameters: [
                    {name: 'holidayscheduleid', type: DataType.uint8},
                    {name: 'zigbeelocalstarttime', type: DataType.uint32},
                    {name: 'zigbeelocalendtime', type: DataType.uint32},
                    {name: 'opermodelduringholiday', type: DataType.uint8},
                ],
            },
            getHolidaySchedule: {
                ID: 18,
                response: 18,
                parameters: [
                    {name: 'holidayscheduleid', type: DataType.uint8},
                ],
            },
            clearHolidaySchedule: {
                ID: 19,
                response: 19,
                parameters: [
                    {name: 'holidayscheduleid', type: DataType.uint8},
                ],
            },
            setUserType: {
                ID: 20,
                response: 20,
                parameters: [
                    {name: 'userid', type: DataType.uint16},
                    {name: 'usertype', type: DataType.uint8},
                ],
            },
            getUserType: {
                ID: 21,
                response: 21,
                parameters: [
                    {name: 'userid', type: DataType.uint16},
                ],
            },
            setRfidCode: {
                ID: 22,
                response: 22,
                parameters: [
                    {name: 'userid', type: DataType.uint16},
                    {name: 'userstatus', type: DataType.uint8},
                    {name: 'usertype', type: DataType.uint8},
                    {name: 'pincodevalue', type: DataType.charStr},
                ],
            },
            getRfidCode: {
                ID: 23,
                response: 23,
                parameters: [
                    {name: 'userid', type: DataType.uint16},
                ],
            },
            clearRfidCode: {
                ID: 24,
                response: 24,
                parameters: [
                    {name: 'userid', type: DataType.uint16},
                ],
            },
            clearAllRfidCodes: {
                ID: 25,
                response: 25,
                parameters: [
                ],
            },
        },
        commandsResponse: {
            lockDoorRsp: {
                ID: 0,
                parameters: [
                    {name: 'status', type: DataType.uint8},
                ],
            },
            unlockDoorRsp: {
                ID: 1,
                parameters: [
                    {name: 'status', type: DataType.uint8},
                ],
            },
            toggleDoorRsp: {
                ID: 2,
                parameters: [
                    {name: 'status', type: DataType.uint8},
                ],
            },
            unlockWithTimeoutRsp: {
                ID: 3,
                parameters: [
                    {name: 'status', type: DataType.uint8},
                ],
            },
            getLogRecordRsp: {
                ID: 4,
                parameters: [
                    {name: 'logentryid', type: DataType.uint16},
                    {name: 'timestamp', type: DataType.uint32},
                    {name: 'eventtype', type: DataType.uint8},
                    {name: 'source', type: DataType.uint8},
                    {name: 'eventidalarmcode', type: DataType.uint8},
                    {name: 'userid', type: DataType.uint16},
                    {name: 'pincodevalue', type: DataType.charStr},
                ],
            },
            setPinCodeRsp: {
                ID: 5,
                parameters: [
                    {name: 'status', type: DataType.uint8},
                ],
            },
            getPinCodeRsp: {
                ID: 6,
                parameters: [
                    {name: 'userid', type: DataType.uint16},
                    {name: 'userstatus', type: DataType.uint8},
                    {name: 'usertype', type: DataType.uint8},
                    {name: 'pincodevalue', type: DataType.charStr},
                ],
            },
            clearPinCodeRsp: {
                ID: 7,
                parameters: [
                    {name: 'status', type: DataType.uint8},
                ],
            },
            clearAllPinCodesRsp: {
                ID: 8,
                parameters: [
                    {name: 'status', type: DataType.uint8},
                ],
            },
            setUserStatusRsp: {
                ID: 9,
                parameters: [
                    {name: 'status', type: DataType.uint8},
                ],
            },
            getUserStatusRsp: {
                ID: 10,
                parameters: [
                    {name: 'userid', type: DataType.uint16},
                    {name: 'userstatus', type: DataType.uint8},
                ],
            },
            setWeekDayScheduleRsp: {
                ID: 11,
                parameters: [
                    {name: 'status', type: DataType.uint8},
                ],
            },
            getWeekDayScheduleRsp: {
                ID: 12,
                parameters: [
                    {name: 'scheduleid', type: DataType.uint8},
                    {name: 'userid', type: DataType.uint16},
                    {name: 'status', type: DataType.uint8},
                    {name: 'daysmask', type: DataType.uint8},
                    {name: 'starthour', type: DataType.uint8},
                    {name: 'startminute', type: DataType.uint8},
                    {name: 'endhour', type: DataType.uint8},
                    {name: 'endminute', type: DataType.uint8},
                ],
            },
            clearWeekDayScheduleRsp: {
                ID: 13,
                parameters: [
                    {name: 'status', type: DataType.uint8},
                ],
            },
            setYearDayScheduleRsp: {
                ID: 14,
                parameters: [
                    {name: 'status', type: DataType.uint8},
                ],
            },
            getYearDayScheduleRsp: {
                ID: 15,
                parameters: [
                    {name: 'scheduleid', type: DataType.uint8},
                    {name: 'userid', type: DataType.uint16},
                    {name: 'status', type: DataType.uint8},
                    {name: 'zigbeelocalstarttime', type: DataType.uint32},
                    {name: 'zigbeelocalendtime', type: DataType.uint32},
                ],
            },
            clearYearDayScheduleRsp: {
                ID: 16,
                parameters: [
                    {name: 'status', type: DataType.uint8},
                ],
            },
            setHolidayScheduleRsp: {
                ID: 17,
                parameters: [
                    {name: 'status', type: DataType.uint8},
                ],
            },
            getHolidayScheduleRsp: {
                ID: 18,
                parameters: [
                    {name: 'holidayscheduleid', type: DataType.uint8},
                    {name: 'status', type: DataType.uint8},
                    {name: 'zigbeelocalstarttime', type: DataType.uint32},
                    {name: 'zigbeelocalendtime', type: DataType.uint32},
                    {name: 'opermodelduringholiday', type: DataType.uint8},
                ],
            },
            clearHolidayScheduleRsp: {
                ID: 19,
                parameters: [
                    {name: 'status', type: DataType.uint8},
                ],
            },
            setUserTypeRsp: {
                ID: 20,
                parameters: [
                    {name: 'status', type: DataType.uint8},
                ],
            },
            getUserTypeRsp: {
                ID: 21,
                parameters: [
                    {name: 'userid', type: DataType.uint16},
                    {name: 'usertype', type: DataType.uint8},
                ],
            },
            setRfidCodeRsp: {
                ID: 22,
                parameters: [
                    {name: 'status', type: DataType.uint8},
                ],
            },
            getRfidCodeRsp: {
                ID: 23,
                parameters: [
                    {name: 'userid', type: DataType.uint16},
                    {name: 'userstatus', type: DataType.uint8},
                    {name: 'usertype', type: DataType.uint8},
                    {name: 'pincodevalue', type: DataType.charStr},
                ],
            },
            clearRfidCodeRsp: {
                ID: 24,
                parameters: [
                    {name: 'status', type: DataType.uint8},
                ],
            },
            clearAllRfidCodesRsp: {
                ID: 25,
                parameters: [
                    {name: 'status', type: DataType.uint8},
                ],
            },
            operationEventNotification: {
                ID: 32,
                parameters: [
                    {name: 'opereventsrc', type: DataType.uint8},
                    {name: 'opereventcode', type: DataType.uint8},
                    {name: 'userid', type: DataType.uint16},
                    {name: 'pin', type: DataType.octetStr},
                    {name: 'zigbeelocaltime', type: DataType.uint32},
                    {name: 'data', type: DataType.uint8},
                ],
            },
            programmingEventNotification: {
                ID: 33,
                parameters: [
                    {name: 'programeventsrc', type: DataType.uint8},
                    {name: 'programeventcode', type: DataType.uint8},
                    {name: 'userid', type: DataType.uint16},
                    {name: 'pin', type: DataType.octetStr},
                    {name: 'usertype', type: DataType.uint8},
                    {name: 'userstatus', type: DataType.uint8},
                    {name: 'zigbeelocaltime', type: DataType.uint32},
                    {name: 'data', type: DataType.uint8},
                ],
            },
        },
    },
    closuresWindowCovering: {
        ID: 258,
        attributes: {
            windowCoveringType: {ID: 0, type: DataType.enum8},
            physicalClosedLimitLiftCm: {ID: 1, type: DataType.uint16},
            physicalClosedLimitTiltDdegree: {ID: 2, type: DataType.uint16},
            currentPositionLiftCm: {ID: 3, type: DataType.uint16},
            currentPositionTiltDdegree: {ID: 4, type: DataType.uint16},
            numOfActuationsLift: {ID: 5, type: DataType.uint16},
            numOfActuationsTilt: {ID: 6, type: DataType.uint16},
            configStatus: {ID: 7, type: DataType.bitmap8},
            currentPositionLiftPercentage: {ID: 8, type: DataType.uint8},
            currentPositionTiltPercentage: {ID: 9, type: DataType.uint8},
            operationalStatus: {ID: 10, type: DataType.bitmap8},
            installedOpenLimitLiftCm: {ID: 16, type: DataType.uint16},
            installedClosedLimitLiftCm: {ID: 17, type: DataType.uint16},
            installedOpenLimitTiltDdegree: {ID: 18, type: DataType.uint16},
            installedClosedLimitTiltDdegree: {ID: 19, type: DataType.uint16},
            velocityLift: {ID: 20, type: DataType.uint16},
            accelerationTimeLift: {ID: 21, type: DataType.uint16},
            decelerationTimeLift: {ID: 22, type: DataType.uint16},
            windowCoveringMode: {ID: 23, type: DataType.bitmap8},
            intermediateSetpointsLift: {ID: 24, type: DataType.octetStr},
            intermediateSetpointsTilt: {ID: 25, type: DataType.octetStr},
            ubisysTurnaroundGuardTime: {ID: 0x1000, type: DataType.uint8, manufacturerCode: ManufacturerCode.Ubisys},
            ubisysLiftToTiltTransitionSteps: {ID: 0x1001, type: DataType.uint16, manufacturerCode: ManufacturerCode.Ubisys},
            ubisysTotalSteps: {ID: 0x1002, type: DataType.uint16, manufacturerCode: ManufacturerCode.Ubisys},
            ubisysLiftToTiltTransitionSteps2: {ID: 0x1003, type: DataType.uint16, manufacturerCode: ManufacturerCode.Ubisys},
            ubisysTotalSteps2: {ID: 0x1004, type: DataType.uint16, manufacturerCode: ManufacturerCode.Ubisys},
            ubisysAdditionalSteps: {ID: 0x1005, type: DataType.uint8, manufacturerCode: ManufacturerCode.Ubisys},
            ubisysInactivePowerThreshold: {ID: 0x1006, type: DataType.uint16, manufacturerCode: ManufacturerCode.Ubisys},
            ubisysStartupSteps: {ID: 0x1007, type: DataType.uint16, manufacturerCode: ManufacturerCode.Ubisys},
            tuyaMovingState: {ID: 0xf000, type: DataType.enum8},
            tuyaCalibration: {ID: 0xf001, type: DataType.enum8},
            tuyaMotorReversal: {ID: 0xf002, type: DataType.enum8},
            moesCalibrationTime: {ID: 0xf003, type: DataType.uint16},
            elkoDriveCloseDuration: {ID: 0xE000, type: DataType.uint16, manufacturerCode: ManufacturerCode.ELKO},
            elkoProtectionStatus: {ID: 0xE010, type: DataType.bitmap8, manufacturerCode: ManufacturerCode.ELKO},
            elkoProtectionSensor: {ID: 0xE013, type: DataType.bitmap8, manufacturerCode: ManufacturerCode.ELKO},
            elkoSunProtectionIlluminanceThreshold: {ID: 0xE012, type: DataType.uint16, manufacturerCode: ManufacturerCode.ELKO},
            elkoLiftDriveUpTime: {ID: 0xE014, type: DataType.uint16, manufacturerCode: ManufacturerCode.ELKO},
            elkoLiftDriveDownTime: {ID: 0xE015, type: DataType.uint16, manufacturerCode: ManufacturerCode.ELKO},
            elkoTiltOpenCloseAndStepTime: {ID: 0xE016, type: DataType.uint16, manufacturerCode: ManufacturerCode.ELKO},
            elkoTiltPositionPercentageAfterMoveToLevel: {ID: 0xE017, type: DataType.uint8, manufacturerCode: ManufacturerCode.ELKO},
        },
        commands: {
            upOpen: {
                ID: 0,
                parameters: [
                ],
            },
            downClose: {
                ID: 1,
                parameters: [
                ],
            },
            stop: {
                ID: 2,
                parameters: [
                ],
            },
            goToLiftValue: {
                ID: 4,
                parameters: [
                    {name: 'liftvalue', type: DataType.uint16},
                ],
            },
            goToLiftPercentage: {
                ID: 5,
                parameters: [
                    {name: 'percentageliftvalue', type: DataType.uint8},
                ],
            },
            goToTiltValue: {
                ID: 7,
                parameters: [
                    {name: 'tiltvalue', type: DataType.uint16},
                ],
            },
            goToTiltPercentage: {
                ID: 8,
                parameters: [
                    {name: 'percentagetiltvalue', type: DataType.uint8},
                ],
            },
            elkoStopOrStepLiftPercentage: {
                ID: 0x80,
                parameters: [
                    {name: 'direction', type: DataType.uint16},
                    {name: 'stepvalue', type: DataType.uint16},
                ],
            },
        },
        commandsResponse: {
        },
    },
    barrierControl:{
        ID: 259,
        attributes: {
            movingState: {ID: 1, type: DataType.enum8},
            safetyStatus: {ID: 2, type: DataType.bitmap16},
            capabilities: {ID: 3, type: DataType.bitmap8},
            openEvents: {ID: 4, type: DataType.uint16},
            closeEvents: {ID: 5, type: DataType.uint16},
            commandOpenEvents: {ID: 6, type: DataType.uint16},
            commandCloseEvents: {ID: 7, type: DataType.uint16},
            openPeriod: {ID: 8, type: DataType.uint16},
            closePeriod: {ID: 9, type: DataType.uint16},
            barrierPosition: {ID: 10, type: DataType.uint8}
        },
        commands: {
            goToPercent: {
                ID: 0,
                parameters: [
                    {name: 'percentOpen', type: DataType.uint8}
                ],
            },
            stop: {
                ID: 1,
                parameters: [
                ],
            },
        },
        commandsResponse: {
        },

    },
    hvacPumpCfgCtrl: {
        ID: 512,
        attributes: {
            maxPressure: {ID: 0, type: DataType.int16},
            maxSpeed: {ID: 1, type: DataType.uint16},
            maxFlow: {ID: 2, type: DataType.uint16},
            minConstPressure: {ID: 3, type: DataType.int16},
            maxConstPressure: {ID: 4, type: DataType.int16},
            minCompPressure: {ID: 5, type: DataType.int16},
            maxCompPressure: {ID: 6, type: DataType.int16},
            minConstSpeed: {ID: 7, type: DataType.uint16},
            maxConstSpeed: {ID: 8, type: DataType.uint16},
            minConstFlow: {ID: 9, type: DataType.uint16},
            maxConstFlow: {ID: 10, type: DataType.uint16},
            minConstTemp: {ID: 11, type: DataType.int16},
            maxConstTemp: {ID: 12, type: DataType.int16},
            pumpStatus: {ID: 16, type: DataType.bitmap16},
            effectiveOperationMode: {ID: 17, type: DataType.enum8},
            effectiveControlMode: {ID: 18, type: DataType.enum8},
            capacity: {ID: 19, type: DataType.int16},
            speed: {ID: 20, type: DataType.uint16},
            lifetimeRunningHours: {ID: 21, type: DataType.uint24},
            power: {ID: 22, type: DataType.uint24},
            lifetimeEnergyConsumed: {ID: 23, type: DataType.uint32},
            operationMode: {ID: 32, type: DataType.enum8},
            controlMode: {ID: 33, type: DataType.enum8},
            alarmMask: {ID: 34, type: DataType.bitmap16},
        },
        commands: {
        },
        commandsResponse: {
        },
    },
    hvacThermostat: {
        ID: 513,
        attributes: {
            localTemp: {ID: 0, type: DataType.int16},
            outdoorTemp: {ID: 1, type: DataType.int16},
            ocupancy: {ID: 2, type: DataType.bitmap8},
            absMinHeatSetpointLimit: {ID: 3, type: DataType.int16},
            absMaxHeatSetpointLimit: {ID: 4, type: DataType.int16},
            absMinCoolSetpointLimit: {ID: 5, type: DataType.int16},
            absMaxCoolSetpointLimit: {ID: 6, type: DataType.int16},
            pICoolingDemand: {ID: 7, type: DataType.uint8},
            pIHeatingDemand: {ID: 8, type: DataType.uint8},
            systemTypeConfig: {ID: 9, type: DataType.bitmap8},
            localTemperatureCalibration: {ID: 16, type: DataType.int8},
            occupiedCoolingSetpoint: {ID: 17, type: DataType.int16},
            occupiedHeatingSetpoint: {ID: 18, type: DataType.int16},
            unoccupiedCoolingSetpoint: {ID: 19, type: DataType.int16},
            unoccupiedHeatingSetpoint: {ID: 20, type: DataType.int16},
            minHeatSetpointLimit: {ID: 21, type: DataType.int16},
            maxHeatSetpointLimit: {ID: 22, type: DataType.int16},
            minCoolSetpointLimit: {ID: 23, type: DataType.int16},
            maxCoolSetpointLimit: {ID: 24, type: DataType.int16},
            minSetpointDeadBand: {ID: 25, type: DataType.int8},
            remoteSensing: {ID: 26, type: DataType.bitmap8},
            ctrlSeqeOfOper: {ID: 27, type: DataType.enum8},
            systemMode: {ID: 28, type: DataType.enum8},
            alarmMask: {ID: 29, type: DataType.bitmap8},
            runningMode: {ID: 30, type: DataType.enum8},
            startOfWeek: {ID: 32, type: DataType.enum8},
            numberOfWeeklyTrans: {ID: 33, type: DataType.uint8},
            numberOfDailyTrans: {ID: 34, type: DataType.uint8},
            tempSetpointHold: {ID: 35, type: DataType.enum8},
            tempSetpointHoldDuration: {ID: 36, type: DataType.uint16},
            programingOperMode: {ID: 37, type: DataType.bitmap8},
            runningState: {ID: 41, type: DataType.bitmap16},
            setpointChangeSource: {ID: 48, type: DataType.enum8},
            setpointChangeAmount: {ID: 49, type: DataType.int16},
            setpointChangeSourceTimeStamp: {ID: 50, type: DataType.utc},
            acType: {ID: 64, type: DataType.enum8},
            acCapacity: {ID: 65, type: DataType.uint16},
            acRefrigerantType: {ID: 66, type: DataType.enum8},
            acConpressorType: {ID: 67, type: DataType.enum8},
            acErrorCode: {ID: 68, type: DataType.bitmap32},
            acLouverPosition: {ID: 69, type: DataType.enum8},
            acCollTemp: {ID: 70, type: DataType.int16},
            acCapacityFormat: {ID: 71, type: DataType.enum8},
            SinopeOccupancy: {ID: 1024, type: DataType.enum8, manufacturerCode: ManufacturerCode.Sinope},
            SinopeBacklight: {ID: 1026, type: DataType.enum8, manufacturerCode: ManufacturerCode.Sinope},
            StelproSystemMode: {ID: 0x401c, type: DataType.enum8},
            StelproOutdoorTemp: {ID: 0x4001, type: DataType.int16, manufacturerCode: ManufacturerCode.Stelpro},
            viessmannWindowOpenInternal: {ID: 0x4000, type: DataType.enum8, manufacturerCode: ManufacturerCode.VIESSMAN_ELEKTRO},
            viessmannWindowOpenForce: {ID: 0x4003, type: DataType.boolean, manufacturerCode: ManufacturerCode.VIESSMAN_ELEKTRO},
            viessmannAssemblyMode: {ID: 0x4012, type: DataType.boolean, manufacturerCode: ManufacturerCode.VIESSMAN_ELEKTRO},
            schneiderWiserSpecific: {ID: 0xe110, type: DataType.enum8, manufacturerCode: ManufacturerCode.SCHNEIDER},
            danfossWindowOpenInternal: {ID: 0x4000, type: DataType.enum8, manufacturerCode: ManufacturerCode.DANFOSS},
            danfossWindowOpenExternal: {ID: 0x4003, type: DataType.boolean, manufacturerCode: ManufacturerCode.DANFOSS},
            danfossDayOfWeek: {ID: 0x4010, type: DataType.enum8, manufacturerCode: ManufacturerCode.DANFOSS},
            danfossTriggerTime: {ID: 0x4011, type: DataType.uint16, manufacturerCode: ManufacturerCode.DANFOSS},
            danfossMountedModeActive: {ID: 0x4012, type: DataType.boolean, manufacturerCode: ManufacturerCode.DANFOSS},
            danfossMountedModeControl: {ID: 0x4013, type: DataType.boolean, manufacturerCode: ManufacturerCode.DANFOSS},
            danfossThermostatOrientation: {ID: 0x4014, type: DataType.boolean, manufacturerCode: ManufacturerCode.DANFOSS},
            danfossExternalMeasuredRoomSensor: {ID: 0x4015, type: DataType.int16, manufacturerCode: ManufacturerCode.DANFOSS},
            danfossRadiatorCovered: {ID: 0x4016, type: DataType.boolean, manufacturerCode: ManufacturerCode.DANFOSS},
            danfossAlgorithmScaleFactor: {ID: 0x4020, type: DataType.uint8, manufacturerCode: ManufacturerCode.DANFOSS},
            danfossHeatAvailable: {ID: 0x4030, type: DataType.boolean, manufacturerCode: ManufacturerCode.DANFOSS},
            danfossHeatRequired: {ID: 0x4031, type: DataType.boolean, manufacturerCode: ManufacturerCode.DANFOSS},
            danfossLoadBalancingEnable: {ID: 0x4032, type: DataType.boolean, manufacturerCode: ManufacturerCode.DANFOSS},
            danfossLoadRoomMean: {ID: 0x4040, type: DataType.int16, manufacturerCode: ManufacturerCode.DANFOSS},
            danfossLoadEstimate: {ID: 0x404a, type: DataType.int16, manufacturerCode: ManufacturerCode.DANFOSS},
            danfossRegulationSetpointOffset: {ID: 0x404b, type: DataType.int8, manufacturerCode: ManufacturerCode.DANFOSS},
            danfossAdaptionRunControl: {ID: 0x404c, type: DataType.enum8, manufacturerCode: ManufacturerCode.DANFOSS},
            danfossAdaptionRunStatus: {ID: 0x404d, type: DataType.bitmap8, manufacturerCode: ManufacturerCode.DANFOSS},
            danfossAdaptionRunSettings: {ID: 0x404e, type: DataType.bitmap8, manufacturerCode: ManufacturerCode.DANFOSS},
            danfossPreheatStatus: {ID: 0x404f, type: DataType.boolean, manufacturerCode: ManufacturerCode.DANFOSS},
            danfossPreheatTime: {ID: 0x4050, type: DataType.uint32, manufacturerCode: ManufacturerCode.DANFOSS},
            danfossWindowOpenFeatureEnable: {ID: 0x4051, type: DataType.boolean, manufacturerCode: ManufacturerCode.DANFOSS},
            danfossRoomStatusCode: {ID: 0x4100, type: DataType.bitmap16, manufacturerCode: ManufacturerCode.DANFOSS},
            danfossOutputStatus:  {ID: 0x4110, type: DataType.enum8, manufacturerCode: ManufacturerCode.DANFOSS},
            danfossRoomFloorSensorMode: {ID: 0x4120, type: DataType.enum8, manufacturerCode: ManufacturerCode.DANFOSS},
            danfossFloorMinSetpoint: {ID: 0x4121, type: DataType.int16, manufacturerCode: ManufacturerCode.DANFOSS},
            danfossFloorMaxSetpoint: {ID: 0x4122, type: DataType.int16, manufacturerCode: ManufacturerCode.DANFOSS},
            elkoLoad: {ID: 0x0401, type: DataType.uint16, manufacturerCode: ManufacturerCode.ELKO},
            elkoDisplayText: {ID: 0x0402, type: DataType.charStr, manufacturerCode: ManufacturerCode.ELKO},
            elkoSensor: {ID: 0x0403, type: DataType.enum8, manufacturerCode: ManufacturerCode.ELKO},
            elkoRegulatorTime: {ID: 0x0404, type: DataType.uint8, manufacturerCode: ManufacturerCode.ELKO},
            elkoRegulatorMode: {ID: 0x0405, type: DataType.boolean, manufacturerCode: ManufacturerCode.ELKO},
            elkoPowerStatus: {ID: 0x0406, type: DataType.boolean, manufacturerCode: ManufacturerCode.ELKO},
            elkoDateTime: {ID: 0x0407, type: DataType.octetStr, manufacturerCode: ManufacturerCode.ELKO},
            elkoMeanPower: {ID: 0x0408, type: DataType.uint16, manufacturerCode: ManufacturerCode.ELKO},
            elkoExternalTemp: {ID: 0x0409, type: DataType.int16, manufacturerCode: ManufacturerCode.ELKO},
            elkoNightSwitching: {ID: 0x0411, type: DataType.boolean, manufacturerCode: ManufacturerCode.ELKO},
            elkoFrostGuard: {ID: 0x0412, type: DataType.boolean, manufacturerCode: ManufacturerCode.ELKO},
            elkoChildLock: {ID: 0x0413, type: DataType.boolean, manufacturerCode: ManufacturerCode.ELKO},
            elkoMaxFloorTemp: {ID: 0x0414, type: DataType.uint8, manufacturerCode: ManufacturerCode.ELKO},
            elkoRelayState: {ID: 0x0415, type: DataType.boolean, manufacturerCode: ManufacturerCode.ELKO},
            elkoVersion: {ID: 0x0416, type: DataType.octetStr, manufacturerCode: ManufacturerCode.ELKO},
            elkoCalibration: {ID: 0x0417, type: DataType.int8, manufacturerCode: ManufacturerCode.ELKO},
            elkoLastMessageId: {ID: 0x0418, type: DataType.uint8, manufacturerCode: ManufacturerCode.ELKO},
            elkoLastMessageStatus: {ID: 0x0419, type: DataType.uint8, manufacturerCode: ManufacturerCode.ELKO},
        },
        commands: {
            setpointRaiseLower: {
                ID: 0,
                parameters: [
                    {name: 'mode', type: DataType.uint8},
                    {name: 'amount', type: DataType.int8},
                ],
            },
            setWeeklySchedule: {
                ID: 1,
                parameters: [
                    {name: 'numoftrans', type: DataType.uint8},
                    {name: 'dayofweek', type: DataType.uint8},
                    {name: 'mode', type: DataType.uint8},
                    {name: 'transitions', type: BuffaloZclDataType.LIST_THERMO_TRANSITIONS},
                ],
            },
            getWeeklySchedule: {
                ID: 2,
                parameters: [
                    {name: 'daystoreturn', type: DataType.uint8},
                    {name: 'modetoreturn', type: DataType.uint8},
                ],
            },
            clearWeeklySchedule: {
                ID: 3,
                parameters: [
                ],
            },
            getRelayStatusLog: {
                ID: 4,
                parameters: [
                ],
            },
            danfossSetpointCommand: {
                ID: 64,
                parameters: [
                    {name: 'setpointType', type: DataType.enum8},
                    {name: 'setpoint', type: DataType.int16},
                ],
            },
            schneiderWiserThermostatBoost: {
                ID: 0x80,
                parameters: [
                    {name: 'command', type: DataType.enum8},
                    {name: 'enable', type: DataType.enum8},
                    {name: 'temperature', type: DataType.uint16},
                    {name: 'duration', type: DataType.uint16},
                ],
            },
            wiserSmartSetSetpoint: {
                ID: 224,
                parameters: [
                    {name: 'operatingmode', type: DataType.uint8},
                    {name: 'zonemode', type: DataType.uint8},
                    {name: 'setpoint', type: DataType.int16},
                    {name: 'reserved', type: DataType.uint8},
                ],
            },
            wiserSmartCalibrateValve: {
                ID: 226,
                parameters: [
                ],
            },
            plugwiseCalibrateValve: {
                ID: 0xa0,
                parameters: [
                ],
            }
        },
        commandsResponse: {
            getWeeklyScheduleRsp: {
                ID: 0,
                parameters: [
                    {name: 'numoftrans', type: DataType.uint8},
                    {name: 'dayofweek', type: DataType.uint8},
                    {name: 'mode', type: DataType.uint8},
                    {name: 'transitions', type: BuffaloZclDataType.LIST_THERMO_TRANSITIONS},
                ],
            },
            getRelayStatusLogRsp: {
                ID: 1,
                parameters: [
                    {name: 'timeofday', type: DataType.uint16},
                    {name: 'relaystatus', type: DataType.uint16},
                    {name: 'localtemp', type: DataType.uint16},
                    {name: 'humidity', type: DataType.uint8},
                    {name: 'setpoint', type: DataType.uint16},
                    {name: 'unreadentries', type: DataType.uint16},
                ],
            },
        },
    },
    hvacFanCtrl: {
        ID: 514,
        attributes: {
            fanMode: {ID: 0, type: DataType.enum8},
            fanModeSequence: {ID: 1, type: DataType.enum8},
        },
        commands: {
        },
        commandsResponse: {
        },
    },
    hvacDehumidificationCtrl: {
        ID: 515,
        attributes: {
            relativeHumidity: {ID: 0, type: DataType.uint8},
            dehumidCooling: {ID: 1, type: DataType.uint8},
            rhDehumidSetpoint: {ID: 16, type: DataType.uint8},
            relativeHumidityMode: {ID: 17, type: DataType.enum8},
            dehumidLockout: {ID: 18, type: DataType.enum8},
            dehumidHysteresis: {ID: 19, type: DataType.uint8},
            dehumidMaxCool: {ID: 20, type: DataType.uint8},
            relativeHumidDisplay: {ID: 21, type: DataType.enum8},
        },
        commands: {
        },
        commandsResponse: {
        },
    },
    hvacUserInterfaceCfg: {
        ID: 516,
        attributes: {
            tempDisplayMode: {ID: 0, type: DataType.enum8},
            keypadLockout: {ID: 1, type: DataType.enum8},
            programmingVisibility: {ID: 2, type: DataType.enum8},
            danfossViewingDirection: {ID: 0x4000, type: DataType.enum8, manufacturerCode: ManufacturerCode.DANFOSS},
        },
        commands: {
        },
        commandsResponse: {
        },
    },
    lightingColorCtrl: {
        ID: 768,
        attributes: {
            currentHue: {ID: 0, type: DataType.uint8},
            currentSaturation: {ID: 1, type: DataType.uint8},
            remainingTime: {ID: 2, type: DataType.uint16},
            currentX: {ID: 3, type: DataType.uint16},
            currentY: {ID: 4, type: DataType.uint16},
            driftCompensation: {ID: 5, type: DataType.enum8},
            compensationText: {ID: 6, type: DataType.charStr},
            colorTemperature: {ID: 7, type: DataType.uint16},
            colorMode: {ID: 8, type: DataType.enum8},
            options: {ID: 15, type: DataType.bitmap8},
            numPrimaries: {ID: 16, type: DataType.uint8},
            primary1X: {ID: 17, type: DataType.uint16},
            primary1Y: {ID: 18, type: DataType.uint16},
            primary1Intensity: {ID: 19, type: DataType.uint8},
            primary2X: {ID: 21, type: DataType.uint16},
            primary2Y: {ID: 22, type: DataType.uint16},
            primary2Intensity: {ID: 23, type: DataType.uint8},
            primary3X: {ID: 25, type: DataType.uint16},
            primary3Y: {ID: 26, type: DataType.uint16},
            primary3Intensity: {ID: 27, type: DataType.uint8},
            primary4X: {ID: 32, type: DataType.uint16},
            primary4Y: {ID: 33, type: DataType.uint16},
            primary4Intensity: {ID: 34, type: DataType.uint8},
            primary5X: {ID: 36, type: DataType.uint16},
            primary5Y: {ID: 37, type: DataType.uint16},
            primary5Intensity: {ID: 38, type: DataType.uint8},
            primary6X: {ID: 40, type: DataType.uint16},
            primary6Y: {ID: 41, type: DataType.uint16},
            primary6Intensity: {ID: 42, type: DataType.uint8},
            whitePointX: {ID: 48, type: DataType.uint16},
            whitePointY: {ID: 49, type: DataType.uint16},
            colorPointRX: {ID: 50, type: DataType.uint16},
            colorPointRY: {ID: 51, type: DataType.uint16},
            colorPointRIntensity: {ID: 52, type: DataType.uint8},
            colorPointGX: {ID: 54, type: DataType.uint16},
            colorPointGY: {ID: 55, type: DataType.uint16},
            colorPointGIntensity: {ID: 56, type: DataType.uint8},
            colorPointBX: {ID: 58, type: DataType.uint16},
            colorPointBY: {ID: 59, type: DataType.uint16},
            colorPointBIntensity: {ID: 60, type: DataType.uint8},
            enhancedCurrentHue: {ID: 16384, type: DataType.uint16},
            enhancedColorMode: {ID: 16385, type: DataType.enum8},
            colorLoopActive: {ID: 16386, type: DataType.uint8},
            colorLoopDirection: {ID: 16387, type: DataType.uint8},
            colorLoopTime: {ID: 16388, type: DataType.uint16},
            colorLoopStartEnhancedHue: {ID: 16389, type: DataType.uint16},
            colorLoopStoredEnhancedHue: {ID: 16390, type: DataType.uint16},
            colorCapabilities: {ID: 16394, type: DataType.uint16},
            colorTempPhysicalMin: {ID: 16395, type: DataType.uint16},
            colorTempPhysicalMax: {ID: 16396, type: DataType.uint16},
            coupleColorTempToLevelMin: {ID: 16397, type: DataType.uint16},
            startUpColorTemperature: {ID: 16400, type: DataType.uint16},
            tuyaBrightness: {ID: 61441, type: DataType.uint16},
            tuyaRgbMode: {ID: 61440, type: DataType.uint16},
        },
        commands: {
            moveToHue: {
                ID: 0,
                parameters: [
                    {name: 'hue', type: DataType.uint8},
                    {name: 'direction', type: DataType.uint8},
                    {name: 'transtime', type: DataType.uint16},
                ],
            },
            moveHue: {
                ID: 1,
                parameters: [
                    {name: 'movemode', type: DataType.uint8},
                    {name: 'rate', type: DataType.uint8},
                ],
            },
            stepHue: {
                ID: 2,
                parameters: [
                    {name: 'stepmode', type: DataType.uint8},
                    {name: 'stepsize', type: DataType.uint8},
                    {name: 'transtime', type: DataType.uint8},
                ],
            },
            moveToSaturation: {
                ID: 3,
                parameters: [
                    {name: 'saturation', type: DataType.uint8},
                    {name: 'transtime', type: DataType.uint16},
                ],
            },
            moveSaturation: {
                ID: 4,
                parameters: [
                    {name: 'movemode', type: DataType.uint8},
                    {name: 'rate', type: DataType.uint8},
                ],
            },
            stepSaturation: {
                ID: 5,
                parameters: [
                    {name: 'stepmode', type: DataType.uint8},
                    {name: 'stepsize', type: DataType.uint8},
                    {name: 'transtime', type: DataType.uint8},
                ],
            },
            moveToHueAndSaturation: {
                ID: 6,
                parameters: [
                    {name: 'hue', type: DataType.uint8},
                    {name: 'saturation', type: DataType.uint8},
                    {name: 'transtime', type: DataType.uint16},
                ],
            },
            tuyaMoveToHueAndSaturationBrightness: {
                ID: 6,
                parameters: [
                    {name: 'hue', type: DataType.uint8},
                    {name: 'saturation', type: DataType.uint8},
                    {name: 'transtime', type: DataType.uint16},
                    {name: 'brightness', type: DataType.uint8},
                ],
            },
            moveToColor: {
                ID: 7,
                parameters: [
                    {name: 'colorx', type: DataType.uint16},
                    {name: 'colory', type: DataType.uint16},
                    {name: 'transtime', type: DataType.uint16},
                ],
            },
            moveColor: {
                ID: 8,
                parameters: [
                    {name: 'ratex', type: DataType.int16},
                    {name: 'ratey', type: DataType.int16},
                ],
            },
            stepColor: {
                ID: 9,
                parameters: [
                    {name: 'stepx', type: DataType.int16},
                    {name: 'stepy', type: DataType.int16},
                    {name: 'transtime', type: DataType.uint16},
                ],
            },
            moveToColorTemp: {
                ID: 10,
                parameters: [
                    {name: 'colortemp', type: DataType.uint16},
                    {name: 'transtime', type: DataType.uint16},
                ],
            },
            enhancedMoveToHue: {
                ID: 64,
                parameters: [
                    {name: 'enhancehue', type: DataType.uint16},
                    {name: 'direction', type: DataType.uint8},
                    {name: 'transtime', type: DataType.uint16},
                ],
            },
            enhancedMoveHue: {
                ID: 65,
                parameters: [
                    {name: 'movemode', type: DataType.uint8},
                    {name: 'rate', type: DataType.uint16},
                ],
            },
            enhancedStepHue: {
                ID: 66,
                parameters: [
                    {name: 'stepmode', type: DataType.uint8},
                    {name: 'stepsize', type: DataType.uint16},
                    {name: 'transtime', type: DataType.uint16},
                ],
            },
            enhancedMoveToHueAndSaturation: {
                ID: 67,
                parameters: [
                    {name: 'enhancehue', type: DataType.uint16},
                    {name: 'saturation', type: DataType.uint8},
                    {name: 'transtime', type: DataType.uint16},
                ],
            },
            colorLoopSet: {
                ID: 68,
                parameters: [
                    {name: 'updateflags', type: DataType.uint8},
                    {name: 'action', type: DataType.uint8},
                    {name: 'direction', type: DataType.uint8},
                    {name: 'time', type: DataType.uint16},
                    {name: 'starthue', type: DataType.uint16},
                ],
            },
            stopMoveStep: {
                ID: 71,
                parameters: [
                    {name: 'bits', type: DataType.uint8},
                    {name: 'bytee', type: DataType.uint8},
                    {name: 'action', type: DataType.uint8},
                    {name: 'direction', type: DataType.uint8},
                    {name: 'time', type: DataType.uint16},
                    {name: 'starthue', type: DataType.uint16},
                ],
            },
            moveColorTemp: {
                ID: 75,
                parameters: [
                    {name: 'movemode', type: DataType.uint8},
                    {name: 'rate', type: DataType.uint16},
                    {name: 'minimum', type: DataType.uint16},
                    {name: 'maximum', type: DataType.uint16},
                ],
            },
            stepColorTemp: {
                ID: 76,
                parameters: [
                    {name: 'stepmode', type: DataType.uint8},
                    {name: 'stepsize', type: DataType.uint16},
                    {name: 'transtime', type: DataType.uint16},
                    {name: 'minimum', type: DataType.uint16},
                    {name: 'maximum', type: DataType.uint16},
                ],
            },
            tuyaRgbMode: {
                ID: 240,
                parameters: [
                    {name: 'enable', type: DataType.uint8},
                ]
            },
            tuyaOnStartUp: {
                ID: 249,
                parameters: [
                    {name: 'mode', type: DataType.uint16},
                    {name: 'data', type: BuffaloZclDataType.LIST_UINT8},
                ],
            },
            tuyaDoNotDisturb: {
                ID: 250,
                parameters: [
                    {name: 'enable', type: DataType.uint8},
                ],
            },
        },
        commandsResponse: {
        },
    },
    lightingBallastCfg: {
        ID: 769,
        attributes: {
            physicalMinLevel: {ID: 0, type: DataType.uint8},
            physicalMaxLevel: {ID: 1, type: DataType.uint8},
            ballastStatus: {ID: 2, type: DataType.bitmap8},
            minLevel: {ID: 16, type: DataType.uint8},
            maxLevel: {ID: 17, type: DataType.uint8},
            powerOnLevel: {ID: 18, type: DataType.uint8},
            powerOnFadeTime: {ID: 19, type: DataType.uint16},
            intrinsicBallastFactor: {ID: 20, type: DataType.uint8},
            ballastFactorAdjustment: {ID: 21, type: DataType.uint8},
            lampQuantity: {ID: 32, type: DataType.uint8},
            lampType: {ID: 48, type: DataType.charStr},
            lampManufacturer: {ID: 49, type: DataType.charStr},
            lampRatedHours: {ID: 50, type: DataType.uint24},
            lampBurnHours: {ID: 51, type: DataType.uint24},
            lampAlarmMode: {ID: 52, type: DataType.bitmap8},
            lampBurnHoursTripPoint: {ID: 53, type: DataType.uint24},
            elkoControlMode: {ID: 0xE000, type: DataType.enum8, manufacturerCode: ManufacturerCode.ELKO},
            wiserControlMode: {ID: 0xE000, type: DataType.enum8, manufacturerCode: ManufacturerCode.SCHNEIDER},
        },
        commands: {
        },
        commandsResponse: {
        },
    },
    msIlluminanceMeasurement: {
        ID: 1024,
        attributes: {
            measuredValue: {ID: 0, type: DataType.uint16},
            minMeasuredValue: {ID: 1, type: DataType.uint16},
            maxMeasuredValue: {ID: 2, type: DataType.uint16},
            tolerance: {ID: 3, type: DataType.uint16},
            lightSensorType: {ID: 4, type: DataType.enum8},
        },
        commands: {
        },
        commandsResponse: {
        },
    },
    msIlluminanceLevelSensing: {
        ID: 1025,
        attributes: {
            levelStatus: {ID: 0, type: DataType.enum8},
            lightSensorType: {ID: 1, type: DataType.enum8},
            illuminanceTargetLevel: {ID: 16, type: DataType.uint16},
        },
        commands: {
        },
        commandsResponse: {
        },
    },
    msTemperatureMeasurement: {
        ID: 1026,
        attributes: {
            measuredValue: {ID: 0, type: DataType.int16},
            minMeasuredValue: {ID: 1, type: DataType.int16},
            maxMeasuredValue: {ID: 2, type: DataType.int16},
            tolerance: {ID: 3, type: DataType.uint16},
            minPercentChange: {ID: 16, type: DataType.unknown},
            minAbsoluteChange: {ID: 17, type: DataType.unknown},
            sprutTemperatureOffset: {ID: 0x6600, type: DataType.int16, manufacturerCode: ManufacturerCode.SprutDevice},
        },
        commands: {
        },
        commandsResponse: {
        },
    },
    msPressureMeasurement: {
        ID: 1027,
        attributes: {
            measuredValue: {ID: 0, type: DataType.int16},
            minMeasuredValue: {ID: 1, type: DataType.int16},
            maxMeasuredValue: {ID: 2, type: DataType.int16},
            tolerance: {ID: 3, type: DataType.uint16},
            scaledValue: {ID: 0x0010, type: DataType.int16},
            minScaledValue: {ID: 0x0011, type: DataType.int16},
            maxScaledValue: {ID: 0x0012, type: DataType.int16},
            scaledTolerance: {ID: 0x0013, type: DataType.uint16},
            scale: {ID: 0x0014, type: DataType.int8},
        },
        commands: {
        },
        commandsResponse: {
        },
    },
    msFlowMeasurement: {
        ID: 1028,
        attributes: {
            measuredValue: {ID: 0, type: DataType.uint16},
            minMeasuredValue: {ID: 1, type: DataType.uint16},
            maxMeasuredValue: {ID: 2, type: DataType.uint16},
            tolerance: {ID: 3, type: DataType.uint16},
        },
        commands: {
        },
        commandsResponse: {
        },
    },
    msRelativeHumidity: {
        ID: 1029,
        attributes: {
            measuredValue: {ID: 0, type: DataType.uint16},
            minMeasuredValue: {ID: 1, type: DataType.uint16},
            maxMeasuredValue: {ID: 2, type: DataType.uint16},
            tolerance: {ID: 3, type: DataType.uint16},
            sprutHeater: {ID: 0x6600, type: DataType.boolean, manufacturerCode: ManufacturerCode.SprutDevice},
        },
        commands: {
        },
        commandsResponse: {
        },
    },
    msOccupancySensing: {
        ID: 1030,
        attributes: {
            occupancy: {ID: 0, type: DataType.bitmap8},
            occupancySensorType: {ID: 1, type: DataType.enum8},
            pirOToUDelay: {ID: 16, type: DataType.uint16},
            pirUToODelay: {ID: 17, type: DataType.uint16},
            pirUToOThreshold: {ID: 18, type: DataType.uint8},
            ultrasonicOToUDelay: {ID: 32, type: DataType.uint16},
            ultrasonicUToODelay: {ID: 33, type: DataType.uint16},
            ultrasonicUToOThreshold: {ID: 34, type: DataType.uint8},
            elkoOccupancyDfltOperationMode: {ID: 0xE000, type: DataType.enum8, manufacturerCode: ManufacturerCode.ELKO},
            elkoOccupancyOperationMode: {ID: 0xE001, type: DataType.enum8, manufacturerCode: ManufacturerCode.ELKO},
            elkoForceOffTimeout: {ID: 0xE002, type: DataType.uint16, manufacturerCode: ManufacturerCode.ELKO},
            elkoOccupancySensitivity: {ID: 0xE003, type: DataType.uint8, manufacturerCode: ManufacturerCode.ELKO},
            sprutOccupancyLevel: {ID: 0x6600, type: DataType.uint16, manufacturerCode: ManufacturerCode.SprutDevice},
            sprutOccupancySensitivity: {ID: 0x6601, type: DataType.uint16, manufacturerCode: ManufacturerCode.SprutDevice},
        },
        commands: {
        },
        commandsResponse: {
        },
    },
    msSoilMoisture: {
        ID: 1032,
        attributes: {
            measuredValue: {ID: 0, type: DataType.uint16},
            minMeasuredValue: {ID: 1, type: DataType.uint16},
            maxMeasuredValue: {ID: 2, type: DataType.uint16},
            tolerance: {ID: 3, type: DataType.uint16},
        },
        commands: {
        },
        commandsResponse: {
        },
    },
    pHMeasurement: {
        ID: 1033,
        attributes: {
            measuredValue: {ID: 0, type: DataType.uint16},
            minMeasuredValue: {ID: 1, type: DataType.uint16},
            maxMeasuredValue: {ID: 2, type: DataType.uint16},
            tolerance: {ID: 3, type: DataType.uint16},
        },
        commands: {},
        commandsResponse: {},
    },
    msCO2: {
        ID: 1037,
        attributes: {
            measuredValue: {ID: 0, type: DataType.singlePrec},
            minMeasuredValue: {ID: 1, type: DataType.singlePrec},
            maxMeasuredValue: {ID: 2, type: DataType.singlePrec},
            sprutCO2Calibration: {ID: 0x6600, type: DataType.boolean, manufacturerCode: ManufacturerCode.SprutDevice},
            sprutCO2AutoCalibration: {ID: 0x6601, type: DataType.boolean, manufacturerCode: ManufacturerCode.SprutDevice},
        },
        commands: {},
        commandsResponse: {},
    },
    ssIasZone: {
        ID: 1280,
        attributes: {
            zoneState: {ID: 0, type: DataType.enum8},
            zoneType: {ID: 1, type: DataType.enum16},
            zoneStatus: {ID: 2, type: DataType.bitmap16},
            iasCieAddr: {ID: 16, type: DataType.ieeeAddr},
            zoneId: {ID: 17, type: DataType.uint8},
            numZoneSensitivityLevelsSupported: {ID: 18, type: DataType.uint8},
            currentZoneSensitivityLevel: {ID: 19, type: DataType.uint8},
        },
        commands: {
            enrollRsp: {
                ID: 0,
                parameters: [
                    {name: 'enrollrspcode', type: DataType.uint8},
                    {name: 'zoneid', type: DataType.uint8},
                ],
            },
            initNormalOpMode: {
                ID: 1,
                parameters: [
                ],
            },
            initTestMode: {
                ID: 2,
                parameters: [
                ],
            },
        },
        commandsResponse: {
            statusChangeNotification: {
                ID: 0,
                parameters: [
                    {name: 'zonestatus', type: DataType.uint16},
                    {name: 'extendedstatus', type: DataType.uint8},
                ],
            },
            enrollReq: {
                ID: 1,
                parameters: [
                    {name: 'zonetype', type: DataType.uint16},
                    {name: 'manucode', type: DataType.uint16},
                ],
            },
        },
    },
    ssIasAce: {
        ID: 1281,
        attributes: {
        },
        commands: {
            arm: {
                ID: 0,
                response: 0,
                parameters: [
                    {name: 'armmode', type: DataType.uint8},
                    {name: 'code', type: DataType.charStr},
                    {name: 'zoneid', type: DataType.uint8},
                ],
            },
            bypass: {
                ID: 1,
                parameters: [
                    {name: 'numofzones', type: DataType.uint8},
                    {name: 'zoneidlist', type: BuffaloZclDataType.LIST_UINT8},
                ],
            },
            emergency: {
                ID: 2,
                parameters: [
                ],
            },
            fire: {
                ID: 3,
                parameters: [
                ],
            },
            panic: {
                ID: 4,
                parameters: [
                ],
            },
            getZoneIDMap: {
                ID: 5,
                response: 1,
                parameters: [
                ],
            },
            getZoneInfo: {
                ID: 6,
                response: 2,
                parameters: [
                    {name: 'zoneid', type: DataType.uint8},
                ],
            },
            getPanelStatus: {
                ID: 7,
                response: 5,
                parameters: [
                ],
            },
            getBypassedZoneList: {
                ID: 8,
                parameters: [
                ],
            },
            getZoneStatus: {
                ID: 9,
                response: 8,
                parameters: [
                    {name: 'startzoneid', type: DataType.uint8},
                    {name: 'maxnumzoneid', type: DataType.uint8},
                    {name: 'zonestatusmaskflag', type: DataType.uint8},
                    {name: 'zonestatusmask', type: DataType.uint16},
                ],
            },
        },
        commandsResponse: {
            armRsp: {
                ID: 0,
                parameters: [
                    {name: 'armnotification', type: DataType.uint8},
                ],
            },
            getZoneIDMapRsp: {
                ID: 1,
                parameters: [
                    {name: 'zoneidmapsection0', type: DataType.uint16},
                    {name: 'zoneidmapsection1', type: DataType.uint16},
                    {name: 'zoneidmapsection2', type: DataType.uint16},
                    {name: 'zoneidmapsection3', type: DataType.uint16},
                    {name: 'zoneidmapsection4', type: DataType.uint16},
                    {name: 'zoneidmapsection5', type: DataType.uint16},
                    {name: 'zoneidmapsection6', type: DataType.uint16},
                    {name: 'zoneidmapsection7', type: DataType.uint16},
                    {name: 'zoneidmapsection8', type: DataType.uint16},
                    {name: 'zoneidmapsection9', type: DataType.uint16},
                    {name: 'zoneidmapsection10', type: DataType.uint16},
                    {name: 'zoneidmapsection11', type: DataType.uint16},
                    {name: 'zoneidmapsection12', type: DataType.uint16},
                    {name: 'zoneidmapsection13', type: DataType.uint16},
                    {name: 'zoneidmapsection14', type: DataType.uint16},
                    {name: 'zoneidmapsection15', type: DataType.uint16},
                ],
            },
            getZoneInfoRsp: {
                ID: 2,
                parameters: [
                    {name: 'zoneid', type: DataType.uint8},
                    {name: 'zonetype', type: DataType.uint16},
                    {name: 'ieeeaddr', type: DataType.ieeeAddr},
                    {name: 'zonelabel', type: DataType.charStr},
                ],
            },
            zoneStatusChanged: {
                ID: 3,
                parameters: [
                    {name: 'zoneid', type: DataType.uint8},
                    {name: 'zonestatus', type: DataType.uint16},
                    {name: 'audiblenotif', type: DataType.uint8},
                    {name: 'zonelabel', type: DataType.charStr},
                ],
            },
            panelStatusChanged: {
                ID: 4,
                parameters: [
                    {name: 'panelstatus', type: DataType.uint8},
                    {name: 'secondsremain', type: DataType.uint8},
                    {name: 'audiblenotif', type: DataType.uint8},
                    {name: 'alarmstatus', type: DataType.uint8},
                ],
            },
            getPanelStatusRsp: {
                ID: 5,
                parameters: [
                    {name: 'panelstatus', type: DataType.uint8},
                    {name: 'secondsremain', type: DataType.uint8},
                    {name: 'audiblenotif', type: DataType.uint8},
                    {name: 'alarmstatus', type: DataType.uint8},
                ],
            },
            setBypassedZoneList: {
                ID: 6,
                parameters: [
                    {name: 'numofzones', type: DataType.uint8},
                    {name: 'zoneid', type: BuffaloZclDataType.LIST_UINT8},
                ],
            },
            bypassRsp: {
                ID: 7,
                parameters: [
                    {name: 'numofzones', type: DataType.uint8},
                    {name: 'bypassresult', type: BuffaloZclDataType.LIST_UINT8},
                ],
            },
            getZoneStatusRsp: {
                ID: 8,
                parameters: [
                    {name: 'zonestatuscomplete', type: DataType.uint8},
                    {name: 'numofzones', type: DataType.uint8},
                    {name: 'zoneinfo', type: BuffaloZclDataType.LIST_ZONEINFO},
                ],
            },
        },
    },
    ssIasWd: {
        ID: 1282,
        attributes: {
            maxDuration: {ID: 0, type: DataType.uint16},
        },
        commands: {
            startWarning: {
                ID: 0,
                parameters: [
                    {name: 'startwarninginfo', type: DataType.uint8},
                    {name: 'warningduration', type: DataType.uint16},
                    {name: 'strobedutycycle', type: DataType.uint8},
                    {name: 'strobelevel', type: DataType.uint8},
                ],
            },
            squawk: {
                ID: 1,
                parameters: [
                    {name: 'squawkinfo', type: DataType.uint8},
                ],
            },
        },
        commandsResponse: {
        },
    },
    piGenericTunnel: {
        ID: 1536,
        attributes: {
            maxIncomeTransSize: {ID: 1, type: DataType.uint16},
            maxOutgoTransSize: {ID: 2, type: DataType.uint16},
            protocolAddr: {ID: 3, type: DataType.octetStr},
        },
        commands: {
            matchProtocolAddr: {
                ID: 0,
                parameters: [
                    {name: 'protocoladdr', type: DataType.charStr},
                ],
            },
        },
        commandsResponse: {
            matchProtocolAddrRsp: {
                ID: 0,
                parameters: [
                    {name: 'devieeeaddr', type: DataType.ieeeAddr},
                    {name: 'protocoladdr', type: DataType.charStr},
                ],
            },
            advertiseProtocolAddr: {
                ID: 1,
                parameters: [
                    {name: 'protocoladdr', type: DataType.charStr},
                ],
            },
        },
    },
    piBacnetProtocolTunnel: {
        ID: 1537,
        attributes: {
        },
        commands: {
            transferNpdu: {
                ID: 0,
                parameters: [
                    {name: 'npdu', type: DataType.uint8},
                ],
            },
        },
        commandsResponse: {
        },
    },
    piAnalogInputReg: {
        ID: 1538,
        attributes: {
            covIncrement: {ID: 22, type: DataType.singlePrec},
            deviceType: {ID: 31, type: DataType.charStr},
            objectId: {ID: 75, type: DataType.bacOid},
            objectName: {ID: 77, type: DataType.charStr},
            objectType: {ID: 79, type: DataType.enum16},
            updateInterval: {ID: 118, type: DataType.uint8},
            profileName: {ID: 168, type: DataType.charStr},
        },
        commands: {
        },
        commandsResponse: {
        },
    },
    piAnalogInputExt: {
        ID: 1539,
        attributes: {
            ackedTransitions: {ID: 0, type: DataType.bitmap8},
            notificationClass: {ID: 17, type: DataType.uint16},
            deadband: {ID: 25, type: DataType.singlePrec},
            eventEnable: {ID: 35, type: DataType.bitmap8},
            eventState: {ID: 36, type: DataType.enum8},
            highLimit: {ID: 45, type: DataType.singlePrec},
            limitEnable: {ID: 52, type: DataType.bitmap8},
            lowLimit: {ID: 59, type: DataType.singlePrec},
            notifyType: {ID: 72, type: DataType.enum8},
            timeDelay: {ID: 113, type: DataType.uint8},
            eventTimeStamps: {ID: 130, type: DataType.array},
        },
        commands: {
            transferApdu: {
                ID: 0,
                parameters: [
                ],
            },
            connectReq: {
                ID: 1,
                parameters: [
                ],
            },
            disconnectReq: {
                ID: 2,
                parameters: [
                ],
            },
            connectStatusNoti: {
                ID: 3,
                parameters: [
                ],
            },
        },
        commandsResponse: {
        },
    },
    piAnalogOutputReg: {
        ID: 1540,
        attributes: {
            covIncrement: {ID: 22, type: DataType.singlePrec},
            deviceType: {ID: 31, type: DataType.charStr},
            objectId: {ID: 75, type: DataType.bacOid},
            objectName: {ID: 77, type: DataType.charStr},
            objectType: {ID: 79, type: DataType.enum16},
            updateInterval: {ID: 118, type: DataType.uint8},
            profileName: {ID: 168, type: DataType.charStr},
        },
        commands: {
        },
        commandsResponse: {
        },
    },
    piAnalogOutputExt: {
        ID: 1541,
        attributes: {
            ackedTransitions: {ID: 0, type: DataType.bitmap8},
            notificationClass: {ID: 17, type: DataType.uint16},
            deadband: {ID: 25, type: DataType.singlePrec},
            eventEnable: {ID: 35, type: DataType.bitmap8},
            eventState: {ID: 36, type: DataType.enum8},
            highLimit: {ID: 45, type: DataType.singlePrec},
            limitEnable: {ID: 52, type: DataType.bitmap8},
            lowLimit: {ID: 59, type: DataType.singlePrec},
            notifyType: {ID: 72, type: DataType.enum8},
            timeDelay: {ID: 113, type: DataType.uint8},
            eventTimeStamps: {ID: 130, type: DataType.array},
        },
        commands: {
        },
        commandsResponse: {
        },
    },
    piAnalogValueReg: {
        ID: 1542,
        attributes: {
            covIncrement: {ID: 22, type: DataType.singlePrec},
            objectId: {ID: 75, type: DataType.bacOid},
            objectName: {ID: 77, type: DataType.charStr},
            objectType: {ID: 79, type: DataType.enum16},
            profileName: {ID: 168, type: DataType.charStr},
        },
        commands: {
        },
        commandsResponse: {
        },
    },
    piAnalogValueExt: {
        ID: 1543,
        attributes: {
            ackedTransitions: {ID: 0, type: DataType.bitmap8},
            notificationClass: {ID: 17, type: DataType.uint16},
            deadband: {ID: 25, type: DataType.singlePrec},
            eventEnable: {ID: 35, type: DataType.bitmap8},
            eventState: {ID: 36, type: DataType.enum8},
            highLimit: {ID: 45, type: DataType.singlePrec},
            limitEnable: {ID: 52, type: DataType.bitmap8},
            lowLimit: {ID: 59, type: DataType.singlePrec},
            notifyType: {ID: 72, type: DataType.enum8},
            timeDelay: {ID: 113, type: DataType.uint8},
            eventTimeStamps: {ID: 130, type: DataType.array},
        },
        commands: {
        },
        commandsResponse: {
        },
    },
    piBinaryInputReg: {
        ID: 1544,
        attributes: {
            changeOfStateCount: {ID: 15, type: DataType.uint32},
            changeOfStateTime: {ID: 16, type: DataType.struct},
            deviceType: {ID: 31, type: DataType.charStr},
            elapsedActiveTime: {ID: 33, type: DataType.uint32},
            objectIdentifier: {ID: 75, type: DataType.bacOid},
            objectName: {ID: 77, type: DataType.charStr},
            objectType: {ID: 79, type: DataType.enum16},
            timeOfATReset: {ID: 114, type: DataType.struct},
            timeOfSCReset: {ID: 115, type: DataType.struct},
            profileName: {ID: 168, type: DataType.charStr},
        },
        commands: {
        },
        commandsResponse: {
        },
    },
    piBinaryInputExt: {
        ID: 1545,
        attributes: {
            ackedTransitions: {ID: 0, type: DataType.bitmap8},
            alarmValue: {ID: 6, type: DataType.boolean},
            notificationClass: {ID: 17, type: DataType.uint16},
            eventEnable: {ID: 35, type: DataType.bitmap8},
            eventState: {ID: 36, type: DataType.enum8},
            notifyType: {ID: 72, type: DataType.enum8},
            timeDelay: {ID: 113, type: DataType.uint8},
            eventTimeStamps: {ID: 130, type: DataType.array},
        },
        commands: {
        },
        commandsResponse: {
        },
    },
    piBinaryOutputReg: {
        ID: 1546,
        attributes: {
            changeOfStateCount: {ID: 15, type: DataType.uint32},
            changeOfStateTime: {ID: 16, type: DataType.struct},
            deviceType: {ID: 31, type: DataType.charStr},
            elapsedActiveTime: {ID: 33, type: DataType.uint32},
            feedBackValue: {ID: 40, type: DataType.enum8},
            objectIdentifier: {ID: 75, type: DataType.bacOid},
            objectName: {ID: 77, type: DataType.charStr},
            objectType: {ID: 79, type: DataType.enum16},
            timeOfATReset: {ID: 114, type: DataType.struct},
            timeOfSCReset: {ID: 115, type: DataType.struct},
            profileName: {ID: 168, type: DataType.charStr},
        },
        commands: {
        },
        commandsResponse: {
        },
    },
    piBinaryOutputExt: {
        ID: 1547,
        attributes: {
            ackedTransitions: {ID: 0, type: DataType.bitmap8},
            notificationClass: {ID: 17, type: DataType.uint16},
            eventEnable: {ID: 35, type: DataType.bitmap8},
            eventState: {ID: 36, type: DataType.enum8},
            notifyType: {ID: 72, type: DataType.enum8},
            timeDelay: {ID: 113, type: DataType.uint8},
            eventTimeStamps: {ID: 130, type: DataType.array},
        },
        commands: {
        },
        commandsResponse: {
        },
    },
    piBinaryValueReg: {
        ID: 1548,
        attributes: {
            changeOfStateCount: {ID: 15, type: DataType.uint32},
            changeOfStateTime: {ID: 16, type: DataType.struct},
            elapsedActiveTime: {ID: 33, type: DataType.uint32},
            objectIdentifier: {ID: 75, type: DataType.bacOid},
            objectName: {ID: 77, type: DataType.charStr},
            objectType: {ID: 79, type: DataType.enum16},
            timeOfATReset: {ID: 114, type: DataType.struct},
            timeOfSCReset: {ID: 115, type: DataType.struct},
            profileName: {ID: 168, type: DataType.charStr},
        },
        commands: {
        },
        commandsResponse: {
        },
    },
    piBinaryValueExt: {
        ID: 1549,
        attributes: {
            ackedTransitions: {ID: 0, type: DataType.bitmap8},
            alarmValue: {ID: 6, type: DataType.boolean},
            notificationClass: {ID: 17, type: DataType.uint16},
            eventEnable: {ID: 35, type: DataType.bitmap8},
            eventState: {ID: 36, type: DataType.enum8},
            notifyType: {ID: 72, type: DataType.enum8},
            timeDelay: {ID: 113, type: DataType.uint8},
            eventTimeStamps: {ID: 130, type: DataType.array},
        },
        commands: {
        },
        commandsResponse: {
        },
    },
    piMultistateInputReg: {
        ID: 1550,
        attributes: {
            deviceType: {ID: 31, type: DataType.charStr},
            objectId: {ID: 75, type: DataType.bacOid},
            objectName: {ID: 77, type: DataType.charStr},
            objectType: {ID: 79, type: DataType.enum16},
            profileName: {ID: 168, type: DataType.charStr},
        },
        commands: {
        },
        commandsResponse: {
        },
    },
    piMultistateInputExt: {
        ID: 1551,
        attributes: {
            ackedTransitions: {ID: 0, type: DataType.bitmap8},
            alarmValue: {ID: 6, type: DataType.uint16},
            notificationClass: {ID: 17, type: DataType.uint16},
            eventEnable: {ID: 35, type: DataType.bitmap8},
            eventState: {ID: 36, type: DataType.enum8},
            faultValues: {ID: 37, type: DataType.uint16},
            notifyType: {ID: 72, type: DataType.enum8},
            timeDelay: {ID: 113, type: DataType.uint8},
            eventTimeStamps: {ID: 130, type: DataType.array},
        },
        commands: {
        },
        commandsResponse: {
        },
    },
    piMultistateOutputReg: {
        ID: 1552,
        attributes: {
            deviceType: {ID: 31, type: DataType.charStr},
            feedBackValue: {ID: 40, type: DataType.enum8},
            objectId: {ID: 75, type: DataType.bacOid},
            objectName: {ID: 77, type: DataType.charStr},
            objectType: {ID: 79, type: DataType.enum16},
            profileName: {ID: 168, type: DataType.charStr},
        },
        commands: {
        },
        commandsResponse: {
        },
    },
    piMultistateOutputExt: {
        ID: 1553,
        attributes: {
            ackedTransitions: {ID: 0, type: DataType.bitmap8},
            notificationClass: {ID: 17, type: DataType.uint16},
            eventEnable: {ID: 35, type: DataType.bitmap8},
            eventState: {ID: 36, type: DataType.enum8},
            notifyType: {ID: 72, type: DataType.enum8},
            timeDelay: {ID: 113, type: DataType.uint8},
            eventTimeStamps: {ID: 130, type: DataType.array},
        },
        commands: {
        },
        commandsResponse: {
        },
    },
    piMultistateValueReg: {
        ID: 1554,
        attributes: {
            objectId: {ID: 75, type: DataType.bacOid},
            objectName: {ID: 77, type: DataType.charStr},
            objectType: {ID: 79, type: DataType.enum16},
            profileName: {ID: 168, type: DataType.charStr},
        },
        commands: {
        },
        commandsResponse: {
        },
    },
    piMultistateValueExt: {
        ID: 1555,
        attributes: {
            ackedTransitions: {ID: 0, type: DataType.bitmap8},
            alarmValue: {ID: 6, type: DataType.uint16},
            notificationClass: {ID: 17, type: DataType.uint16},
            eventEnable: {ID: 35, type: DataType.bitmap8},
            eventState: {ID: 36, type: DataType.enum8},
            faultValues: {ID: 37, type: DataType.uint16},
            notifyType: {ID: 72, type: DataType.enum8},
            timeDelay: {ID: 113, type: DataType.uint8},
            eventTimeStamps: {ID: 130, type: DataType.array},
        },
        commands: {
        },
        commandsResponse: {
        },
    },
    pi11073ProtocolTunnel: {
        ID: 1556,
        attributes: {
            deviceidList: {ID: 0, type: DataType.array},
            managerTarget: {ID: 1, type: DataType.ieeeAddr},
            managerEndpoint: {ID: 2, type: DataType.uint8},
            connected: {ID: 3, type: DataType.boolean},
            preemptible: {ID: 4, type: DataType.boolean},
            idleTimeout: {ID: 5, type: DataType.uint16},
        },
        commands: {
            transferApdu: {
                ID: 0,
                parameters: [
                ],
            },
            connectReq: {
                ID: 1,
                parameters: [
                ],
            },
            disconnectReq: {
                ID: 2,
                parameters: [
                ],
            },
            connectStatusNoti: {
                ID: 3,
                parameters: [
                ],
            },
        },
        commandsResponse: {
        },
    },
    piIso7818ProtocolTunnel: {
        ID: 1557,
        attributes: {
            status: {ID: 0, type: DataType.uint8},
        },
        commands: {
        },
        commandsResponse: {
        },
    },
    piRetailTunnel: {
        ID: 1559,
        attributes: {
            manufacturerCode: {ID: 0, type: DataType.uint16},
            msProfile: {ID: 1, type: DataType.uint16},
        },
        commands: {
        },
        commandsResponse: {
        },
    },
    seMetering: {
        ID: 1794,
        attributes: {
            currentSummDelivered: {ID: 0, type: DataType.uint48},
            currentSummReceived: {ID: 1, type: DataType.uint48},
            currentMaxDemandDelivered: {ID: 2, type: DataType.uint48},
            currentMaxDemandReceived: {ID: 3, type: DataType.uint48},
            dftSumm: {ID: 4, type: DataType.uint48},
            dailyFreezeTime: {ID: 5, type: DataType.uint16},
            powerFactor: {ID: 6, type: DataType.int8},
            readingSnapshotTime: {ID: 7, type: DataType.utc},
            currentMaxDemandDeliverdTime: {ID: 8, type: DataType.utc},
            currentMaxDemandReceivedTime: {ID: 9, type: DataType.utc},
            defaultUpdatePeriod: {ID: 10, type: DataType.uint8},
            fastPollUpdatePeriod: {ID: 11, type: DataType.uint8},
            currentBlockPeriodConsumpDelivered: {ID: 12, type: DataType.uint48},
            dailyConsumpTarget: {ID: 13, type: DataType.uint24},
            currentBlock: {ID: 14, type: DataType.enum8},
            profileIntervalPeriod: {ID: 15, type: DataType.enum8},
            intervalReadReportingPeriod: {ID: 16, type: DataType.uint16},
            presetReadingTime: {ID: 17, type: DataType.uint16},
            volumePerReport: {ID: 18, type: DataType.uint16},
            flowRestriction: {ID: 19, type: DataType.uint8},
            supplyStatus: {ID: 20, type: DataType.enum8},
            currentInEnergyCarrierSumm: {ID: 21, type: DataType.uint48},
            currentOutEnergyCarrierSumm: {ID: 22, type: DataType.uint48},
            inletTempreature: {ID: 23, type: DataType.int24},
            outletTempreature: {ID: 24, type: DataType.int24},
            controlTempreature: {ID: 25, type: DataType.int24},
            currentInEnergyCarrierDemand: {ID: 26, type: DataType.int24},
            currentOutEnergyCarrierDemand: {ID: 27, type: DataType.int24},
            currentBlockPeriodConsumpReceived: {ID: 29, type: DataType.uint48},
            currentBlockReceived: {ID: 30, type: DataType.uint48},
            DFTSummationReceived: {ID: 31, type: DataType.uint48},
            activeRegisterTierDelivered: {ID: 32, type: DataType.enum8},
            activeRegisterTierReceived: {ID: 33, type: DataType.enum8},
            currentTier1SummDelivered: {ID: 256, type: DataType.uint48},
            currentTier1SummReceived: {ID: 257, type: DataType.uint48},
            currentTier2SummDelivered: {ID: 258, type: DataType.uint48},
            currentTier2SummReceived: {ID: 259, type: DataType.uint48},
            currentTier3SummDelivered: {ID: 260, type: DataType.uint48},
            currentTier3SummReceived: {ID: 261, type: DataType.uint48},
            currentTier4SummDelivered: {ID: 262, type: DataType.uint48},
            currentTier4SummReceived: {ID: 263, type: DataType.uint48},
            currentTier5SummDelivered: {ID: 264, type: DataType.uint48},
            currentTier5SummReceived: {ID: 265, type: DataType.uint48},
            currentTier6SummDelivered: {ID: 266, type: DataType.uint48},
            currentTier6SummReceived: {ID: 267, type: DataType.uint48},
            currentTier7SummDelivered: {ID: 268, type: DataType.uint48},
            currentTier7SummReceived: {ID: 269, type: DataType.uint48},
            currentTier8SummDelivered: {ID: 270, type: DataType.uint48},
            currentTier8SummReceived: {ID: 271, type: DataType.uint48},
            currentTier9SummDelivered: {ID: 272, type: DataType.uint48},
            currentTier9SummReceived: {ID: 273, type: DataType.uint48},
            currentTier10SummDelivered: {ID: 274, type: DataType.uint48},
            currentTier10SummReceived: {ID: 275, type: DataType.uint48},
            currentTier11SummDelivered: {ID: 276, type: DataType.uint48},
            currentTier11SummReceived: {ID: 277, type: DataType.uint48},
            currentTier12SummDelivered: {ID: 278, type: DataType.uint48},
            currentTier12SummReceived: {ID: 279, type: DataType.uint48},
            currentTier13SummDelivered: {ID: 280, type: DataType.uint48},
            currentTier13SummReceived: {ID: 281, type: DataType.uint48},
            currentTier14SummDelivered: {ID: 282, type: DataType.uint48},
            currentTier14SummReceived: {ID: 283, type: DataType.uint48},
            currentTier15SummDelivered: {ID: 284, type: DataType.uint48},
            currentTier15SummReceived: {ID: 285, type: DataType.uint48},
            status: {ID: 512, type: DataType.bitmap8},
            remainingBattLife: {ID: 513, type: DataType.uint8},
            hoursInOperation: {ID: 514, type: DataType.uint24},
            hoursInFault: {ID: 515, type: DataType.uint24},
            extendedStatus: {ID: 516, type: DataType.bitmap64},
            unitOfMeasure: {ID: 768, type: DataType.enum8},
            multiplier: {ID: 769, type: DataType.uint24},
            divisor: {ID: 770, type: DataType.uint24},
            summaFormatting: {ID: 771, type: DataType.bitmap8},
            demandFormatting: {ID: 772, type: DataType.bitmap8},
            historicalConsumpFormatting: {ID: 773, type: DataType.bitmap8},
            meteringDeviceType: {ID: 774, type: DataType.bitmap8},
            siteId: {ID: 775, type: DataType.octetStr},
            meterSerialNumber: {ID: 776, type: DataType.octetStr},
            energyCarrierUnitOfMeas: {ID: 777, type: DataType.enum8},
            energyCarrierSummFormatting: {ID: 778, type: DataType.bitmap8},
            energyCarrierDemandFormatting: {ID: 779, type: DataType.bitmap8},
            temperatureUnitOfMeas: {ID: 780, type: DataType.enum8},
            temperatureFormatting: {ID: 781, type: DataType.bitmap8},
            moduleSerialNumber: {ID: 782, type: DataType.octetStr},
            operatingTariffLevel: {ID: 783, type: DataType.octetStr},
            instantaneousDemand: {ID: 1024, type: DataType.int24},
            currentdayConsumpDelivered: {ID: 1025, type: DataType.uint24},
            currentdayConsumpReceived: {ID: 1026, type: DataType.uint24},
            previousdayConsumpDelivered: {ID: 1027, type: DataType.uint24},
            previousdayConsumpReceived: {ID: 1028, type: DataType.uint24},
            curPartProfileIntStartTimeDelivered: {ID: 1029, type: DataType.utc},
            curPartProfileIntStartTimeReceived: {ID: 1030, type: DataType.utc},
            curPartProfileIntValueDelivered: {ID: 1031, type: DataType.uint24},
            curPartProfileIntValueReceived: {ID: 1032, type: DataType.uint24},
            currentDayMaxPressure: {ID: 1033, type: DataType.uint48},
            currentDayMinPressure: {ID: 1034, type: DataType.uint48},
            previousDayMaxPressure: {ID: 1035, type: DataType.uint48},
            previousDayMinPressure: {ID: 1036, type: DataType.uint48},
            currentDayMaxDemand: {ID: 1037, type: DataType.int24},
            previousDayMaxDemand: {ID: 1038, type: DataType.int24},
            currentMonthMaxDemand: {ID: 1039, type: DataType.int24},
            currentYearMaxDemand: {ID: 1040, type: DataType.int24},
            currentdayMaxEnergyCarrDemand: {ID: 1041, type: DataType.int24},
            previousdayMaxEnergyCarrDemand: {ID: 1042, type: DataType.int24},
            curMonthMaxEnergyCarrDemand: {ID: 1043, type: DataType.int24},
            curMonthMinEnergyCarrDemand: {ID: 1044, type: DataType.int24},
            curYearMaxEnergyCarrDemand: {ID: 1045, type: DataType.int24},
            curYearMinEnergyCarrDemand: {ID: 1046, type: DataType.int24},
            maxNumberOfPeriodsDelivered: {ID: 1280, type: DataType.uint8},
            currentDemandDelivered: {ID: 1536, type: DataType.uint24},
            demandLimit: {ID: 1537, type: DataType.uint24},
            demandIntegrationPeriod: {ID: 1538, type: DataType.uint8},
            numberOfDemandSubintervals: {ID: 1539, type: DataType.uint8},
            demandLimitArmDuration: {ID: 1540, type: DataType.uint16},
            genericAlarmMask: {ID: 2048, type: DataType.bitmap16},
            electricityAlarmMask: {ID: 2049, type: DataType.bitmap32},
            genFlowPressureAlarmMask: {ID: 2050, type: DataType.bitmap16},
            waterSpecificAlarmMask: {ID: 2051, type: DataType.bitmap16},
            heatCoolSpecificAlarmMASK: {ID: 2052, type: DataType.bitmap16},
            gasSpecificAlarmMask: {ID: 2053, type: DataType.bitmap16},
            extendedGenericAlarmMask: {ID: 2054, type: DataType.bitmap48},
            manufactureAlarmMask: {ID: 2055, type: DataType.bitmap16},
            billToDate: {ID: 2560, type: DataType.uint32},
            billToDateTimeStamp: {ID: 2561, type: DataType.utc},
            projectedBill: {ID: 2562, type: DataType.uint32},
            projectedBillTimeStamp: {ID: 2563, type: DataType.utc},
            notificationControlFlags: {ID: 0, type: DataType.bitmap32},
            notificationFlags: {ID: 1, type: DataType.bitmap32},
            priceNotificationFlags: {ID: 2, type: DataType.bitmap32},
            calendarNotificationFlags: {ID: 3, type: DataType.bitmap32},
            prePayNotificationFlags: {ID: 4, type: DataType.bitmap32},
            deviceManagementFlags: {ID: 5, type: DataType.bitmap32},
            changeReportingProfile: {ID: 256, type: DataType.unknown},
            develcoPulseConfiguration: {ID: 0x0300, type: DataType.uint16, manufacturerCode: ManufacturerCode.DEVELCO},
            develcoCurrentSummation: {ID: 0x0301, type: DataType.uint48, manufacturerCode: ManufacturerCode.DEVELCO},
            develcoInterfaceMode: {ID: 0x0302, type: DataType.enum16, manufacturerCode: ManufacturerCode.DEVELCO},
            owonL1PhasePower: {ID: 0x2000, type: DataType.int24,manufacturerCode: ManufacturerCode.OWON},
            owonL2PhasePower: {ID: 0x2001, type: DataType.int24,manufacturerCode: ManufacturerCode.OWON},
            owonL3PhasePower: {ID: 0x2002, type: DataType.int24,manufacturerCode: ManufacturerCode.OWON},
            owonL1PhaseReactivePower: {ID: 0x2100, type: DataType.int24,manufacturerCode: ManufacturerCode.OWON},
            owonL2PhaseReactivePower: {ID: 0x2101, type: DataType.int24,manufacturerCode: ManufacturerCode.OWON},
            owonL3PhaseReactivePower: {ID: 0x2102, type: DataType.int24,manufacturerCode: ManufacturerCode.OWON},
            owonL1PhaseVoltage: {ID: 0x3000, type: DataType.uint24,manufacturerCode: ManufacturerCode.OWON},
            owonL2PhaseVoltage: {ID: 0x3001, type: DataType.uint24,manufacturerCode: ManufacturerCode.OWON},
            owonL3PhaseVoltage: {ID: 0x3002, type: DataType.uint24,manufacturerCode: ManufacturerCode.OWON},
            owonL1PhaseCurrent: {ID: 0x3100, type: DataType.uint24,manufacturerCode: ManufacturerCode.OWON},
            owonL2PhaseCurrent: {ID: 0x3101, type: DataType.uint24,manufacturerCode: ManufacturerCode.OWON},
            owonL3PhaseCurrent: {ID: 0x3102, type: DataType.uint24,manufacturerCode: ManufacturerCode.OWON},
            owonCurrentSum: {ID: 0x3103, type: DataType.uint24,manufacturerCode: ManufacturerCode.OWON},
            owonLeakageCurrent: {ID: 0x3104, type: DataType.uint24,manufacturerCode: ManufacturerCode.OWON},
            owonL1Energy: {ID: 0x4000, type: DataType.uint48,manufacturerCode: ManufacturerCode.OWON},
            owonL2Energy: {ID: 0x4001, type: DataType.uint48,manufacturerCode: ManufacturerCode.OWON},
            owonL3Energy: {ID: 0x4002, type: DataType.uint48,manufacturerCode: ManufacturerCode.OWON},
            owonL1ReactiveEnergy: {ID: 0x4100, type: DataType.uint48,manufacturerCode: ManufacturerCode.OWON},
            owonL2ReactiveEnergy: {ID: 0x4101, type: DataType.uint48,manufacturerCode: ManufacturerCode.OWON},
            owonL3ReactiveEnergy: {ID: 0x4102, type: DataType.uint48,manufacturerCode: ManufacturerCode.OWON},
            owonReactiveEnergySum: {ID: 0x4103, type: DataType.uint48,manufacturerCode: ManufacturerCode.OWON},
            owonFrequency: {ID: 0x5005, type: DataType.uint8,manufacturerCode: ManufacturerCode.OWON},
            owonReportMap: {ID: 0x1000, type: DataType.bitmap8,manufacturerCode: ManufacturerCode.OWON},
            owonReactivePowerSum: {ID: 0x2103, type: DataType.int24,manufacturerCode: ManufacturerCode.OWON},
            owonLastHistoricalRecordTime: {ID: 0x5000, type: DataType.uint32,manufacturerCode: ManufacturerCode.OWON},
            owonOldestHistoricalRecordTime: {ID: 0x5001, type: DataType.uint32,manufacturerCode: ManufacturerCode.OWON},
            owonMinimumReportCycle: {ID: 0x5002, type: DataType.uint32,manufacturerCode: ManufacturerCode.OWON},
            owonMaximumReportCycle: {ID: 0x5003, type: DataType.uint32,manufacturerCode: ManufacturerCode.OWON},
            owonSentHistoricalRecordState: {ID: 0x5004, type: DataType.uint8,manufacturerCode: ManufacturerCode.OWON},
            owonAccumulativeEnergyThreshold: {ID: 0x5006, type: DataType.uint8,manufacturerCode: ManufacturerCode.OWON},
            owonReportMode: {ID: 0x5007, type: DataType.uint8,manufacturerCode: ManufacturerCode.OWON},
            owonPercentChangeInPower: {ID: 0x5007, type: DataType.uint8,manufacturerCode: ManufacturerCode.OWON},
        },
        commands: {
            getProfile: {
                ID: 0,
                parameters: [
                ],
            },
            reqMirror: {
                ID: 1,
                parameters: [
                ],
            },
            mirrorRem: {
                ID: 2,
                parameters: [
                ],
            },
            reqFastPollMode: {
                ID: 3,
                parameters: [
                ],
            },
            getSnapshot: {
                ID: 4,
                parameters: [
                ],
            },
            takeSnapshot: {
                ID: 5,
                parameters: [
                ],
            },
            mirrorReportAttrRsp: {
                ID: 6,
                parameters: [
                ],
            },
            owonGetHistoryRecord: {
                ID: 0x20,
                parameters: [
                ],
            },
            owonStopSendingHistoricalRecord: {
                ID: 0x21,
                parameters: [
                ],
            },
        },
        commandsResponse: {
            getProfileRsp: {
                ID: 0,
                parameters: [
                ],
            },
            reqMirrorRsp: {
                ID: 1,
                parameters: [
                ],
            },
            mirrorRemRsp: {
                ID: 2,
                parameters: [
                ],
            },
            reqFastPollModeRsp: {
                ID: 3,
                parameters: [
                ],
            },
            getSnapshotRsp: {
                ID: 4,
                parameters: [
                ],
            },
            owonGetHistoryRecordRsp: {
                ID: 0x20,
                parameters: [
                ],
            },
        },
    },
    telecommunicationsInformation: {
        ID: 2304,
        attributes: {
            nodeDescription: {ID: 0, type: DataType.charStr},
            deliveryEnable: {ID: 1, type: DataType.boolean},
            pushInformationTimer: {ID: 2, type: DataType.uint32},
            enableSecureConfiguration: {ID: 3, type: DataType.boolean},
            numberOfContents: {ID: 16, type: DataType.uint16},
            contentRootID: {ID: 17, type: DataType.uint16},
        },
        commands: {
        },
        commandsResponse: {
        },
    },
    telecommunicationsVoiceOverZigbee: {
        ID: 2308,
        attributes: {
            codecType: {ID: 0, type: DataType.enum8},
            samplingFrequency: {ID: 1, type: DataType.enum8},
            codecrate: {ID: 2, type: DataType.enum8},
            establishmentTimeout: {ID: 3, type: DataType.uint8},
            codecTypeSub1: {ID: 4, type: DataType.enum8},
            codecTypeSub2: {ID: 5, type: DataType.enum8},
            codecTypeSub3: {ID: 6, type: DataType.enum8},
            compressionType: {ID: 7, type: DataType.enum8},
            compressionRate: {ID: 8, type: DataType.enum8},
            optionFlags: {ID: 9, type: DataType.bitmap8},
            threshold: {ID: 10, type: DataType.uint8},
        },
        commands: {
        },
        commandsResponse: {
        },
    },
    telecommunicationsChatting: {
        ID: 2309,
        attributes: {
            uID: {ID: 0, type: DataType.uint16},
            nickname: {ID: 1, type: DataType.charStr},
            cID: {ID: 16, type: DataType.uint16},
            name: {ID: 17, type: DataType.charStr},
            enableAddChat: {ID: 18, type: DataType.boolean},
        },
        commands: {
        },
        commandsResponse: {
        },
    },
    haApplianceIdentification: {
        ID: 2816,
        attributes: {
            basicIdentification: {ID: 0, type: DataType.uint56},
            companyName: {ID: 16, type: DataType.charStr},
            companyId: {ID: 17, type: DataType.uint16},
            brandName: {ID: 18, type: DataType.charStr},
            brandId: {ID: 19, type: DataType.uint16},
            model: {ID: 20, type: DataType.octetStr},
            partNumber: {ID: 21, type: DataType.octetStr},
            productRevision: {ID: 22, type: DataType.octetStr},
            softwareRevision: {ID: 23, type: DataType.octetStr},
            productTypeName: {ID: 24, type: DataType.octetStr},
            productTypeId: {ID: 25, type: DataType.uint16},
            cecedSpecificationVersion: {ID: 26, type: DataType.uint8},
        },
        commands: {
        },
        commandsResponse: {
        },
    },
    haMeterIdentification: {
        ID: 2817,
        attributes: {
            companyName: {ID: 0, type: DataType.charStr},
            meterTypeId: {ID: 1, type: DataType.uint16},
            dataQualityId: {ID: 4, type: DataType.uint16},
            customerName: {ID: 5, type: DataType.charStr},
            model: {ID: 6, type: DataType.charStr},
            partNumber: {ID: 7, type: DataType.charStr},
            productRevision: {ID: 8, type: DataType.charStr},
            softwareRevision: {ID: 10, type: DataType.charStr},
            utilityName: {ID: 11, type: DataType.charStr},
            pod: {ID: 12, type: DataType.charStr},
            availablePower: {ID: 13, type: DataType.int24},
            powerThreshold: {ID: 14, type: DataType.int24},
        },
        commands: {
        },
        commandsResponse: {
        },
    },
    haApplianceEventsAlerts: {
        ID: 2818,
        attributes: {
        },
        commands: {
            getAlerts: {
                ID: 0,
                parameters: [
                ],
            },
        },
        commandsResponse: {
            getAlertsRsp: {
                ID: 0,
                parameters: [
                    {name: 'alertscount', type: DataType.uint8},
                    {name: 'aalert', type: BuffaloZclDataType.LIST_UINT24},
                ],
            },
            alertsNotification: {
                ID: 1,
                parameters: [
                    {name: 'alertscount', type: DataType.uint8},
                    {name: 'aalert', type: BuffaloZclDataType.LIST_UINT24},
                ],
            },
            eventNotification: {
                ID: 2,
                parameters: [
                    {name: 'eventheader', type: DataType.uint8},
                    {name: 'eventid', type: DataType.uint8},
                ],
            },
        },
    },
    haApplianceStatistics: {
        ID: 2819,
        attributes: {
            logMaxSize: {ID: 0, type: DataType.uint32},
            logQueueMaxSize: {ID: 1, type: DataType.uint8},
        },
        commands: {
            log: {
                ID: 0,
                parameters: [
                    {name: 'logid', type: DataType.uint32},
                ],
            },
            logQueue: {
                ID: 1,
                parameters: [
                ],
            },
        },
        commandsResponse: {
            logNotification: {
                ID: 0,
                parameters: [
                    {name: 'timestamp', type: DataType.uint32},
                    {name: 'logid', type: DataType.uint32},
                    {name: 'loglength', type: DataType.uint32},
                    {name: 'logpayload', type: BuffaloZclDataType.LIST_UINT8},
                ],
            },
            logRsp: {
                ID: 1,
                parameters: [
                    {name: 'timestamp', type: DataType.uint32},
                    {name: 'logid', type: DataType.uint32},
                    {name: 'loglength', type: DataType.uint32},
                    {name: 'logpayload', type: BuffaloZclDataType.LIST_UINT8},
                ],
            },
            logQueueRsp: {
                ID: 2,
                parameters: [
                    {name: 'logqueuesize', type: DataType.uint8},
                    {name: 'logid', type: BuffaloZclDataType.LIST_UINT32},
                ],
            },
            statisticsAvailable: {
                ID: 3,
                parameters: [
                    {name: 'logqueuesize', type: DataType.uint8},
                    {name: 'logid', type: BuffaloZclDataType.LIST_UINT32},
                ],
            },
        },
    },
    haElectricalMeasurement: {
        ID: 2820,
        attributes: {
            measurementType: {ID: 0, type: DataType.bitmap32},
            dcVoltage: {ID: 256, type: DataType.int16},
            dcVoltageMin: {ID: 257, type: DataType.int16},
            dcvoltagemax: {ID: 258, type: DataType.int16},
            dcCurrent: {ID: 259, type: DataType.int16},
            dcCurrentMin: {ID: 260, type: DataType.int16},
            dcCurrentMax: {ID: 261, type: DataType.int16},
            dcPower: {ID: 262, type: DataType.int16},
            dcPowerMin: {ID: 263, type: DataType.int16},
            dcPowerMax: {ID: 264, type: DataType.int16},
            dcVoltageMultiplier: {ID: 512, type: DataType.uint16},
            dcVoltageDivisor: {ID: 513, type: DataType.uint16},
            dcCurrentMultiplier: {ID: 514, type: DataType.uint16},
            dcCurrentDivisor: {ID: 515, type: DataType.uint16},
            dcPowerMultiplier: {ID: 516, type: DataType.uint16},
            dcPowerDivisor: {ID: 517, type: DataType.uint16},
            acFrequency: {ID: 768, type: DataType.uint16},
            acFrequencyMin: {ID: 769, type: DataType.uint16},
            acFrequencyMax: {ID: 770, type: DataType.uint16},
            neutralCurrent: {ID: 771, type: DataType.uint16},
            totalActivePower: {ID: 772, type: DataType.int32},
            totalReactivePower: {ID: 773, type: DataType.int32},
            totalApparentPower: {ID: 774, type: DataType.uint32},
            meas1stHarmonicCurrent: {ID: 775, type: DataType.int16},
            meas3rdHarmonicCurrent: {ID: 776, type: DataType.int16},
            meas5thHarmonicCurrent: {ID: 777, type: DataType.int16},
            meas7thHarmonicCurrent: {ID: 778, type: DataType.int16},
            meas9thHarmonicCurrent: {ID: 779, type: DataType.int16},
            meas11thHarmonicCurrent: {ID: 780, type: DataType.int16},
            measPhase1stHarmonicCurrent: {ID: 781, type: DataType.int16},
            measPhase3rdHarmonicCurrent: {ID: 782, type: DataType.int16},
            measPhase5thHarmonicCurrent: {ID: 783, type: DataType.int16},
            measPhase7thHarmonicCurrent: {ID: 784, type: DataType.int16},
            measPhase9thHarmonicCurrent: {ID: 785, type: DataType.int16},
            measPhase11thHarmonicCurrent: {ID: 786, type: DataType.int16},
            acFrequencyMultiplier: {ID: 1024, type: DataType.uint16},
            acFrequencyDivisor: {ID: 1025, type: DataType.uint16},
            powerMultiplier: {ID: 1026, type: DataType.uint32},
            powerDivisor: {ID: 1027, type: DataType.uint32},
            harmonicCurrentMultiplier: {ID: 1028, type: DataType.int8},
            phaseHarmonicCurrentMultiplier: {ID: 1029, type: DataType.int8},
            instantaneousVoltage: {ID: 1280, type: DataType.int16},
            instantaneousLineCurrent: {ID: 1281, type: DataType.uint16},
            instantaneousActiveCurrent: {ID: 1282, type: DataType.int16},
            instantaneousReactiveCurrent: {ID: 1283, type: DataType.int16},
            instantaneousPower: {ID: 1284, type: DataType.int16},
            rmsVoltage: {ID: 1285, type: DataType.uint16},
            rmsVoltageMin: {ID: 1286, type: DataType.uint16},
            rmsVoltageMax: {ID: 1287, type: DataType.uint16},
            rmsCurrent: {ID: 1288, type: DataType.uint16},
            rmsCurrentMin: {ID: 1289, type: DataType.uint16},
            rmsCurrentMax: {ID: 1290, type: DataType.uint16},
            activePower: {ID: 1291, type: DataType.int16},
            activePowerMin: {ID: 1292, type: DataType.int16},
            activePowerMax: {ID: 1293, type: DataType.int16},
            reactivePower: {ID: 1294, type: DataType.int16},
            apparentPower: {ID: 1295, type: DataType.uint16},
            powerFactor: {ID: 1296, type: DataType.int8},
            averageRmsVoltageMeasPeriod: {ID: 1297, type: DataType.uint16},
            averageRmsOverVoltageCounter: {ID: 1298, type: DataType.uint16},
            averageRmsUnderVoltageCounter: {ID: 1299, type: DataType.uint16},
            rmsExtremeOverVoltagePeriod: {ID: 1300, type: DataType.uint16},
            rmsExtremeUnderVoltagePeriod: {ID: 1301, type: DataType.uint16},
            rmsVoltageSagPeriod: {ID: 1302, type: DataType.uint16},
            rmsVoltageSwellPeriod: {ID: 1303, type: DataType.uint16},
            acVoltageMultiplier: {ID: 1536, type: DataType.uint16},
            acVoltageDivisor: {ID: 1537, type: DataType.uint16},
            acCurrentMultiplier: {ID: 1538, type: DataType.uint16},
            acCurrentDivisor: {ID: 1539, type: DataType.uint16},
            acPowerMultiplier: {ID: 1540, type: DataType.uint16},
            acPowerDivisor: {ID: 1541, type: DataType.uint16},
            dcOverloadAlarmsMask: {ID: 1792, type: DataType.bitmap8},
            dcVoltageOverload: {ID: 1793, type: DataType.int16},
            dcCurrentOverload: {ID: 1794, type: DataType.int16},
            acAlarmsMask: {ID: 2048, type: DataType.bitmap16},
            acVoltageOverload: {ID: 2049, type: DataType.int16},
            acCurrentOverload: {ID: 2050, type: DataType.int16},
            acActivePowerOverload: {ID: 2051, type: DataType.int16},
            acReactivePowerOverload: {ID: 2052, type: DataType.int16},
            averageRmsOverVoltage: {ID: 2053, type: DataType.int16},
            averageRmsUnderVoltage: {ID: 2054, type: DataType.int16},
            rmsExtremeOverVoltage: {ID: 2055, type: DataType.int16},
            rmsExtremeUnderVoltage: {ID: 2056, type: DataType.int16},
            rmsVoltageSag: {ID: 2057, type: DataType.int16},
            rmsVoltageSwell: {ID: 2058, type: DataType.int16},
            lineCurrentPhB: {ID: 2305, type: DataType.uint16},
            activeCurrentPhB: {ID: 2306, type: DataType.int16},
            reactiveCurrentPhB: {ID: 2307, type: DataType.int16},
            rmsVoltagePhB: {ID: 2309, type: DataType.uint16},
            rmsVoltageMinPhB: {ID: 2310, type: DataType.uint16},
            rmsVoltageMaxPhB: {ID: 2311, type: DataType.uint16},
            rmsCurrentPhB: {ID: 2312, type: DataType.uint16},
            rmsCurrentMinPhB: {ID: 2313, type: DataType.uint16},
            rmsCurrentMaxPhB: {ID: 2314, type: DataType.uint16},
            activePowerPhB: {ID: 2315, type: DataType.int16},
            activePowerMinPhB: {ID: 2316, type: DataType.int16},
            activePowerMaxPhB: {ID: 2317, type: DataType.int16},
            reactivePowerPhB: {ID: 2318, type: DataType.int16},
            apparentPowerPhB: {ID: 2319, type: DataType.uint16},
            powerFactorPhB: {ID: 2320, type: DataType.int8},
            averageRmsVoltageMeasurePeriodPhB: {ID: 2321, type: DataType.uint16},
            averageRmsOverVoltageCounterPhB: {ID: 2322, type: DataType.uint16},
            averageUnderVoltageCounterPhB: {ID: 2323, type: DataType.uint16},
            rmsExtremeOverVoltagePeriodPhB: {ID: 2324, type: DataType.uint16},
            rmsExtremeUnderVoltagePeriodPhB: {ID: 2325, type: DataType.uint16},
            rmsVoltageSagPeriodPhB: {ID: 2326, type: DataType.uint16},
            rmsVoltageSwellPeriodPhB: {ID: 2327, type: DataType.uint16},
            lineCurrentPhC: {ID: 2561, type: DataType.uint16},
            activeCurrentPhC: {ID: 2562, type: DataType.int16},
            reactiveCurrentPhC: {ID: 2563, type: DataType.int16},
            rmsVoltagePhC: {ID: 2565, type: DataType.uint16},
            rmsVoltageMinPhC: {ID: 2566, type: DataType.uint16},
            rmsVoltageMaxPhC: {ID: 2567, type: DataType.uint16},
            rmsCurrentPhC: {ID: 2568, type: DataType.uint16},
            rmsCurrentMinPhC: {ID: 2569, type: DataType.uint16},
            rmsCurrentMaxPhC: {ID: 2570, type: DataType.uint16},
            activePowerPhC: {ID: 2571, type: DataType.int16},
            activePowerMinPhC: {ID: 2572, type: DataType.int16},
            activePowerMaxPhC: {ID: 2573, type: DataType.int16},
            reactivePowerPhC: {ID: 2574, type: DataType.int16},
            apparentPowerPhC: {ID: 2575, type: DataType.uint16},
            powerFactorPhC: {ID: 2576, type: DataType.int8},
            averageRmsVoltageMeasPeriodPhC: {ID: 2577, type: DataType.uint16},
            averageRmsOverVoltageCounterPhC: {ID: 2578, type: DataType.uint16},
            averageUnderVoltageCounterPhC: {ID: 2579, type: DataType.uint16},
            rmsExtremeOverVoltagePeriodPhC: {ID: 2580, type: DataType.uint16},
            rmsExtremeUnderVoltagePeriodPhC: {ID: 2581, type: DataType.uint16},
            rmsVoltageSagPeriodPhC: {ID: 2582, type: DataType.uint16},
            rmsVoltageSwellPeriodPhC: {ID: 2583, type: DataType.uint16},
        },
        commands: {
            getProfileInfo: {
                ID: 0,
                parameters: [
                ],
            },
            getMeasurementProfile: {
                ID: 1,
                parameters: [
                    {name: 'attrId', type: DataType.uint16},
                    {name: 'starttime', type: DataType.uint32},
                    {name: 'numofuntervals', type: DataType.uint8},
                ],
            },
        },
        commandsResponse: {
            getProfileInfoRsp: {
                ID: 0,
                parameters: [
                    {name: 'profilecount', type: DataType.uint8},
                    {name: 'profileintervalperiod', type: DataType.uint8},
                    {name: 'maxnumofintervals', type: DataType.uint8},
                    {name: 'numofattrs', type: DataType.uint8},
                    {name: 'listofattr', type: BuffaloZclDataType.LIST_UINT16},
                ],
            },
            getMeasurementProfileRsp: {
                ID: 1,
                parameters: [
                    {name: 'starttime', type: DataType.uint32},
                    {name: 'status', type: DataType.uint8},
                    {name: 'profileintervalperiod', type: DataType.uint8},
                    {name: 'numofintervalsdeliv', type: DataType.uint8},
                    {name: 'attrId', type: DataType.uint16},
                    {name: 'intervals', type: BuffaloZclDataType.LIST_UINT8},
                ],
            },
        },
    },
    haDiagnostic: {
        ID: 2821,
        attributes: {
            numberOfResets: {ID: 0, type: DataType.uint16},
            persistentMemoryWrites: {ID: 1, type: DataType.uint16},
            macRxBcast: {ID: 256, type: DataType.uint32},
            macTxBcast: {ID: 257, type: DataType.uint32},
            macRxUcast: {ID: 258, type: DataType.uint32},
            macTxUcast: {ID: 259, type: DataType.uint32},
            macTxUcastRetry: {ID: 260, type: DataType.uint16},
            macTxUcastFail: {ID: 261, type: DataType.uint16},
            aPSRxBcast: {ID: 262, type: DataType.uint16},
            aPSTxBcast: {ID: 263, type: DataType.uint16},
            aPSRxUcast: {ID: 264, type: DataType.uint16},
            aPSTxUcastSuccess: {ID: 265, type: DataType.uint16},
            aPSTxUcastRetry: {ID: 266, type: DataType.uint16},
            aPSTxUcastFail: {ID: 267, type: DataType.uint16},
            routeDiscInitiated: {ID: 268, type: DataType.uint16},
            neighborAdded: {ID: 269, type: DataType.uint16},
            neighborRemoved: {ID: 270, type: DataType.uint16},
            neighborStale: {ID: 271, type: DataType.uint16},
            joinIndication: {ID: 272, type: DataType.uint16},
            childMoved: {ID: 273, type: DataType.uint16},
            nwkFcFailure: {ID: 274, type: DataType.uint16},
            apsFcFailure: {ID: 275, type: DataType.uint16},
            apsUnauthorizedKey: {ID: 276, type: DataType.uint16},
            nwkDecryptFailures: {ID: 277, type: DataType.uint16},
            apsDecryptFailures: {ID: 278, type: DataType.uint16},
            packetBufferAllocateFailures: {ID: 279, type: DataType.uint16},
            relayedUcast: {ID: 280, type: DataType.uint16},
            phyToMacQueueLimitReached: {ID: 281, type: DataType.uint16},
            packetValidateDropCount: {ID: 282, type: DataType.uint16},
            averageMacRetryPerApsMessageSent: {ID: 283, type: DataType.uint16},
            lastMessageLqi: {ID: 284, type: DataType.uint8},
            lastMessageRssi: {ID: 285, type: DataType.int8},
            danfossSystemStatusCode: {ID: 0x4000, type: DataType.bitmap16, manufacturerCode: ManufacturerCode.DANFOSS},
            danfossSystemStatusWater: {ID: 0x4200, type: DataType.enum8, manufacturerCode: ManufacturerCode.DANFOSS},
            danfossMultimasterRole: {ID: 0x4201, type: DataType.enum8, manufacturerCode: ManufacturerCode.DANFOSS},
        },
        commands: {
        },
        commandsResponse: {
        },
    },
    touchlink: {
        ID: 4096,
        attributes: {
        },
        commands: {
            scanRequest: {
                ID: 0,
                response: 1,
                parameters: [
                    {name: 'transactionID', type: DataType.uint32},
                    {name: 'zigbeeInformation', type: DataType.bitmap8},
                    {name: 'touchlinkInformation', type: DataType.bitmap8},
                ],
            },
            identifyRequest: {
                ID: 6,
                parameters: [
                    {name: 'transactionID', type: DataType.uint32},
                    {name: 'duration', type: DataType.uint16},
                ],
            },
            resetToFactoryNew: {
                ID: 7,
                parameters: [
                    {name: 'transactionID', type: DataType.uint32},
                ],
            },
        },
        commandsResponse: {
            scanResponse: {
                ID: 1,
                parameters: [
                    {name: 'transactionID', type: DataType.uint32},
                    {name: 'rssiCorrection', type: DataType.uint8},
                    {name: 'zigbeeInformation', type: DataType.uint8},
                    {name: 'touchlinkInformation', type: DataType.uint8},
                    {name: 'keyBitmask', type: DataType.uint16},
                    {name: 'responseID', type: DataType.uint32},
                    {name: 'extendedPanID', type: DataType.ieeeAddr},
                    {name: 'networkUpdateID', type: DataType.uint8},
                    {name: 'logicalChannel', type: DataType.uint8},
                    {name: 'panID', type: DataType.uint16},
                    {name: 'networkAddress', type: DataType.uint16},
                    {name: 'numberOfSubDevices', type: DataType.uint8},
                    {name: 'totalGroupIdentifiers', type: DataType.uint8},
                    // Below are optional according to the spec, not all devices send these.
                    // e.g. https://github.com/Koenkk/zigbee2mqtt/issues/8535#issuecomment-909199162
                    // Since we don't have a way to deal with optional attributes yet and since we don't
                    // use these attributes anyway, disable them for now.
                    // {name: 'endpointID', type: DataType.uint8},
                    // {name: 'profileID', type: DataType.uint16},
                    // {name: 'deviceID', type: DataType.uint16},
                    // {name: 'version', type: DataType.uint8},
                    // {name: 'groupIdentifierCount', type: DataType.uint8},
                ],
            },
        },
    },
    manuSpecificIkeaAirPurifier: {
        ID: 0xfc7d,
        manufacturerCode: ManufacturerCode.IKEA_OF_SWEDEN,
        attributes: {
            filterRunTime: {ID: 0x0000, type: DataType.uint32},
            replaceFilter: {ID: 0x0001, type: DataType.uint8},
            filterLifeTime: {ID: 0x0002, type: DataType.uint32},
            controlPanelLight: {ID: 0x0003, type: DataType.boolean},
            particulateMatter25Measurement: {ID: 0x0004, type: DataType.uint16},
            childLock: {ID: 0x0005, type: DataType.boolean},
            fanMode: {ID: 0x0006, type: DataType.uint8},
            fanSpeed: {ID: 0x0007, type: DataType.uint8},
            deviceRunTime: {ID: 0x0008, type: DataType.uint32},
        },
        commands: {},
        commandsResponse: {},
    },
    manuSpecificClusterAduroSmart: {
        ID: 64716,
        attributes: {
        },
        commands: {
            cmd0: {
                ID: 0,
                parameters: [
                ],
            },
        },
        commandsResponse: {
        },
    },
    manuSpecificOsram: {
        ID: 64527,
        attributes: {
        },
        commands: {
            saveStartupParams: {
                ID: 1,
                parameters: [
                ],
            },
            resetStartupParams: {
                ID: 2,
                parameters: [
                ],
            },
        },
        commandsResponse: {
            saveStartupParamsRsp: {
                ID: 0,
                parameters: [
                ],
            },
        },
    },
    manuSpecificPhilips: {
        ID: 64512,
        attributes: {
            config: {ID: 49, type: DataType.bitmap16},
        },
        commands: {
        },
        commandsResponse: {
            hueNotification: {
                ID: 0,
                parameters: [
                    {name: 'button', type: DataType.uint8},
                    {name: 'unknown1', type: DataType.uint24},
                    {name: 'type', type: DataType.uint8},
                    {name: 'unknown2', type: DataType.uint8},
                    {name: 'time', type: DataType.uint8},
                    {name: 'unknown2', type: DataType.uint8},
                ],
            },
        },
    },
    manuSpecificSinope: {
        ID: 65281,
        manufacturerCode: ManufacturerCode.Sinope,
        attributes: {
            outdoorTempToDisplay: {ID: 16, type: DataType.int16},
            outdoorTempToDisplayTimeout: {ID: 17, type: DataType.uint16},
            currentTimeToDisplay: {ID: 32, type: DataType.uint32},
            ledIntensityOn: {ID: 82, type: DataType.uint8},
            ledIntensityOff: {ID: 83, type: DataType.uint8},
            minimumBrightness: {ID: 85, type: DataType.uint16},
            floorControlMode: {ID: 261, type: DataType.enum8},
            ambiantMaxHeatSetpointLimit: {ID: 264, type: DataType.int16},
            floorMinHeatSetpointLimit: {ID: 265, type: DataType.int16},
            floorMaxHeatSetpointLimit: {ID: 266, type: DataType.int16},
            temperatureSensor: {ID: 267, type: DataType.enum8},
            floorLimitStatus: {ID: 268, type: DataType.enum8},
            timeFormatToDisplay: {ID: 276, type: DataType.enum8},
            GFCiStatus: {ID: 277, type: DataType.enum8},
        },
        commands: {
        },
        commandsResponse: {
        },
    },
    manuSpecificUbisysDeviceSetup: {
        ID: 0xfc00,
        manufacturerCode: ManufacturerCode.Ubisys,
        attributes: {
            inputConfigurations: {ID: 0x0000, type: DataType.array},
            inputActions: {ID: 0x0001, type: DataType.array},
        },
        commands: {
        },
        commandsResponse: {
        }
    },
    manuSpecificUbisysDimmerSetup: {
        ID: 0xfc01,
        manufacturerCode: ManufacturerCode.Ubisys,
        attributes: {
            capabilities: {ID: 0x0000, type: DataType.bitmap8},
            status: {ID: 0x0001, type: DataType.bitmap8},
            mode: {ID: 0x0002, type: DataType.bitmap8},
        },
        commands: {
        },
        commandsResponse: {
        }
    },
    manuSpecificLegrandDevices: {
        ID: 0xfc01,
        manufacturerCode: ManufacturerCode.LegrandNetatmo,
        attributes: {
            // attributes seems to vary depending on the device. Can't be static
        },
        commands: {
        },
        commandsResponse: {
        }
    },
    manuSpecificLegrandDevices2: {
        ID: 0xfc40,
        manufacturerCode: ManufacturerCode.LegrandNetatmo,
        attributes: {},
        commands: {
            command0: {
                ID: 0,
                parameters: [
                    {name: 'data', type: BuffaloZclDataType.BUFFER},
                ],
            },
        },
        commandsResponse: {}
    },
    manuSpecificNikoSwitchSetup: {
        ID: 0xfc00,
        manufacturerCode: ManufacturerCode.NIKO_NV,
        attributes: {
            operationMode: {ID: 0x0000, type: DataType.enum8},
        },
        commands: {},
        commandsResponse: {}
    },
    manuSpecificNikoSwitch: {
        ID: 0xfc01,
        manufacturerCode: ManufacturerCode.NIKO_NV,
        attributes: {
            action: {ID: 0x0002, type: DataType.uint8},
        },
        commands: {
        },
        commandsResponse: {
        }
    },
    wiserDeviceInfo: {
        ID: 0xFE03, // 65027
        attributes: {
            deviceInfo: {ID: 32, type: DataType.charStr},
        },
        commands: {},
        commandsResponse: {}
    },
    /**
     * Tuya cluster
     *
     * Common parameters:
     *
     *  seq -  Sequence number of transmitted data, range 0-65535, revert to 0 after reaching 65535
     *
     * Official Tuya documentation: https://developer.tuya.com/en/docs/iot-device-dev/tuya-zigbee-universal-docking-access-standard?id=K9ik6zvofpzql#subtitle-6-Private%20cluster
     *
     */
    manuSpecificTuya: {
        ID: 0xEF00,  // 61184
        attributes: {
        },
        commands: {
            /**
             * Gateway-side data request
             */
            dataRequest: {
                ID: 0,
                parameters: [
                    {name: 'seq', type: DataType.uint16},
                    {name: 'dpValues', type: BuffaloZclDataType.LIST_TUYA_DATAPOINT_VALUES},
                ],
            },
            /**
             * GW send, trigger MCU side to report all current information, no zcl payload.
             * Note: Device side can make a policy, data better not to report centrally
             */
            dataQuery: {
                ID: 3,
                parameters: [
                ],
            },
            /**
             * Gw->Zigbee gateway query MCU version
             */
            mcuVersionRequest: {
                ID: 0x10,
                parameters: [
                    {name: 'seq', type: DataType.uint16},
                ],
            },

            /**
             * FIXME: This command is not listed in Tuya zigbee cluster description,
             *  but there is some command 0x04 (description is: Command Issuance)
             *  in `Serial command list` section of the same document
             *  So, need to investigate more information about it
             */
            sendData: {
                ID: 4,
                parameters: [
                    {name: 'seq', type: DataType.uint16},
                    {name: 'dpValues', type: BuffaloZclDataType.LIST_TUYA_DATAPOINT_VALUES},
                ],
            },

            /**
             * Gw->Zigbee gateway notifies MCU of upgrade
             */
            mcuOtaNotify: {
                ID: 0x12,
                parameters: [
                    {name: 'seq', type: DataType.uint16},
                    // FIXME: key is fixed (8 byte) uint8 array
                    //  Ask Koen is there any type to read fixed size uint_8t.
                    //  currently there is `length` property in options but sems it is
                    //  ignored in `writePayloadCluster()` and other methods.
                    //  So, as workaround we use hi/low for key, which is not best solution
                    {name: 'key_hi', type: DataType.uint32},
                    {name: 'key_lo', type: DataType.uint32},
                    {name: 'version', type: DataType.uint8},
                    {name: 'imageSize', type: DataType.uint32},
                    {name: 'crc', type: DataType.uint32},
                ],
            },

            /**
             * Gw->Zigbee gateway returns the requested upgrade package for MCU
             */
            mcuOtaBlockDataResponse: {
                ID: 0x14,
                parameters: [
                    {name: 'seq', type: DataType.uint16},
                    {name: 'status', type: DataType.uint8},
                    {name: 'key_hi', type: DataType.uint32},
                    {name: 'key_lo', type: DataType.uint32},
                    {name: 'version', type: DataType.uint8},
                    {name: 'offset', type: DataType.uint32},
                    {name: 'imageData', type: BuffaloZclDataType.LIST_UINT8},
                ],
            },

            /**
             * Time synchronization (bidirectional)
             */
            mcuSyncTime: {
                ID: 0x24,
                parameters: [
                    {name: 'payloadSize', type: DataType.uint16},
                    {name: 'payload', type: BuffaloZclDataType.LIST_UINT8},
                ]
            }
        },
        commandsResponse: {
            /**
             * Reply to MCU-side data request
             */
            dataResponse: {
                ID: 1,
                parameters: [
                    {name: 'seq', type: DataType.uint16},
                    {name: 'dpValues', type: BuffaloZclDataType.LIST_TUYA_DATAPOINT_VALUES},
                ],
            },
            /**
             * MCU-side data active upload (bidirectional)
             */
            dataReport: {
                ID: 2,
                parameters: [
                    {name: 'seq', type: DataType.uint16},
                    {name: 'dpValues', type: BuffaloZclDataType.LIST_TUYA_DATAPOINT_VALUES},
                ],
            },
            /**
             * FIXME: This command is not listed in Tuya zigbee cluster description,
             *  but there is some command 0x05 (description is: Status query)
             *  in `Serial command list` section of the same document
             *  So, need to investigate more information about it
             */
            activeStatusReportAlt: {
                ID: 5,
                parameters: [
                    {name: 'seq', type: DataType.uint16},
                    {name: 'dpValues', type: BuffaloZclDataType.LIST_TUYA_DATAPOINT_VALUES},
                ],
            },
            /**
             * FIXME: This command is not listed in Tuya zigbee cluster description,
             *  but there is some command 0x06 (description is: Status query)
             *  in `Serial command list` section of the same document
             *  So, need to investigate more information about it
             */
            activeStatusReport: {
                ID: 6,
                parameters: [
                    {name: 'seq', type: DataType.uint16},
                    {name: 'dpValues', type: BuffaloZclDataType.LIST_TUYA_DATAPOINT_VALUES},
                ],
            },
            /**
             * Zigbee->Gw MCU return version or actively report version
             */
            mcuVersionResponse: {
                ID: 0x11,
                parameters: [
                    {name: 'seq', type: DataType.uint16},
                    {name: 'version', type: DataType.uint8},
                ],
            },

            /**
             * Zigbee->Gw requests an upgrade package for the MCU
             */
            mcuOtaBlockDataRequest: {
                ID: 0x13,
                parameters: [
                    {name: 'seq', type: DataType.uint16},
                    {name: 'key_hi', type: DataType.uint32},
                    {name: 'key_lo', type: DataType.uint32},
                    {name: 'version', type: DataType.uint8},
                    {name: 'offset', type: DataType.uint32},
                    {name: 'size', type: DataType.uint32},
                ],
            },

            /**
             * Zigbee->Gw returns the upgrade result for the mcu
             */
            mcuOtaResult: {
                ID: 0x15,
                parameters: [
                    {name: 'seq', type: DataType.uint16},
                    {name: 'status', type: DataType.uint8},
                    {name: 'key_hi', type: DataType.uint32},
                    {name: 'key_lo', type: DataType.uint32},
                    {name: 'version', type: DataType.uint8},
                ],
            },

            /**
             * Time synchronization (bidirectional)
             */
            mcuSyncTime: {
                ID: 0x24,
                parameters: [
                    {name: 'payloadSize', type: DataType.uint16}
                ]
            }
        },
    },
    aqaraOpple: {
        ID: 0xFCC0,
        manufacturerCode: ManufacturerCode.LUMI_UNITED_TECH,
        attributes: {
            mode: {ID: 9, type: DataType.uint8},
            illuminance: {ID: 0x0112, type: DataType.uint32}
        },
        commands: {},
        commandsResponse: {}
    },
    liXeePrivate: {
        ID: 0xFF66,
        manufacturerCode: ManufacturerCode.JENNIC,
        attributes: {
            currentTarif: {ID: 0x0000, type: DataType.charStr},
            tomorrowColor: {ID: 0x0001, type: DataType.charStr},
            scheduleHPHC: {ID: 0x0002, type: DataType.uint8},
            presencePotential: {ID: 0x0003, type: DataType.uint8},
            startNoticeEJP: {ID: 0x0004, type: DataType.uint8},
            warnDPS: {ID: 0x0005, type: DataType.uint16},
            warnDIR1: {ID: 0x0006, type: DataType.uint16},
            warnDIR2: {ID: 0x0007, type: DataType.uint16},
            warnDIR3: {ID: 0x0008, type: DataType.uint16},
            currentPrice: {ID: 0x0200, type: DataType.charStr},
            currentIndexTarif: {ID: 0x0201, type: DataType.uint8},
            currentDate: {ID: 0x0202, type: DataType.charStr},
            activeEnerfyOutD01: {ID: 0x0203, type: DataType.uint32},
            activeEnerfyOutD02: {ID: 0x0204, type: DataType.uint32},
            activeEnerfyOutD03: {ID: 0x0205, type: DataType.uint32},
            activeEnerfyOutD04: {ID: 0x0206, type: DataType.uint32},
            injectedVA: {ID: 0x0207, type: DataType.uint16},
            injectedVAMaxN: {ID: 0x0208, type: DataType.int16},
            injectedVAMaxN1: {ID: 0x0209, type: DataType.int16},
            injectedActiveLoadN: {ID: 0x0210, type: DataType.int16},
            injectedActiveLoadN1: {ID: 0x0211, type: DataType.int16},
            drawnVAMaxN1: {ID: 0x0212, type: DataType.int16},
            drawnVAMaxN1P2: {ID: 0x0213, type: DataType.int16},
            drawnVAMaxN1P3: {ID: 0x0214, type: DataType.int16},
            message1: {ID: 0x0215, type: DataType.charStr},
            message2: {ID: 0x0216, type: DataType.charStr},
            statusRegister: {ID: 0x0217, type: DataType.octetStr},
            startMobilePoint1: {ID: 0x0218, type: DataType.uint8},
            stopMobilePoint1: {ID: 0x0219, type: DataType.uint8},
            startMobilePoint2: {ID: 0x0220, type: DataType.uint8},
            stopMobilePoint2: {ID: 0x0221, type: DataType.uint8},
            startMobilePoint3: {ID: 0x0222, type: DataType.uint8},
            stopMobilePoint3: {ID: 0x0223, type: DataType.uint8},
            relais: {ID: 0x0224, type: DataType.uint16},
            daysNumberCurrentCalendar: {ID: 0x0225, type: DataType.uint8},
            daysNumberNextCalendar: {ID: 0x0226, type: DataType.uint8},
            daysProfileCurrentCalendar: {ID: 0x0227, type: DataType.longOctetStr},
            daysProfileNextCalendar: {ID: 0x0228, type: DataType.longOctetStr},
            linkyMode: {ID: 0x0300, type: DataType.uint8},
        },
        commands: {},
        commandsResponse: {},
    },
    manuSpecificTuya_2: {
        ID: 0xE002,
        attributes: {
            alarm_temperature_max: {ID: 53258, type: DataType.int16},
            alarm_temperature_min: {ID: 53259, type: DataType.int16},
            alarm_humidity_max: {ID: 53261, type: DataType.int16},
            alarm_humidity_min: {ID: 53262, type: DataType.int16},
            alarm_humidity: {ID: 53263, type: DataType.enum8},
            alarm_temperature: {ID: 53254, type: DataType.enum8},
            unknown: {ID: 53264, type: DataType.uint8},
        },
        commands: {},
        commandsResponse: {},
    },
    manuSpecificTuya_3: {
        ID: 0xe001,
        attributes: {
            switchType: {ID: 0xd030, type: DataType.enum8},
        },
        commands: {},
        commandsResponse: {},
    },
    manuSpecificCentraliteHumidity: {
        ID: 0xFC45,
        manufacturerCode: ManufacturerCode.Centralite,
        attributes: {
            measuredValue: {ID: 0, type: DataType.uint16},
        },
        commands: {},
        commandsResponse: {},
    },
    manuSpecificSmartThingsArrivalSensor: {
        ID: 0xFC05,
        manufacturerCode: ManufacturerCode.SmartThings,
        attributes: {},
        commands: {},
        commandsResponse: {
            arrivalSensorNotify: {
                ID: 1,
                parameters: [],
            },
        },
    },
    manuSpecificSamsungAccelerometer: {
        ID: 0xFC02,
        manufacturerCode: ManufacturerCode.SmartThings,
        attributes: {
            motion_threshold_multiplier: {ID: 0, type: DataType.uint8},
            motion_threshold: {ID: 2, type: DataType.uint16},
            acceleration: {ID: 16, type: DataType.bitmap8},
            x_axis: {ID:18, type: DataType.int16},
            y_axis: {ID:19, type: DataType.int16},
            z_axis: {ID:20, type: DataType.int16},
        },
        commands: {},
        commandsResponse: {},
    },
    heimanSpecificPM25Measurement: {
        // from HS2AQ-3.0海曼智能空气质量检测仪API文档-V01
        ID: 0x042a,
        manufacturerCode: ManufacturerCode.Heiman,
        attributes: {
            measuredValue: {ID: 0x0000, type: DataType.uint16},
            measuredMinValue: {ID: 0x0001, type: DataType.uint16},
            measuredMaxValue: {ID: 0x0002, type: DataType.uint16},
            measuredTolerance: {ID: 0x0003, type: DataType.uint16},
        },
        commands: {},
        commandsResponse: {},
    },
    heimanSpecificFormaldehydeMeasurement: {
        // from HS2AQ-3.0海曼智能空气质量检测仪API文档-V01
        ID: 0x042b,
        manufacturerCode: ManufacturerCode.Heiman,
        attributes: {
            measuredValue: {ID: 0x0000, type: DataType.uint16},
            measuredMinValue: {ID: 0x0001, type: DataType.uint16},
            measuredMaxValue: {ID: 0x0002, type: DataType.uint16},
            measuredTolerance: {ID: 0x0003, type: DataType.uint16},
        },
        commands: {},
        commandsResponse: {},
    },
    heimanSpecificAirQuality: {
        // from HS2AQ-3.0海曼智能空气质量检测仪API文档-V01
        ID: 0xfc81,
        manufacturerCode: ManufacturerCode.Heiman,
        attributes: {
            language: {ID: 0xf000, type: DataType.uint8},
            unitOfMeasure: {ID: 0xf001, type: DataType.uint8},
            batteryState: {ID: 0xf002, type: DataType.uint8}, //  (0 is not charged, 1 is charging, 2 is fully charged)
            pm10measuredValue: {ID: 0xf003, type: DataType.uint16},
            tvocMeasuredValue: {ID: 0xf004, type: DataType.uint16},
            aqiMeasuredValue: {ID: 0xf005, type: DataType.uint16},
            temperatureMeasuredMax: {ID: 0xf006, type: DataType.int16},
            temperatureMeasuredMin: {ID: 0xf007, type: DataType.int16},
            humidityMeasuredMax: {ID: 0xf008, type: DataType.uint16},
            humidityMeasuredMin: {ID: 0xf009, type: DataType.uint16},
            alarmEnable: {ID: 0xf00a, type: DataType.uint16},
        },
        commands: {
            setLanguage: {
                ID: 0x011b,
                parameters: [ // (1: English 0: Chinese)
                    {name: 'languageCode', type: DataType.uint8},
                ],
            },
            setUnitOfTemperature: {
                ID: 0x011c,
                parameters: [ // (0: ℉ 1: ℃)
                    {name: 'unitsCode', type: DataType.uint8},
                ],
            },
            getTime: {
                ID: 0x011d,
                parameters: [
                ],
            },
        },
        commandsResponse: {
        },
    },
    heimanSpecificScenes: {
        // from HS2SS-3.0海曼智能情景开关API文档-V01
        ID: 0xfc80,
        manufacturerCode: ManufacturerCode.Heiman,
        attributes: {
        },
        commands: {
            cinema: {
                ID: 0xf0,
                parameters: [],
            },
            atHome: {
                ID: 0xf1,
                parameters: [],
            },
            sleep: {
                ID: 0xf2,
                parameters: [],
            },
            goOut: {
                ID: 0xf3,
                parameters: [],
            },
            repast: {
                ID: 0xf4,
                parameters: [],
            },
        },
        commandsResponse: {
        },
    },
    heimanSpecificInfraRedRemote: {
        // from HS2IRC-3.0海曼智能红外转发控制器API-V01文档
        ID: 0xfc82,
        manufacturerCode: ManufacturerCode.Heiman,
        attributes: {},
        commands: {
            sendKey: {
                ID: 0xf0,
                parameters: [
                    {name: 'id', type: DataType.uint8},
                    {name: 'keyCode', type: DataType.uint8},
                ],
            },
            studyKey: {
                // Total we can have 30 keycode for each device ID (1..30).
                ID: 0xf1,
                // response: 0xf2,
                parameters: [
                    {name: 'id', type: DataType.uint8},
                    {name: 'keyCode', type: DataType.uint8},
                ],
            },
            deleteKey: {
                ID: 0xf3,
                parameters: [
                    // 1-15 - Delete specific ID, >= 16 - Delete All
                    {name: 'id', type: DataType.uint8},
                    // 1-30 - Delete specific keycode, >= 31 - Delete All keycodes for the ID
                    {name: 'keyCode', type: DataType.uint8},
                ],
            },
            createId: {
                // Total we can have 15 device IDs (1..15).
                ID: 0xf4,
                // response: 0xf5,
                parameters: [
                    {name: 'modelType', type: DataType.uint8},
                ],
            },
            getIdAndKeyCodeList: {
                ID: 0xf6,
                // response: 0xf7,
                parameters: [],
            },
        },
        commandsResponse: {
            studyKeyRsp: {
                ID: 0xf2,
                parameters: [
                    {name: 'id', type: DataType.uint8},
                    {name: 'keyCode', type: DataType.uint8},
                    {name: 'result', type: DataType.uint8}, // 0 - success, 1 - fail
                ],
            },
            createIdRsp: {
                ID: 0xf5,
                parameters: [
                    {name: 'id', type: DataType.uint8}, // 0xFF - create failed
                    {name: 'modelType', type: DataType.uint8},
                ],
            },
            getIdAndKeyCodeListRsp: {
                ID: 0xf7,
                parameters: [
                    {name: 'packetsTotal', type: DataType.uint8},
                    {name: 'packetNumber', type: DataType.uint8},
                    {name: 'packetLength', type: DataType.uint8}, // Max length is 70 bytes
                    // HELP for learnedDevicesList data structure:
                    //   struct structPacketPayload {
                    //     uint8_t ID;
                    //     uint8_t ModeType;
                    //     uint8_t KeyNum;
                    //     uint8_t KeyCode[KeyNum];
                    //   } arayPacketPayload[CurentPacketLenght];
                    // }
                    {name: 'learnedDevicesList', type: BuffaloZclDataType.LIST_UINT8},
                ],
            },
        },
    },
    develcoSpecificAirQuality: {
        ID: 0xFC03,
        manufacturerCode: ManufacturerCode.Develco,
        attributes: {
            measuredValue: {ID: 0x0000, type: DataType.uint16},
            minMeasuredValue: {ID: 0x0001, type: DataType.uint16},
            maxMeasuredValue: {ID: 0x0002, type: DataType.uint16},
            resolution: {ID: 0x0003, type: DataType.uint16},
        },
        commands: {},
        commandsResponse: {},
    },
    schneiderSpecificPilotMode: {
        ID: 0xFF23,
        manufacturerCode: ManufacturerCode.SCHNEIDER,
        attributes: {
            pilotMode: {ID: 0x0031, type: DataType.enum8},
        },
        commands: {},
        commandsResponse: {},
    },
    elkoOccupancySettingClusterServer: {
        ID: 0xFF19,
        manufacturerCode: ManufacturerCode.ELKO,
        attributes: {
            AmbienceLightThreshold: {ID: 0x0000, type: DataType.uint16},
            OccupancyActions: {ID: 0x0001, type: DataType.enum8},
            UnoccupiedLevelDflt: {ID: 0x0002, type: DataType.uint8},
            UnoccupiedLevel: {ID: 0x0003, type: DataType.uint8},
        },
        commands: {},
        commandsResponse: {},
    },
    elkoSwitchConfigurationClusterServer: {
        ID: 0xFF17,
        manufacturerCode: ManufacturerCode.ELKO,
        attributes: {
            SwitchIndication: {ID: 0x0000, type: DataType.enum8},
            UpSceneID: {ID: 0x0010, type: DataType.uint8},
            UpGroupID: {ID: 0x0011, type: DataType.uint16},
            DownSceneID: {ID: 0x0020, type: DataType.uint8},
            DownGroupID: {ID: 0x0021, type: DataType.uint16},
            SwitchActions: {ID: 0x0001, type: DataType.enum8},
        },
        commands: {},
        commandsResponse: {},
    },
    sprutDevice: {
        ID: 26112,
        manufacturerCode: 26214,
        attributes: {
            debug: {ID: 0, type: DataType.boolean},
        },
        commands: {},
        commandsResponse: {},
    },
    sprutVoc: {
        ID: 26113,
        manufacturerCode: 26214,
        attributes: {
            voc: {ID: 26112, type: DataType.uint16},
        },
        commands: {},
        commandsResponse: {},
    },
    sprutNoise: {
        ID: 26114,
        manufacturerCode: 26214,
        attributes: {
            noise: {ID: 26112, type: DataType.singlePrec},
            noiseDetected: {ID: 26113, type: DataType.bitmap8},
            noiseDetectLevel: {ID: 26114, type: DataType.singlePrec},
            noiseAfterDetectDelay: {ID: 26115, type: DataType.uint16},
        },
        commands: {},
        commandsResponse: {},
    },
    sprutIrBlaster: {
        ID: 26115,
        manufacturerCode: 26214,
        attributes: {},
        commands: {
            playStore: {
                ID: 0x00,
                parameters: [
                    {name: 'param', type: DataType.uint8},
                ],
            },
            learnStart: {
                ID: 0x01,
                parameters: [
                    {name: 'value', type: DataType.uint8},
                ],
            },
            learnStop: {
                ID: 0x02,
                parameters: [
                    {name: 'value', type: DataType.uint8},
                ],
            },
            clearStore: {
                ID: 0x03,
                parameters: [],
            },
            playRam: {
                ID: 0x04,
                parameters: [],
            },
            learnRamStart: {
                ID: 0x05,
                parameters: [],
            },
            learnRamStop: {
                ID: 0x06,
                parameters: [],
            },
        },
        commandsResponse: {},
    },
    manuSpecificSiglisZigfred: {
        ID: 0xFC42,
        manufacturerCode: 0x129C,
        attributes: {
            buttonEvent: {ID: 0x0008, type: DataType.uint32},
        },
        commands: {},
        commandsResponse: {},
    },
<<<<<<< HEAD
    manuSpecificInovelliVZM31SN: {
        ID: 64561,
        manufacturerCode: 0x122f,
        attributes: {
            dimmingSpeedUpRemote: {ID: 0x001, type: DataType.uint8},
            dimmingSpeedUpLocal: {ID: 0x0002, type: DataType.uint8},
            rampRateOffToOnRemote: {ID: 0x0003, type: DataType.uint8},
            rampRateOffToOnLocal: {ID: 0x0004, type: DataType.uint8},
            dimmingSpeedDownRemote: {ID: 0x0005 , type: DataType.uint8},
            dimmingSpeedDownLocal: {ID: 0x0006, type: DataType.uint8},
            rampRateOnToOffRemote: {ID: 0x0007, type: DataType.uint8},
            rampRateOnToOffLocal: {ID: 0x0008, type: DataType.uint8},
            minimumLevel: {ID: 0x0009, type: DataType.uint8},
            maximumLevel: {ID: 0x000a, type: DataType.uint8},
            invertSwitch: {ID: 0x000b, type: DataType.boolean},
            autoTimerOff: {ID: 0x000c, type: DataType.uint16},
            defaultLevelLocal: {ID: 0x000d, type: DataType.uint8},
            defaultLevelRemote: {ID: 0x000e, type: DataType.uint8},
            stateAfterPowerRestored: {ID: 0x000f, type: DataType.uint8},
            loadLevelIndicatorTimeout: {ID: 0x0011, type: DataType.uint8},
            activePowerReports: {ID: 0x0012, type: DataType.uint16},
            periodicPowerAndEnergyReports: {ID: 0x0013, type: DataType.uint16},
            activeEnergyReports: {ID: 0x0014, type: DataType.uint16},
            powerType: {ID: 0x0015, type: DataType.boolean},
            switchType: {ID: 0x0016, type: DataType.uint8},
            buttonDelay: {ID: 0x0032, type: DataType.uint8},
            deviceBindNumber: {ID: 0x0033, type: DataType.uint8},
            smartBulbMode: {ID: 0x0034, type: DataType.boolean},
            doubleTapUpForFullBrightness: {ID: 0x0035, type: DataType.boolean},
            defaultLed1ColorWhenOn: {ID: 0x003c, type: DataType.uint8},
            defaultLed1ColorWhenOff: {ID: 0x003d, type: DataType.uint8},
            defaultLed1IntensityWhenOn: {ID: 0x003e, type: DataType.uint8},
            defaultLed1IntensityWhenOff: {ID: 0x003f, type: DataType.uint8},
            defaultLed2ColorWhenOn: {ID: 0x0041, type: DataType.uint8},
            defaultLed2ColorWhenOff: {ID: 0x0042, type: DataType.uint8},
            defaultLed2IntensityWhenOn: {ID: 0x0043, type: DataType.uint8},
            defaultLed2IntensityWhenOff: {ID: 0x0044, type: DataType.uint8},
            defaultLed3ColorWhenOn: {ID: 0x0046, type: DataType.uint8},
            defaultLed3ColorWhenOff: {ID: 0x0047, type: DataType.uint8},
            defaultLed3IntensityWhenOn: {ID: 0x0048, type: DataType.uint8},
            defaultLed3IntensityWhenOff: {ID: 0x0049, type: DataType.uint8},
            defaultLed4ColorWhenOn: {ID: 0x004b, type: DataType.uint8},
            defaultLed4ColorWhenOff: {ID: 0x004c, type: DataType.uint8},
            defaultLed4IntensityWhenOn: {ID: 0x004d, type: DataType.uint8},
            defaultLed4IntensityWhenOff: {ID: 0x004e, type: DataType.uint8},
            defaultLed5ColorWhenOn: {ID: 0x0050, type: DataType.uint8},
            defaultLed5ColorWhenOff: {ID: 0x0051, type: DataType.uint8},
            defaultLed5IntensityWhenOn: {ID: 0x0052, type: DataType.uint8},
            defaultLed5IntensityWhenOff: {ID: 0x0053, type: DataType.uint8},
            defaultLed6ColorWhenOn: {ID: 0x0055, type: DataType.uint8},
            defaultLed6ColorWhenOff: {ID: 0x0056, type: DataType.uint8},
            defaultLed6IntensityWhenOn: {ID: 0x0057, type: DataType.uint8},
            defaultLed6IntensityWhenOff: {ID: 0x0058, type: DataType.uint8},
            defaultLed7ColorWhenOn: {ID: 0x005a, type: DataType.uint8},
            defaultLed7ColorWhenOff: {ID: 0x005b, type: DataType.uint8},
            defaultLed7IntensityWhenOn: {ID: 0x005c, type: DataType.uint8},
            defaultLed7IntensityWhenOff: {ID: 0x005d, type: DataType.uint8},
            ledColorWhenOn: {ID: 0x005f, type: DataType.uint8},
            ledColorWhenOff: {ID: 0x060, type: DataType.uint8},
            ledIntensityWhenOn: {ID: 0x0061, type: DataType.uint8},
            ledIntensityWhenOff: {ID: 0x0062, type: DataType.uint8},
            localProtection: {ID: 0x0100, type: DataType.boolean},
            remoteProtection: {ID: 0x0101, type: DataType.boolean},
            outputMode: {ID: 0x0102, type: DataType.boolean},
            onOffLedMode: {ID: 0x0103, type: DataType.boolean},
            firmwareUpdateInProgressIndicator:{ID: 0x0104, type: DataType.boolean},
        },
        commands: {
            ledEffect: {
                ID: 1,
                parameters: [
                    {name: 'effect', type: DataType.uint8},
                    {name: 'color', type: DataType.uint8},
                    {name: 'level', type: DataType.uint8},
                    {name: 'duration', type: DataType.uint8},
                ],
            },
            individualLedEffect:{
                ID: 3,
                parameters: [
                    {name: 'led', type: DataType.uint8},
                    {name: 'effect', type: DataType.uint8},
                    {name: 'color', type: DataType.uint8},
                    {name: 'level', type: DataType.uint8},
                    {name: 'duration', type: DataType.uint8},
                ]
            }
        },
        commandsResponse: {
        },
    }
=======
    owonClearMetering: {
        ID: 0xFFE0,
        manufacturerCode: ManufacturerCode.OWON,
        attributes: {},
        commands: {
            owonClearMeasurementData: {
                ID: 0x00,
                parameters: [],
            },
        },
        commandsResponse: {},
    },
>>>>>>> f4f7b1b3
};

export default Cluster;<|MERGE_RESOLUTION|>--- conflicted
+++ resolved
@@ -4754,7 +4754,6 @@
         commands: {},
         commandsResponse: {},
     },
-<<<<<<< HEAD
     manuSpecificInovelliVZM31SN: {
         ID: 64561,
         manufacturerCode: 0x122f,
@@ -4845,8 +4844,7 @@
         },
         commandsResponse: {
         },
-    }
-=======
+    },
     owonClearMetering: {
         ID: 0xFFE0,
         manufacturerCode: ManufacturerCode.OWON,
@@ -4859,7 +4857,6 @@
         },
         commandsResponse: {},
     },
->>>>>>> f4f7b1b3
 };
 
 export default Cluster;