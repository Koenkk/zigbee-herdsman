/* eslint max-len: 0 */
import DataType from './dataType';
import {ParameterDefinition} from './tstype';
import BuffaloZclDataType from './buffaloZclDataType';
import ManufacturerCode from './manufacturerCode';

interface AttributeDefinition {
    ID: number;
    type: DataType;
    manufacturerCode?: number;
}

interface ClusterDefinition {
    ID: number;
    manufacturerCode?: number;
    attributes: {[s: string]: AttributeDefinition};
    commands: {
        [s: string]: CommandDefinition;
    };
    commandsResponse: {
        [s: string]: CommandDefinition;
    };
}

interface CommandDefinition {
    ID: number;
    parameters: ParameterDefinition[];
    response?: number;
}

const Cluster: {
    [s: string]: ClusterDefinition;
}
= {
    genBasic: {
        ID: 0,
        attributes: {
            zclVersion: {ID: 0, type: DataType.uint8},
            appVersion: {ID: 1, type: DataType.uint8},
            stackVersion: {ID: 2, type: DataType.uint8},
            hwVersion: {ID: 3, type: DataType.uint8},
            manufacturerName: {ID: 4, type: DataType.charStr},
            modelId: {ID: 5, type: DataType.charStr},
            dateCode: {ID: 6, type: DataType.charStr},
            powerSource: {ID: 7, type: DataType.enum8},
            appProfileVersion: {ID: 8, type: DataType.enum8},
            swBuildId: {ID: 16384, type: DataType.charStr},
            locationDesc: {ID: 16, type: DataType.charStr},
            physicalEnv: {ID: 17, type: DataType.enum8},
            deviceEnabled: {ID: 18, type: DataType.boolean},
            alarmMask: {ID: 19, type: DataType.bitmap8},
            disableLocalConfig: {ID: 20, type: DataType.bitmap8},
            develcoPrimarySwVersion: {ID: 0x8000, type: DataType.octetStr, manufacturerCode: ManufacturerCode.DEVELCO},
            develcoPrimaryHwVersion: {ID: 0x8020, type: DataType.octetStr, manufacturerCode: ManufacturerCode.DEVELCO},
            develcoLedControl: {ID: 0x8100, type: DataType.bitmap8, manufacturerCode: ManufacturerCode.DEVELCO},
            schneiderMeterRadioPower: {ID: 0xE200, type: DataType.int8, manufacturerCode: ManufacturerCode.SCHNEIDER},
        },
        commands: {
            resetFactDefault: {
                ID: 0,
                parameters: [
                ],
            },
            tuyaSetup: {
                ID: 0xf0,
                parameters: [
                ],
            },
        },
        commandsResponse: {
        },
    },
    genPowerCfg: {
        ID: 1,
        attributes: {
            mainsVoltage: {ID: 0, type: DataType.uint16},
            mainsFrequency: {ID: 1, type: DataType.uint8},
            mainsAlarmMask: {ID: 16, type: DataType.bitmap8},
            mainsVoltMinThres: {ID: 17, type: DataType.uint16},
            mainsVoltMaxThres: {ID: 18, type: DataType.uint16},
            mainsVoltageDwellTripPoint: {ID: 19, type: DataType.uint16},
            batteryVoltage: {ID: 32, type: DataType.uint8},
            batteryPercentageRemaining: {ID: 33, type: DataType.uint8},
            batteryManufacturer: {ID: 48, type: DataType.charStr},
            batterySize: {ID: 49, type: DataType.enum8},
            batteryAHrRating: {ID: 50, type: DataType.uint16},
            batteryQuantity: {ID: 51, type: DataType.uint8},
            batteryRatedVoltage: {ID: 52, type: DataType.uint8},
            batteryAlarmMask: {ID: 53, type: DataType.bitmap8},
            batteryVoltMinThres: {ID: 54, type: DataType.uint8},
            batteryVoltThres1: {ID: 55, type: DataType.uint8},
            batteryVoltThres2: {ID: 56, type: DataType.uint8},
            batteryVoltThres3: {ID: 57, type: DataType.uint8},
            batteryPercentMinThres: {ID: 58, type: DataType.uint8},
            batteryPercentThres1: {ID: 59, type: DataType.uint8},
            batteryPercentThres2: {ID: 60, type: DataType.uint8},
            batteryPercentThres3: {ID: 61, type: DataType.uint8},
            batteryAlarmState: {ID: 62, type: DataType.bitmap32},
        },
        commands: {
        },
        commandsResponse: {
        },
    },
    genDeviceTempCfg: {
        ID: 2,
        attributes: {
            currentTemperature: {ID: 0, type: DataType.int16},
            minTempExperienced: {ID: 1, type: DataType.int16},
            maxTempExperienced: {ID: 2, type: DataType.int16},
            overTempTotalDwell: {ID: 3, type: DataType.uint16},
            devTempAlarmMask: {ID: 16, type: DataType.bitmap8},
            lowTempThres: {ID: 17, type: DataType.int16},
            highTempThres: {ID: 18, type: DataType.int16},
            lowTempDwellTripPoint: {ID: 19, type: DataType.uint24},
            highTempDwellTripPoint: {ID: 20, type: DataType.uint24},
        },
        commands: {
        },
        commandsResponse: {
        },
    },
    genIdentify: {
        ID: 3,
        attributes: {
            identifyTime: {ID: 0, type: DataType.uint16},
            identifyCommissionState: {ID: 1, type: DataType.unknown},
        },
        commands: {
            identify: {
                ID: 0,
                parameters: [
                    {name: 'identifytime', type: DataType.uint16},
                ],
            },
            identifyQuery: {
                ID: 1,
                parameters: [
                ],
            },
            ezmodeInvoke: {
                ID: 2,
                parameters: [
                    {name: 'action', type: DataType.uint8},
                ],
            },
            updateCommissionState: {
                ID: 3,
                parameters: [
                    {name: 'action', type: DataType.uint8},
                    {name: 'commstatemask', type: DataType.uint8},
                ],
            },
            triggerEffect: {
                ID: 64,
                parameters: [
                    {name: 'effectid', type: DataType.uint8},
                    {name: 'effectvariant', type: DataType.uint8},
                ],
            },
        },
        commandsResponse: {
            identifyQueryRsp: {
                ID: 0,
                parameters: [
                    {name: 'timeout', type: DataType.uint16},
                ],
            },
        },
    },
    genGroups: {
        ID: 4,
        attributes: {
            nameSupport: {ID: 0, type: DataType.bitmap8},
        },
        commands: {
            add: {
                ID: 0,
                response: 0,
                parameters: [
                    {name: 'groupid', type: DataType.uint16},
                    {name: 'groupname', type: DataType.charStr},
                ],
            },
            view: {
                ID: 1,
                parameters: [
                    {name: 'groupid', type: DataType.uint16},
                ],
            },
            getMembership: {
                ID: 2,
                response: 2,
                parameters: [
                    {name: 'groupcount', type: DataType.uint8},
                    {name: 'grouplist', type: BuffaloZclDataType.LIST_UINT16},
                ],
            },
            remove: {
                ID: 3,
                response: 3,
                parameters: [
                    {name: 'groupid', type: DataType.uint16},
                ],
            },
            removeAll: {
                ID: 4,
                parameters: [
                ],
            },
            addIfIdentifying: {
                ID: 5,
                parameters: [
                    {name: 'groupid', type: DataType.uint16},
                    {name: 'groupname', type: DataType.charStr},
                ],
            },
            miboxerSetZones: {
                ID: 0xf0,
                parameters: [
                    {name: 'zones', type: BuffaloZclDataType.LIST_MIBOXER_ZONES},
                ],
            }
        },
        commandsResponse: {
            addRsp: {
                ID: 0,
                parameters: [
                    {name: 'status', type: DataType.uint8},
                    {name: 'groupid', type: DataType.uint16},
                ],
            },
            viewRsp: {
                ID: 1,
                parameters: [
                    {name: 'status', type: DataType.uint8},
                    {name: 'groupid', type: DataType.uint16},
                    {name: 'groupname', type: DataType.charStr},
                ],
            },
            getMembershipRsp: {
                ID: 2,
                parameters: [
                    {name: 'capacity', type: DataType.uint8},
                    {name: 'groupcount', type: DataType.uint8},
                    {name: 'grouplist', type: BuffaloZclDataType.LIST_UINT16},
                ],
            },
            removeRsp: {
                ID: 3,
                parameters: [
                    {name: 'status', type: DataType.uint8},
                    {name: 'groupid', type: DataType.uint16},
                ],
            },
        },
    },
    genScenes: {
        ID: 5,
        attributes: {
            count: {ID: 0, type: DataType.uint8},
            currentScene: {ID: 1, type: DataType.uint8},
            currentGroup: {ID: 2, type: DataType.uint16},
            sceneValid: {ID: 3, type: DataType.boolean},
            nameSupport: {ID: 4, type: DataType.bitmap8},
            lastCfgBy: {ID: 5, type: DataType.ieeeAddr},
        },
        commands: {
            add: {
                ID: 0,
                response: 0,
                parameters: [
                    {name: 'groupid', type: DataType.uint16},
                    {name: 'sceneid', type: DataType.uint8},
                    {name: 'transtime', type: DataType.uint16},
                    {name: 'scenename', type: DataType.charStr},
                    {name: 'extensionfieldsets', type: BuffaloZclDataType.EXTENSION_FIELD_SETS},
                ],
            },
            view: {
                ID: 1,
                response: 1,
                parameters: [
                    {name: 'groupid', type: DataType.uint16},
                    {name: 'sceneid', type: DataType.uint8},
                ],
            },
            remove: {
                ID: 2,
                response: 2,
                parameters: [
                    {name: 'groupid', type: DataType.uint16},
                    {name: 'sceneid', type: DataType.uint8},
                ],
            },
            removeAll: {
                ID: 3,
                response: 3,
                parameters: [
                    {name: 'groupid', type: DataType.uint16},
                ],
            },
            store: {
                ID: 4,
                response: 4,
                parameters: [
                    {name: 'groupid', type: DataType.uint16},
                    {name: 'sceneid', type: DataType.uint8},
                ],
            },
            recall: {
                ID: 5,
                parameters: [
                    {name: 'groupid', type: DataType.uint16},
                    {name: 'sceneid', type: DataType.uint8},
                ],
            },
            getSceneMembership: {
                ID: 6,
                response: 6,
                parameters: [
                    {name: 'groupid', type: DataType.uint16},
                ],
            },
            enhancedAdd: {
                ID: 64,
                response: 64,
                parameters: [
                    {name: 'groupid', type: DataType.uint16},
                    {name: 'sceneid', type: DataType.uint8},
                    {name: 'transtime', type: DataType.uint16},
                    {name: 'scenename', type: DataType.charStr},
                    {name: 'extensionfieldsets', type: BuffaloZclDataType.EXTENSION_FIELD_SETS},
                ],
            },
            enhancedView: {
                ID: 65,
                response: 65,
                parameters: [
                    {name: 'groupid', type: DataType.uint16},
                    {name: 'sceneid', type: DataType.uint8},
                ],
            },
            copy: {
                ID: 66,
                response: 66,
                parameters: [
                    {name: 'mode', type: DataType.uint8},
                    {name: 'groupidfrom', type: DataType.uint16},
                    {name: 'sceneidfrom', type: DataType.uint8},
                    {name: 'groupidto', type: DataType.uint16},
                    {name: 'sceneidto', type: DataType.uint8},
                ],
            },
            tradfriArrowSingle: {
                ID: 7,
                parameters: [
                    {name: 'value', type: DataType.uint16},
                    {name: 'value2', type: DataType.uint16},
                ],
            },
            tradfriArrowHold: {
                ID: 8,
                parameters: [
                    {name: 'value', type: DataType.uint16},
                ],
            },
            tradfriArrowRelease: {
                ID: 9,
                parameters: [
                    {name: 'value', type: DataType.uint16},
                ],
            },
        },
        commandsResponse: {
            addRsp: {
                ID: 0,
                parameters: [
                    {name: 'status', type: DataType.uint8},
                    {name: 'groupId', type: DataType.uint16},
                    {name: 'sceneId', type: DataType.uint8},
                ],
            },
            viewRsp: {
                ID: 1,
                parameters: [
                    {name: 'status', type: DataType.uint8},
                    {name: 'groupid', type: DataType.uint16},
                    {name: 'sceneid', type: DataType.uint8},
                    {name: 'transtime', type: DataType.uint16},
                    {name: 'scenename', type: DataType.charStr},
                    {name: 'extensionfieldsets', type: BuffaloZclDataType.EXTENSION_FIELD_SETS},
                ],
            },
            removeRsp: {
                ID: 2,
                parameters: [
                    {name: 'status', type: DataType.uint8},
                    {name: 'groupid', type: DataType.uint16},
                    {name: 'sceneid', type: DataType.uint8},
                ],
            },
            removeAllRsp: {
                ID: 3,
                parameters: [
                    {name: 'status', type: DataType.uint8},
                    {name: 'groupid', type: DataType.uint16},
                ],
            },
            storeRsp: {
                ID: 4,
                parameters: [
                    {name: 'status', type: DataType.uint8},
                    {name: 'groupid', type: DataType.uint16},
                    {name: 'sceneid', type: DataType.uint8},
                ],
            },
            getSceneMembershipRsp: {
                ID: 6,
                parameters: [
                    {name: 'status', type: DataType.uint8},
                    {name: 'capacity', type: DataType.uint8},
                    {name: 'groupid', type: DataType.uint16},
                    {name: 'scenecount', type: DataType.uint8},
                    {name: 'scenelist', type: BuffaloZclDataType.LIST_UINT8},
                ],
            },
            enhancedAddRsp: {
                ID: 64,
                parameters: [
                ],
            },
            enhancedViewRsp: {
                ID: 65,
                parameters: [
                    {name: 'status', type: DataType.uint8},
                    {name: 'groupid', type: DataType.uint16},
                    {name: 'sceneid', type: DataType.uint8},
                    {name: 'transtime', type: DataType.uint16},
                    {name: 'scenename', type: DataType.charStr},
                    {name: 'extensionfieldsets', type: BuffaloZclDataType.EXTENSION_FIELD_SETS},
                ],
            },
            copyRsp: {
                ID: 66,
                parameters: [
                    {name: 'status', type: DataType.uint8},
                    {name: 'groupidfrom', type: DataType.uint16},
                    {name: 'sceneidfrom', type: DataType.uint8},
                ],
            },
        },
    },
    genOnOff: {
        ID: 6,
        attributes: {
            onOff: {ID: 0, type: DataType.boolean},
            globalSceneCtrl: {ID: 16384, type: DataType.boolean},
            onTime: {ID: 16385, type: DataType.uint16},
            offWaitTime: {ID: 16386, type: DataType.uint16},
            startUpOnOff: {ID: 16387, type: DataType.enum8},
            tuyaBacklightSwitch: {ID: 0x5000, type: DataType.enum8},
            tuyaBacklightMode: {ID: 0x8001, type: DataType.enum8},
            moesStartUpOnOff: {ID: 0x8002, type: DataType.enum8},
            tuyaOperationMode: {ID: 0x8004, type: DataType.enum8},
            elkoPreWarningTime: {ID: 0xE000, type: DataType.uint16, manufacturerCode: ManufacturerCode.ELKO},
            elkoOnTimeReload: {ID: 0xE001, type: DataType.uint32, manufacturerCode: ManufacturerCode.ELKO},
            elkoOnTimeReloadOptions: {ID: 0xE002, type: DataType.bitmap8, manufacturerCode: ManufacturerCode.ELKO},
        },
        commands: {
            off: {
                ID: 0,
                parameters: [
                ],
            },
            on: {
                ID: 1,
                parameters: [
                ],
            },
            toggle: {
                ID: 2,
                parameters: [
                ],
            },
            offWithEffect: {
                ID: 64,
                parameters: [
                    {name: 'effectid', type: DataType.uint8},
                    {name: 'effectvariant', type: DataType.uint8},
                ],
            },
            onWithRecallGlobalScene: {
                ID: 65,
                parameters: [
                ],
            },
            onWithTimedOff: {
                ID: 66,
                parameters: [
                    {name: 'ctrlbits', type: DataType.uint8},
                    {name: 'ontime', type: DataType.uint16},
                    {name: 'offwaittime', type: DataType.uint16},
                ],
            },
        },
        commandsResponse: {
        },
    },
    genOnOffSwitchCfg: {
        ID: 7,
        attributes: {
            switchType: {ID: 0, type: DataType.enum8},
            switchMultiFunction: {ID: 2, type: DataType.unknown},
            switchActions: {ID: 16, type: DataType.enum8},
        },
        commands: {
        },
        commandsResponse: {
        },
    },
    genLevelCtrl: {
        ID: 8,
        attributes: {
            currentLevel: {ID: 0, type: DataType.uint8},
            remainingTime: {ID: 1, type: DataType.uint16},
            minLevel: {ID: 2, type: DataType.uint8},
            maxLevel: {ID: 3, type: DataType.uint8},
            options: {ID: 15, type: DataType.bitmap8},
            onOffTransitionTime: {ID: 16, type: DataType.uint16},
            onLevel: {ID: 17, type: DataType.uint8},
            onTransitionTime: {ID: 18, type: DataType.uint16},
            offTransitionTime: {ID: 19, type: DataType.uint16},
            defaultMoveRate: {ID: 20, type: DataType.uint16},
            startUpCurrentLevel: {ID: 16384, type: DataType.uint8},
            elkoStartUpCurrentLevel: {ID: 0x4000, type: DataType.uint8, manufacturerCode: ManufacturerCode.ELKO},
            ubisysMinimumOnLevel: {ID: 0, type: DataType.uint8, manufacturerCode: ManufacturerCode.Ubisys},
        },
        commands: {
            moveToLevel: {
                ID: 0,
                parameters: [
                    {name: 'level', type: DataType.uint8},
                    {name: 'transtime', type: DataType.uint16},
                ],
            },
            move: {
                ID: 1,
                parameters: [
                    {name: 'movemode', type: DataType.uint8},
                    {name: 'rate', type: DataType.uint8},
                ],
            },
            step: {
                ID: 2,
                parameters: [
                    {name: 'stepmode', type: DataType.uint8},
                    {name: 'stepsize', type: DataType.uint8},
                    {name: 'transtime', type: DataType.uint16},
                ],
            },
            stop: {
                ID: 3,
                parameters: [
                ],
            },
            moveToLevelWithOnOff: {
                ID: 4,
                parameters: [
                    {name: 'level', type: DataType.uint8},
                    {name: 'transtime', type: DataType.uint16},
                ],
            },
            moveWithOnOff: {
                ID: 5,
                parameters: [
                    {name: 'movemode', type: DataType.uint8},
                    {name: 'rate', type: DataType.uint8},
                ],
            },
            stepWithOnOff: {
                ID: 6,
                parameters: [
                    {name: 'stepmode', type: DataType.uint8},
                    {name: 'stepsize', type: DataType.uint8},
                    {name: 'transtime', type: DataType.uint16},
                ],
            },
            stopWithOnOff: {
                ID: 7,
                parameters: [
                ],
            },
            moveToLevelTuya: {
                ID: 240,
                parameters: [
                    {name: 'level', type: DataType.uint16},
                    {name: 'transtime', type: DataType.uint16},
                ],
            },
        },
        commandsResponse: {
        },
    },
    genAlarms: {
        ID: 9,
        attributes: {
            alarmCount: {ID: 0, type: DataType.uint16},
        },
        commands: {
            reset: {
                ID: 0,
                parameters: [
                    {name: 'alarmcode', type: DataType.uint8},
                    {name: 'clusterid', type: DataType.uint16},
                ],
            },
            resetAll: {
                ID: 1,
                parameters: [
                ],
            },
            getAlarm: {
                ID: 2,
                parameters: [
                ],
            },
            resetLog: {
                ID: 3,
                parameters: [
                ],
            },
            publishEventLog: {
                ID: 4,
                parameters: [
                ],
            },
        },
        commandsResponse: {
            alarm: {
                ID: 0,
                parameters: [
                    {name: 'alarmcode', type: DataType.uint8},
                    {name: 'clusterid', type: DataType.uint16},
                ],
            },
            getRsp: {
                ID: 1,
                parameters: [
                    {name: 'status', type: DataType.uint8},
                    {name: 'alarmcode', type: DataType.uint8},
                    {name: 'clusterid', type: DataType.uint16},
                    {name: 'timestamp', type: DataType.uint32},
                ],
            },
            getEventLog: {
                ID: 2,
                parameters: [
                ],
            },
        },
    },
    genTime: {
        ID: 10,
        attributes: {
            time: {ID: 0, type: DataType.utc},
            timeStatus: {ID: 1, type: DataType.bitmap8},
            timeZone: {ID: 2, type: DataType.int32},
            dstStart: {ID: 3, type: DataType.uint32},
            dstEnd: {ID: 4, type: DataType.uint32},
            dstShift: {ID: 5, type: DataType.int32},
            standardTime: {ID: 6, type: DataType.uint32},
            localTime: {ID: 7, type: DataType.uint32},
            lastSetTime: {ID: 8, type: DataType.utc},
            validUntilTime: {ID: 9, type: DataType.utc},
        },
        commands: {
        },
        commandsResponse: {
        },
    },
    genRssiLocation: {
        ID: 11,
        attributes: {
            type: {ID: 0, type: DataType.data8},
            method: {ID: 1, type: DataType.enum8},
            age: {ID: 2, type: DataType.uint16},
            qualityMeasure: {ID: 3, type: DataType.uint8},
            numOfDevices: {ID: 4, type: DataType.uint8},
            coordinate1: {ID: 16, type: DataType.int16},
            coordinate2: {ID: 17, type: DataType.int16},
            coordinate3: {ID: 18, type: DataType.int16},
            power: {ID: 19, type: DataType.int16},
            pathLossExponent: {ID: 20, type: DataType.uint16},
            reportingPeriod: {ID: 21, type: DataType.uint16},
            calcPeriod: {ID: 22, type: DataType.uint16},
            numRSSIMeasurements: {ID: 23, type: DataType.uint16},
        },
        commands: {
            setAbsolute: {
                ID: 0,
                parameters: [
                    {name: 'coord1', type: DataType.int16},
                    {name: 'coord2', type: DataType.int16},
                    {name: 'coord3', type: DataType.int16},
                    {name: 'power', type: DataType.int16},
                    {name: 'pathlossexponent', type: DataType.uint16},
                ],
            },
            setDevCfg: {
                ID: 1,
                parameters: [
                    {name: 'power', type: DataType.int16},
                    {name: 'pathlossexponent', type: DataType.uint16},
                    {name: 'calperiod', type: DataType.uint16},
                    {name: 'numrssimeasurements', type: DataType.uint8},
                    {name: 'reportingperiod', type: DataType.uint16},
                ],
            },
            getDevCfg: {
                ID: 2,
                parameters: [
                    {name: 'targetaddr', type: DataType.ieeeAddr},
                ],
            },
            getData: {
                ID: 3,
                parameters: [
                    {name: 'getdatainfo', type: DataType.uint8},
                    {name: 'numrsp', type: DataType.uint8},
                    {name: 'targetaddr', type: DataType.ieeeAddr},
                ],
            },
        },
        commandsResponse: {
            devCfgRsp: {
                ID: 0,
                parameters: [
                    {name: 'status', type: DataType.uint8},
                    {name: 'power', type: DataType.int16},
                    {name: 'pathlossexp', type: DataType.uint16},
                    {name: 'calperiod', type: DataType.uint16},
                    {name: 'numrssimeasurements', type: DataType.uint8},
                    {name: 'reportingperiod', type: DataType.uint16},
                ],
            },
            dataRsp: {
                ID: 1,
                parameters: [
                    {name: 'status', type: DataType.uint8},
                    {name: 'locationtype', type: DataType.uint8},
                    {name: 'coord1', type: DataType.int16},
                    {name: 'coord2', type: DataType.int16},
                    {name: 'coord3', type: DataType.int16},
                    {name: 'power', type: DataType.int16},
                    {name: 'pathlossexp', type: DataType.uint16},
                    {name: 'locationmethod', type: DataType.uint8},
                    {name: 'qualitymeasure', type: DataType.uint8},
                    {name: 'locationage', type: DataType.uint16},
                ],
            },
            dataNotif: {
                ID: 2,
                parameters: [
                    {name: 'locationtype', type: DataType.uint8},
                    {name: 'coord1', type: DataType.int16},
                    {name: 'coord2', type: DataType.int16},
                    {name: 'coord3', type: DataType.int16},
                    {name: 'power', type: DataType.int16},
                    {name: 'pathlossexp', type: DataType.uint16},
                    {name: 'locationmethod', type: DataType.uint8},
                    {name: 'qualitymeasure', type: DataType.uint8},
                    {name: 'locationage', type: DataType.uint16},
                ],
            },
            compactDataNotif: {
                ID: 3,
                parameters: [
                    {name: 'locationtype', type: DataType.uint8},
                    {name: 'coord1', type: DataType.int16},
                    {name: 'coord2', type: DataType.int16},
                    {name: 'coord3', type: DataType.int16},
                    {name: 'qualitymeasure', type: DataType.uint8},
                    {name: 'locationage', type: DataType.uint16},
                ],
            },
            rssiPing: {
                ID: 4,
                parameters: [
                    {name: 'locationtype', type: DataType.uint8},
                ],
            },
        },
    },
    genAnalogInput: {
        ID: 12,
        attributes: {
            description: {ID: 28, type: DataType.charStr},
            maxPresentValue: {ID: 65, type: DataType.singlePrec},
            minPresentValue: {ID: 69, type: DataType.singlePrec},
            outOfService: {ID: 81, type: DataType.boolean},
            presentValue: {ID: 85, type: DataType.singlePrec},
            reliability: {ID: 103, type: DataType.enum8},
            resolution: {ID: 106, type: DataType.singlePrec},
            statusFlags: {ID: 111, type: DataType.bitmap8},
            engineeringUnits: {ID: 117, type: DataType.enum16},
            applicationType: {ID: 256, type: DataType.uint32},
        },
        commands: {
        },
        commandsResponse: {
        },
    },
    genAnalogOutput: {
        ID: 13,
        attributes: {
            description: {ID: 28, type: DataType.charStr},
            maxPresentValue: {ID: 65, type: DataType.singlePrec},
            minPresentValue: {ID: 69, type: DataType.singlePrec},
            outOfService: {ID: 81, type: DataType.boolean},
            presentValue: {ID: 85, type: DataType.singlePrec},
            priorityArray: {ID: 87, type: DataType.array},
            reliability: {ID: 103, type: DataType.enum8},
            relinquishDefault: {ID: 104, type: DataType.singlePrec},
            resolution: {ID: 106, type: DataType.singlePrec},
            statusFlags: {ID: 111, type: DataType.bitmap8},
            engineeringUnits: {ID: 117, type: DataType.enum16},
            applicationType: {ID: 256, type: DataType.uint32},
        },
        commands: {
        },
        commandsResponse: {
        },
    },
    genAnalogValue: {
        ID: 14,
        attributes: {
            description: {ID: 28, type: DataType.charStr},
            outOfService: {ID: 81, type: DataType.boolean},
            presentValue: {ID: 85, type: DataType.singlePrec},
            priorityArray: {ID: 87, type: DataType.array},
            reliability: {ID: 103, type: DataType.enum8},
            relinquishDefault: {ID: 104, type: DataType.singlePrec},
            statusFlags: {ID: 111, type: DataType.bitmap8},
            engineeringUnits: {ID: 117, type: DataType.enum16},
            applicationType: {ID: 256, type: DataType.uint32},
        },
        commands: {
        },
        commandsResponse: {
        },
    },
    genBinaryInput: {
        ID: 15,
        attributes: {
            activeText: {ID: 4, type: DataType.charStr},
            description: {ID: 28, type: DataType.charStr},
            inactiveText: {ID: 46, type: DataType.charStr},
            outOfService: {ID: 81, type: DataType.boolean},
            polarity: {ID: 84, type: DataType.enum8},
            presentValue: {ID: 85, type: DataType.boolean},
            reliability: {ID: 103, type: DataType.enum8},
            statusFlags: {ID: 111, type: DataType.bitmap8},
            applicationType: {ID: 256, type: DataType.uint32},
        },
        commands: {
        },
        commandsResponse: {
        },
    },
    genBinaryOutput: {
        ID: 16,
        attributes: {
            activeText: {ID: 4, type: DataType.charStr},
            description: {ID: 28, type: DataType.charStr},
            inactiveText: {ID: 46, type: DataType.charStr},
            minimumOffTime: {ID: 66, type: DataType.uint32},
            minimumOnTime: {ID: 67, type: DataType.uint32},
            outOfService: {ID: 81, type: DataType.boolean},
            polarity: {ID: 84, type: DataType.enum8},
            presentValue: {ID: 85, type: DataType.boolean},
            priorityArray: {ID: 87, type: DataType.array},
            reliability: {ID: 103, type: DataType.enum8},
            relinquishDefault: {ID: 104, type: DataType.boolean},
            statusFlags: {ID: 111, type: DataType.bitmap8},
            applicationType: {ID: 256, type: DataType.uint32},
        },
        commands: {
        },
        commandsResponse: {
        },
    },
    genBinaryValue: {
        ID: 17,
        attributes: {
            activeText: {ID: 4, type: DataType.charStr},
            description: {ID: 28, type: DataType.charStr},
            inactiveText: {ID: 46, type: DataType.charStr},
            minimumOffTime: {ID: 66, type: DataType.uint32},
            minimumOnTime: {ID: 67, type: DataType.uint32},
            outOfService: {ID: 81, type: DataType.boolean},
            presentValue: {ID: 85, type: DataType.boolean},
            priorityArray: {ID: 87, type: DataType.array},
            reliability: {ID: 103, type: DataType.enum8},
            relinquishDefault: {ID: 104, type: DataType.boolean},
            statusFlags: {ID: 111, type: DataType.bitmap8},
            applicationType: {ID: 256, type: DataType.uint32},
        },
        commands: {
        },
        commandsResponse: {
        },
    },
    genMultistateInput: {
        ID: 18,
        attributes: {
            stateText: {ID: 14, type: DataType.array},
            description: {ID: 28, type: DataType.charStr},
            numberOfStates: {ID: 74, type: DataType.uint16},
            outOfService: {ID: 81, type: DataType.boolean},
            presentValue: {ID: 85, type: DataType.uint16},
            reliability: {ID: 103, type: DataType.enum8},
            statusFlags: {ID: 111, type: DataType.bitmap8},
            applicationType: {ID: 256, type: DataType.uint32},
        },
        commands: {
        },
        commandsResponse: {
        },
    },
    genMultistateOutput: {
        ID: 19,
        attributes: {
            stateText: {ID: 14, type: DataType.array},
            description: {ID: 28, type: DataType.charStr},
            numberOfStates: {ID: 74, type: DataType.uint16},
            outOfService: {ID: 81, type: DataType.boolean},
            presentValue: {ID: 85, type: DataType.uint16},
            priorityArray: {ID: 87, type: DataType.array},
            reliability: {ID: 103, type: DataType.enum8},
            relinquishDefault: {ID: 104, type: DataType.uint16},
            statusFlags: {ID: 111, type: DataType.bitmap8},
            applicationType: {ID: 256, type: DataType.uint32},
        },
        commands: {
        },
        commandsResponse: {
        },
    },
    genMultistateValue: {
        ID: 20,
        attributes: {
            stateText: {ID: 14, type: DataType.array},
            description: {ID: 28, type: DataType.charStr},
            numberOfStates: {ID: 74, type: DataType.uint16},
            outOfService: {ID: 81, type: DataType.boolean},
            presentValue: {ID: 85, type: DataType.uint16},
            priorityArray: {ID: 87, type: DataType.array},
            reliability: {ID: 103, type: DataType.enum8},
            relinquishDefault: {ID: 104, type: DataType.uint16},
            statusFlags: {ID: 111, type: DataType.bitmap8},
            applicationType: {ID: 256, type: DataType.uint32},
        },
        commands: {
        },
        commandsResponse: {
        },
    },
    genCommissioning: {
        ID: 21,
        attributes: {
            shortress: {ID: 0, type: DataType.uint16},
            extendedPANId: {ID: 1, type: DataType.ieeeAddr},
            panId: {ID: 2, type: DataType.uint16},
            channelmask: {ID: 3, type: DataType.bitmap32},
            protocolVersion: {ID: 4, type: DataType.uint8},
            stackProfile: {ID: 5, type: DataType.uint8},
            startupControl: {ID: 6, type: DataType.enum8},
            trustCenterress: {ID: 16, type: DataType.ieeeAddr},
            trustCenterMasterKey: {ID: 17, type: DataType.secKey},
            networkKey: {ID: 18, type: DataType.secKey},
            useInsecureJoin: {ID: 19, type: DataType.boolean},
            preconfiguredLinkKey: {ID: 20, type: DataType.secKey},
            networkKeySeqNum: {ID: 21, type: DataType.uint8},
            networkKeyType: {ID: 22, type: DataType.enum8},
            networkManagerress: {ID: 23, type: DataType.uint16},
            scanAttempts: {ID: 32, type: DataType.uint8},
            timeBetweenScans: {ID: 33, type: DataType.uint16},
            rejoinInterval: {ID: 34, type: DataType.uint16},
            maxRejoinInterval: {ID: 35, type: DataType.uint16},
            indirectPollRate: {ID: 48, type: DataType.uint16},
            parentRetryThreshold: {ID: 49, type: DataType.uint8},
            concentratorFlag: {ID: 64, type: DataType.boolean},
            concentratorRus: {ID: 65, type: DataType.uint8},
            concentratorDiscoveryTime: {ID: 66, type: DataType.uint8},
        },
        commands: {
            restartDevice: {
                ID: 0,
                parameters: [
                    {name: 'options', type: DataType.uint8},
                    {name: 'delay', type: DataType.uint8},
                    {name: 'jitter', type: DataType.uint8},
                ],
            },
            saveStartupParams: {
                ID: 1,
                parameters: [
                    {name: 'options', type: DataType.uint8},
                    {name: 'index', type: DataType.uint8},
                ],
            },
            restoreStartupParams: {
                ID: 2,
                parameters: [
                    {name: 'options', type: DataType.uint8},
                    {name: 'index', type: DataType.uint8},
                ],
            },
            resetStartupParams: {
                ID: 3,
                parameters: [
                    {name: 'options', type: DataType.uint8},
                    {name: 'index', type: DataType.uint8},
                ],
            },
        },
        commandsResponse: {
            restartDeviceRsp: {
                ID: 0,
                parameters: [
                    {name: 'status', type: DataType.uint8},
                ],
            },
            saveStartupParamsRsp: {
                ID: 1,
                parameters: [
                    {name: 'status', type: DataType.uint8},
                ],
            },
            restoreStartupParamsRsp: {
                ID: 2,
                parameters: [
                    {name: 'status', type: DataType.uint8},
                ],
            },
            resetStartupParamsRsp: {
                ID: 3,
                parameters: [
                    {name: 'status', type: DataType.uint8},
                ],
            },
        },
    },
    genOta: {
        ID: 25,
        attributes: {
            upgradeServerId: {ID: 0, type: DataType.ieeeAddr},
            fileOffset: {ID: 1, type: DataType.uint32},
            currentFileVersion: {ID: 2, type: DataType.uint32},
            currentZigbeeStackVersion: {ID: 3, type: DataType.uint16},
            downloadedFileVersion: {ID: 4, type: DataType.uint32},
            downloadedZigbeeStackVersion: {ID: 5, type: DataType.uint16},
            imageUpgradeStatus: {ID: 6, type: DataType.enum8},
            manufacturerId: {ID: 7, type: DataType.uint16},
            imageTypeId: {ID: 8, type: DataType.uint16},
            minimumBlockReqDelay: {ID: 9, type: DataType.uint16},
            imageStamp: {ID: 10, type: DataType.uint32},
        },
        commands: {
            queryNextImageRequest: {
                ID: 1,
                response: 2,
                parameters: [
                    {name: 'fieldControl', type: DataType.uint8},
                    {name: 'manufacturerCode', type: DataType.uint16},
                    {name: 'imageType', type: DataType.uint16},
                    {name: 'fileVersion', type: DataType.uint32},
                ],
            },
            imageBlockRequest: {
                ID: 3,
                response: 5,
                parameters: [
                    {name: 'fieldControl', type: DataType.uint8},
                    {name: 'manufacturerCode', type: DataType.uint16},
                    {name: 'imageType', type: DataType.uint16},
                    {name: 'fileVersion', type: DataType.uint32},
                    {name: 'fileOffset', type: DataType.uint32},
                    {name: 'maximumDataSize', type: DataType.uint8},
                ],
            },
            imagePageRequest: {
                ID: 4,
                response: 5,
                parameters: [
                    {name: 'fieldControl', type: DataType.uint8},
                    {name: 'manufacturerCode', type: DataType.uint16},
                    {name: 'imageType', type: DataType.uint16},
                    {name: 'fileVersion', type: DataType.uint32},
                    {name: 'fileOffset', type: DataType.uint32},
                    {name: 'maximumDataSize', type: DataType.uint8},
                    {name: 'pageSize', type: DataType.uint16},
                    {name: 'responseSpacing', type: DataType.uint16},
                ],
            },
            upgradeEndRequest: {
                ID: 6,
                response: 7,
                parameters: [
                    {name: 'status', type: DataType.uint8},
                    {name: 'manufacturerCode', type: DataType.uint16},
                    {name: 'imageType', type: DataType.uint16},
                    {name: 'fileVersion', type: DataType.uint32},
                ],
            }
        },
        commandsResponse: {
            imageNotify: {
                ID: 0,
                parameters: [
                    {name: 'payloadType', type: DataType.uint8},
                    {name: 'queryJitter', type: DataType.uint8},
                ],
            },
            queryNextImageResponse: {
                ID: 2,
                parameters: [
                    {name: 'status', type: DataType.uint8},
                    {name: 'manufacturerCode', type: DataType.uint16, conditions: [{type: 'statusEquals', value: 0}]},
                    {name: 'imageType', type: DataType.uint16, conditions: [{type: 'statusEquals', value: 0}]},
                    {name: 'fileVersion', type: DataType.uint32, conditions: [{type: 'statusEquals', value: 0}]},
                    {name: 'imageSize', type: DataType.uint32, conditions: [{type: 'statusEquals', value: 0}]},
                ],
            },
            imageBlockResponse: {
                ID: 5,
                parameters: [
                    {name: 'status', type: DataType.uint8},
                    {name: 'manufacturerCode', type: DataType.uint16},
                    {name: 'imageType', type: DataType.uint16},
                    {name: 'fileVersion', type: DataType.uint32},
                    {name: 'fileOffset', type: DataType.uint32},
                    {name: 'dataSize', type: DataType.uint8},
                    {name: 'data', type: BuffaloZclDataType.BUFFER},
                ],
            },
            upgradeEndResponse: {
                ID: 7,
                parameters: [
                    {name: 'manufacturerCode', type: DataType.uint16},
                    {name: 'imageType', type: DataType.uint16},
                    {name: 'fileVersion', type: DataType.uint32},
                    {name: 'currentTime', type: DataType.uint32},
                    {name: 'upgradeTime', type: DataType.uint32},
                ],
            }
        },
    },
    genPollCtrl: {
        ID: 32,
        attributes: {
            checkinInterval: {ID: 0, type: DataType.uint32},
            longPollInterval: {ID: 1, type: DataType.uint32},
            shortPollInterval: {ID: 2, type: DataType.uint16},
            fastPollTimeout: {ID: 3, type: DataType.uint16},
            checkinIntervalMin: {ID: 4, type: DataType.uint32},
            longPollIntervalMin: {ID: 5, type: DataType.uint32},
            fastPollTimeoutMax: {ID: 6, type: DataType.uint16},
        },
        commands: {
            checkinRsp: {
                ID: 0,
                parameters: [
                    {name: 'startFastPolling', type: DataType.boolean},
                    {name: 'fastPollTimeout', type: DataType.uint16},
                ],
            },
            fastPollStop: {
                ID: 1,
                parameters: [
                ],
            },
            setLongPollInterval: {
                ID: 2,
                parameters: [
                    {name: 'newLongPollInterval', type: DataType.uint32},
                ],
            },
            setShortPollInterval: {
                ID: 3,
                parameters: [
                    {name: 'newShortPollInterval', type: DataType.uint16},
                ],
            },
        },
        commandsResponse: {
            checkin: {
                ID: 0,
                parameters: [
                ],
            },
        },
    },
    greenPower: {
        ID: 33,
        attributes: {
        },
        commands: {
            notification: {
                ID: 0,
                parameters: [
                    {name: 'options', type: DataType.uint16},
                    {name: 'srcID', type: DataType.uint32, conditions: [{type: 'bitFieldEnum', param:'options', offset: 0, size: 3, value: 0b000}]},
                    {name: 'gpdIEEEAddr', type: DataType.ieeeAddr, conditions: [{type: 'bitFieldEnum', param:'options', offset: 0, size: 3, value: 0b010}]},
                    {name: 'gpdEndpoint', type: DataType.uint8, conditions: [{type: 'bitFieldEnum', param:'options', offset: 0, size: 3, value: 0b010}]},
                    {name: 'frameCounter', type: DataType.uint32},
                    {name: 'commandID', type: DataType.uint8},
                    {name: 'payloadSize', type: DataType.uint8},
                    {name: 'commandFrame', type: BuffaloZclDataType.GDP_FRAME},
                    {name: 'gppNwkAddr', type: DataType.uint16,conditions: [{type: 'bitMaskSet', param:'options', mask: 0x4000}]},
                    {name: 'gppGddLink', type: DataType.uint8,conditions: [{type: 'bitMaskSet', param:'options', mask: 0x4000}]},
                ],
            },
            commisioningNotification: {
                ID: 4,
                parameters: [
                    {name: 'options', type: DataType.uint16},
                    {name: 'srcID', type: DataType.uint32, conditions: [{type: 'bitFieldEnum', param:'options', offset: 0, size: 3, value: 0b000}]},
                    {name: 'gpdIEEEAddr', type: DataType.ieeeAddr, conditions: [{type: 'bitFieldEnum', param:'options', offset: 0, size: 3, value: 0b010}]},
                    {name: 'gpdEndpoint', type: DataType.uint8, conditions: [{type: 'bitFieldEnum', param:'options', offset: 0, size: 3, value: 0b010}]},
                    {name: 'frameCounter', type: DataType.uint32},
                    {name: 'commandID', type: DataType.uint8},
                    {name: 'payloadSize', type: DataType.uint8},
                    {name: 'commandFrame', type: BuffaloZclDataType.GDP_FRAME},
                    {name: 'gppNwkAddr', type: DataType.uint16,conditions: [{type: 'bitMaskSet', param:'options', mask: 0x800}]},
                    {name: 'gppGddLink', type: DataType.uint8,conditions: [{type: 'bitMaskSet', param:'options', mask: 0x800}]},
                ],
            },
        },
        commandsResponse: {
            response: {
                ID: 6,
                parameters: [
                    {name: 'options', type: DataType.uint8},
                    {name: 'tempMaster', type: DataType.uint16},
                    {name: 'tempMasterTx', type: DataType.uint8},
                    {name: 'srcID', type: DataType.uint32, conditions: [{type: 'bitFieldEnum', param:'options', offset: 0, size: 3, value: 0b000}]},
                    {name: 'gpdIEEEAddr', type: DataType.ieeeAddr, conditions: [{type: 'bitFieldEnum', param:'options', offset: 0, size: 3, value: 0b010}]},
                    {name: 'gpdEndpoint', type: DataType.uint8, conditions: [{type: 'bitFieldEnum', param:'options', offset: 0, size: 3, value: 0b010}]},
                    {name: 'gpdCmd', type: DataType.uint8},
                    {name: 'gpdPayload', type: BuffaloZclDataType.GDP_FRAME},
                ],
            },
            pairing: {
                ID: 1,
                parameters: [
                    {name: 'options', type: DataType.uint24},
                    {name: 'srcID', type: DataType.uint32, conditions: [{type: 'bitFieldEnum', param:'options', offset: 0, size: 3, value: 0b000}]},
                    {name: 'gpdIEEEAddr', type: DataType.ieeeAddr, conditions: [{type: 'bitFieldEnum', param:'options', offset: 0, size: 3, value: 0b010}]},
                    {name: 'gpdEndpoint', type: DataType.uint8, conditions: [{type: 'bitFieldEnum', param:'options', offset: 0, size: 3, value: 0b010}]},
                    {name: 'sinkIEEEAddr', type: DataType.ieeeAddr, conditions: [{type: 'bitFieldEnum', param:'options', offset: 4, size: 3, value: 0b110}]},
                    {name: 'sinkIEEEAddr', type: DataType.ieeeAddr, conditions: [{type: 'bitFieldEnum', param:'options', offset: 4, size: 3, value: 0b000}]},
                    {name: 'sinkNwkAddr', type: DataType.uint16, conditions: [{type: 'bitFieldEnum', param:'options', offset: 4, size: 3, value: 0b110}]},
                    {name: 'sinkNwkAddr', type: DataType.uint16, conditions: [{type: 'bitFieldEnum', param:'options', offset: 4, size: 3, value: 0b000}]},
                    {name: 'sinkGroupID', type: DataType.uint16, conditions: [{type: 'bitFieldEnum', param:'options', offset: 4, size: 3, value: 0b100}]},
                    {name: 'sinkGroupID', type: DataType.uint16, conditions: [{type: 'bitFieldEnum', param:'options', offset: 4, size: 3, value: 0b010}]},
                    {name: 'deviceID', type: DataType.uint8, conditions: [{type: 'bitMaskSet', param:'options', mask: 0x0008}]},
                    {name: 'frameCounter', type: DataType.uint32, conditions: [{type: 'bitMaskSet', param:'options', mask: 0x4000}]},
                    {name: 'gpdKey', type: DataType.secKey, conditions: [{type: 'bitMaskSet', param:'options', mask: 0x8000}]},
                ],
            },
            commisioningMode: {
                ID: 2,
                parameters: [
                    {name: 'options', type: DataType.uint8},
                    {name: 'commisioningWindow', type: DataType.uint16},
                ],
            },
        },
    },
    mobileDeviceCfg: {
        ID: 34,
        attributes: {
            keepAliveTime: {ID: 0, type: DataType.uint16},
            rejoinTimeout: {ID: 1, type: DataType.uint16},
        },
        commands: {
        },
        commandsResponse: {
        },
    },
    neighborCleaning: {
        ID: 35,
        attributes: {
            neighborCleaningTimeout: {ID: 0, type: DataType.uint16},
        },
        commands: {
        },
        commandsResponse: {
        },
    },
    nearestGateway: {
        ID: 36,
        attributes: {
            nearestGateway: {ID: 0, type: DataType.uint16},
            newMobileNode: {ID: 1, type: DataType.uint16},
        },
        commands: {
        },
        commandsResponse: {
        },
    },
    closuresShadeCfg: {
        ID: 256,
        attributes: {
            physicalClosedLimit: {ID: 0, type: DataType.uint16},
            motorStepSize: {ID: 1, type: DataType.uint8},
            status: {ID: 2, type: DataType.bitmap8},
            losedLimit: {ID: 16, type: DataType.uint16},
            mode: {ID: 18, type: DataType.enum8},
        },
        commands: {
        },
        commandsResponse: {
        },
    },
    closuresDoorLock: {
        ID: 257,
        attributes: {
            lockState: {ID: 0, type: DataType.enum8},
            lockType: {ID: 38, type: DataType.bitmap16},
            actuatorEnabled: {ID: 2, type: DataType.boolean},
            doorState: {ID: 3, type: DataType.enum8},
            doorOpenEvents: {ID: 4, type: DataType.uint32},
            doorClosedEvents: {ID: 5, type: DataType.uint32},
            openPeriod: {ID: 6, type: DataType.uint16},
            numOfLockRecordsSupported: {ID: 16, type: DataType.uint16},
            numOfTotalUsersSupported: {ID: 17, type: DataType.uint16},
            numOfPinUsersSupported: {ID: 18, type: DataType.uint16},
            numOfRfidUsersSupported: {ID: 19, type: DataType.uint16},
            numOfWeekDaySchedulesSupportedPerUser: {ID: 20, type: DataType.uint8},
            numOfYearDaySchedulesSupportedPerUser: {ID: 21, type: DataType.uint8},
            numOfHolidayScheduledsSupported: {ID: 22, type: DataType.uint8},
            maxPinLen: {ID: 23, type: DataType.uint8},
            minPinLen: {ID: 24, type: DataType.uint8},
            maxRfidLen: {ID: 25, type: DataType.uint8},
            minRfidLen: {ID: 26, type: DataType.uint8},
            enableLogging: {ID: 32, type: DataType.boolean},
            language: {ID: 33, type: DataType.charStr},
            ledSettings: {ID: 34, type: DataType.uint8},
            autoRelockTime: {ID: 35, type: DataType.uint32},
            soundVolume: {ID: 36, type: DataType.uint8},
            operatingMode: {ID: 37, type: DataType.uint32},
            defaultConfigurationRegister: {ID: 39, type: DataType.bitmap16},
            enableLocalProgramming: {ID: 40, type: DataType.boolean},
            enableOneTouchLocking: {ID: 41, type: DataType.boolean},
            enableInsideStatusLed: {ID: 42, type: DataType.boolean},
            enablePrivacyModeButton: {ID: 43, type: DataType.boolean},
            wrongCodeEntryLimit: {ID: 48, type: DataType.uint8},
            userCodeTemporaryDisableTime: {ID: 49, type: DataType.uint8},
            sendPinOta: {ID: 50, type: DataType.boolean},
            requirePinForRfOperation: {ID: 51, type: DataType.boolean},
            zigbeeSecurityLevel: {ID: 52, type: DataType.uint8},
            alarmMask: {ID: 64, type: DataType.bitmap16},
            keypadOperationEventMask: {ID: 65, type: DataType.bitmap16},
            rfOperationEventMask: {ID: 66, type: DataType.bitmap16},
            manualOperationEventMask: {ID: 67, type: DataType.bitmap16},
            rfidOperationEventMask: {ID: 68, type: DataType.bitmap16},
            keypadProgrammingEventMask: {ID: 69, type: DataType.bitmap16},
            rfProgrammingEventMask: {ID: 70, type: DataType.bitmap16},
            rfidProgrammingEventMask: {ID: 71, type: DataType.bitmap16},
        },
        commands: {
            lockDoor: {
                ID: 0,
                response: 0,
                parameters: [
                    {name: 'pincodevalue', type: DataType.charStr},
                ],
            },
            unlockDoor: {
                ID: 1,
                response: 1,
                parameters: [
                    {name: 'pincodevalue', type: DataType.charStr},
                ],
            },
            toggleDoor: {
                ID: 2,
                response: 2,
                parameters: [
                    {name: 'pincodevalue', type: DataType.charStr},
                ],
            },
            unlockWithTimeout: {
                ID: 3,
                response: 3,
                parameters: [
                    {name: 'timeout', type: DataType.uint16},
                    {name: 'pincodevalue', type: DataType.charStr},
                ],
            },
            getLogRecord: {
                ID: 4,
                response: 4,
                parameters: [
                    {name: 'logindex', type: DataType.uint16},
                ],
            },
            setPinCode: {
                ID: 5,
                response: 5,
                parameters: [
                    {name: 'userid', type: DataType.uint16},
                    {name: 'userstatus', type: DataType.uint8},
                    {name: 'usertype', type: DataType.uint8},
                    {name: 'pincodevalue', type: DataType.charStr},
                ],
            },
            getPinCode: {
                ID: 6,
                response: 6,
                parameters: [
                    {name: 'userid', type: DataType.uint16},
                ],
            },
            clearPinCode: {
                ID: 7,
                response: 7,
                parameters: [
                    {name: 'userid', type: DataType.uint16},
                ],
            },
            clearAllPinCodes: {
                ID: 8,
                response: 8,
                parameters: [
                ],
            },
            setUserStatus: {
                ID: 9,
                response: 9,
                parameters: [
                    {name: 'userid', type: DataType.uint16},
                    {name: 'userstatus', type: DataType.uint8},
                ],
            },
            getUserStatus: {
                ID: 10,
                response: 10,
                parameters: [
                    {name: 'userid', type: DataType.uint16},
                ],
            },
            setWeekDaySchedule: {
                ID: 11,
                response: 11,
                parameters: [
                    {name: 'scheduleid', type: DataType.uint8},
                    {name: 'userid', type: DataType.uint16},
                    {name: 'daysmask', type: DataType.uint8},
                    {name: 'starthour', type: DataType.uint8},
                    {name: 'startminute', type: DataType.uint8},
                    {name: 'endhour', type: DataType.uint8},
                    {name: 'endminute', type: DataType.uint8},
                ],
            },
            getWeekDaySchedule: {
                ID: 12,
                response: 12,
                parameters: [
                    {name: 'scheduleid', type: DataType.uint8},
                    {name: 'userid', type: DataType.uint16},
                ],
            },
            clearWeekDaySchedule: {
                ID: 13,
                response: 13,
                parameters: [
                    {name: 'scheduleid', type: DataType.uint8},
                    {name: 'userid', type: DataType.uint16},
                ],
            },
            setYearDaySchedule: {
                ID: 14,
                response: 14,
                parameters: [
                    {name: 'scheduleid', type: DataType.uint8},
                    {name: 'userid', type: DataType.uint16},
                    {name: 'zigbeelocalstarttime', type: DataType.uint32},
                    {name: 'zigbeelocalendtime', type: DataType.uint32},
                ],
            },
            getYearDaySchedule: {
                ID: 15,
                response: 15,
                parameters: [
                    {name: 'scheduleid', type: DataType.uint8},
                    {name: 'userid', type: DataType.uint16},
                ],
            },
            clearYearDaySchedule: {
                ID: 16,
                response: 16,
                parameters: [
                    {name: 'scheduleid', type: DataType.uint8},
                    {name: 'userid', type: DataType.uint16},
                ],
            },
            setHolidaySchedule: {
                ID: 17,
                response: 17,
                parameters: [
                    {name: 'holidayscheduleid', type: DataType.uint8},
                    {name: 'zigbeelocalstarttime', type: DataType.uint32},
                    {name: 'zigbeelocalendtime', type: DataType.uint32},
                    {name: 'opermodelduringholiday', type: DataType.uint8},
                ],
            },
            getHolidaySchedule: {
                ID: 18,
                response: 18,
                parameters: [
                    {name: 'holidayscheduleid', type: DataType.uint8},
                ],
            },
            clearHolidaySchedule: {
                ID: 19,
                response: 19,
                parameters: [
                    {name: 'holidayscheduleid', type: DataType.uint8},
                ],
            },
            setUserType: {
                ID: 20,
                response: 20,
                parameters: [
                    {name: 'userid', type: DataType.uint16},
                    {name: 'usertype', type: DataType.uint8},
                ],
            },
            getUserType: {
                ID: 21,
                response: 21,
                parameters: [
                    {name: 'userid', type: DataType.uint16},
                ],
            },
            setRfidCode: {
                ID: 22,
                response: 22,
                parameters: [
                    {name: 'userid', type: DataType.uint16},
                    {name: 'userstatus', type: DataType.uint8},
                    {name: 'usertype', type: DataType.uint8},
                    {name: 'pincodevalue', type: DataType.charStr},
                ],
            },
            getRfidCode: {
                ID: 23,
                response: 23,
                parameters: [
                    {name: 'userid', type: DataType.uint16},
                ],
            },
            clearRfidCode: {
                ID: 24,
                response: 24,
                parameters: [
                    {name: 'userid', type: DataType.uint16},
                ],
            },
            clearAllRfidCodes: {
                ID: 25,
                response: 25,
                parameters: [
                ],
            },
        },
        commandsResponse: {
            lockDoorRsp: {
                ID: 0,
                parameters: [
                    {name: 'status', type: DataType.uint8},
                ],
            },
            unlockDoorRsp: {
                ID: 1,
                parameters: [
                    {name: 'status', type: DataType.uint8},
                ],
            },
            toggleDoorRsp: {
                ID: 2,
                parameters: [
                    {name: 'status', type: DataType.uint8},
                ],
            },
            unlockWithTimeoutRsp: {
                ID: 3,
                parameters: [
                    {name: 'status', type: DataType.uint8},
                ],
            },
            getLogRecordRsp: {
                ID: 4,
                parameters: [
                    {name: 'logentryid', type: DataType.uint16},
                    {name: 'timestamp', type: DataType.uint32},
                    {name: 'eventtype', type: DataType.uint8},
                    {name: 'source', type: DataType.uint8},
                    {name: 'eventidalarmcode', type: DataType.uint8},
                    {name: 'userid', type: DataType.uint16},
                    {name: 'pincodevalue', type: DataType.charStr},
                ],
            },
            setPinCodeRsp: {
                ID: 5,
                parameters: [
                    {name: 'status', type: DataType.uint8},
                ],
            },
            getPinCodeRsp: {
                ID: 6,
                parameters: [
                    {name: 'userid', type: DataType.uint16},
                    {name: 'userstatus', type: DataType.uint8},
                    {name: 'usertype', type: DataType.uint8},
                    {name: 'pincodevalue', type: DataType.charStr},
                ],
            },
            clearPinCodeRsp: {
                ID: 7,
                parameters: [
                    {name: 'status', type: DataType.uint8},
                ],
            },
            clearAllPinCodesRsp: {
                ID: 8,
                parameters: [
                    {name: 'status', type: DataType.uint8},
                ],
            },
            setUserStatusRsp: {
                ID: 9,
                parameters: [
                    {name: 'status', type: DataType.uint8},
                ],
            },
            getUserStatusRsp: {
                ID: 10,
                parameters: [
                    {name: 'userid', type: DataType.uint16},
                    {name: 'userstatus', type: DataType.uint8},
                ],
            },
            setWeekDayScheduleRsp: {
                ID: 11,
                parameters: [
                    {name: 'status', type: DataType.uint8},
                ],
            },
            getWeekDayScheduleRsp: {
                ID: 12,
                parameters: [
                    {name: 'scheduleid', type: DataType.uint8},
                    {name: 'userid', type: DataType.uint16},
                    {name: 'status', type: DataType.uint8},
                    {name: 'daysmask', type: DataType.uint8},
                    {name: 'starthour', type: DataType.uint8},
                    {name: 'startminute', type: DataType.uint8},
                    {name: 'endhour', type: DataType.uint8},
                    {name: 'endminute', type: DataType.uint8},
                ],
            },
            clearWeekDayScheduleRsp: {
                ID: 13,
                parameters: [
                    {name: 'status', type: DataType.uint8},
                ],
            },
            setYearDayScheduleRsp: {
                ID: 14,
                parameters: [
                    {name: 'status', type: DataType.uint8},
                ],
            },
            getYearDayScheduleRsp: {
                ID: 15,
                parameters: [
                    {name: 'scheduleid', type: DataType.uint8},
                    {name: 'userid', type: DataType.uint16},
                    {name: 'status', type: DataType.uint8},
                    {name: 'zigbeelocalstarttime', type: DataType.uint32},
                    {name: 'zigbeelocalendtime', type: DataType.uint32},
                ],
            },
            clearYearDayScheduleRsp: {
                ID: 16,
                parameters: [
                    {name: 'status', type: DataType.uint8},
                ],
            },
            setHolidayScheduleRsp: {
                ID: 17,
                parameters: [
                    {name: 'status', type: DataType.uint8},
                ],
            },
            getHolidayScheduleRsp: {
                ID: 18,
                parameters: [
                    {name: 'holidayscheduleid', type: DataType.uint8},
                    {name: 'status', type: DataType.uint8},
                    {name: 'zigbeelocalstarttime', type: DataType.uint32},
                    {name: 'zigbeelocalendtime', type: DataType.uint32},
                    {name: 'opermodelduringholiday', type: DataType.uint8},
                ],
            },
            clearHolidayScheduleRsp: {
                ID: 19,
                parameters: [
                    {name: 'status', type: DataType.uint8},
                ],
            },
            setUserTypeRsp: {
                ID: 20,
                parameters: [
                    {name: 'status', type: DataType.uint8},
                ],
            },
            getUserTypeRsp: {
                ID: 21,
                parameters: [
                    {name: 'userid', type: DataType.uint16},
                    {name: 'usertype', type: DataType.uint8},
                ],
            },
            setRfidCodeRsp: {
                ID: 22,
                parameters: [
                    {name: 'status', type: DataType.uint8},
                ],
            },
            getRfidCodeRsp: {
                ID: 23,
                parameters: [
                    {name: 'userid', type: DataType.uint16},
                    {name: 'userstatus', type: DataType.uint8},
                    {name: 'usertype', type: DataType.uint8},
                    {name: 'pincodevalue', type: DataType.charStr},
                ],
            },
            clearRfidCodeRsp: {
                ID: 24,
                parameters: [
                    {name: 'status', type: DataType.uint8},
                ],
            },
            clearAllRfidCodesRsp: {
                ID: 25,
                parameters: [
                    {name: 'status', type: DataType.uint8},
                ],
            },
            operationEventNotification: {
                ID: 32,
                parameters: [
                    {name: 'opereventsrc', type: DataType.uint8},
                    {name: 'opereventcode', type: DataType.uint8},
                    {name: 'userid', type: DataType.uint16},
                    {name: 'pin', type: DataType.octetStr},
                    {name: 'zigbeelocaltime', type: DataType.uint32},
                    {name: 'data', type: DataType.uint8},
                ],
            },
            programmingEventNotification: {
                ID: 33,
                parameters: [
                    {name: 'programeventsrc', type: DataType.uint8},
                    {name: 'programeventcode', type: DataType.uint8},
                    {name: 'userid', type: DataType.uint16},
                    {name: 'pin', type: DataType.octetStr},
                    {name: 'usertype', type: DataType.uint8},
                    {name: 'userstatus', type: DataType.uint8},
                    {name: 'zigbeelocaltime', type: DataType.uint32},
                    {name: 'data', type: DataType.uint8},
                ],
            },
        },
    },
    closuresWindowCovering: {
        ID: 258,
        attributes: {
            windowCoveringType: {ID: 0, type: DataType.enum8},
            physicalClosedLimitLiftCm: {ID: 1, type: DataType.uint16},
            physicalClosedLimitTiltDdegree: {ID: 2, type: DataType.uint16},
            currentPositionLiftCm: {ID: 3, type: DataType.uint16},
            currentPositionTiltDdegree: {ID: 4, type: DataType.uint16},
            numOfActuationsLift: {ID: 5, type: DataType.uint16},
            numOfActuationsTilt: {ID: 6, type: DataType.uint16},
            configStatus: {ID: 7, type: DataType.bitmap8},
            currentPositionLiftPercentage: {ID: 8, type: DataType.uint8},
            currentPositionTiltPercentage: {ID: 9, type: DataType.uint8},
            operationalStatus: {ID: 10, type: DataType.bitmap8},
            installedOpenLimitLiftCm: {ID: 16, type: DataType.uint16},
            installedClosedLimitLiftCm: {ID: 17, type: DataType.uint16},
            installedOpenLimitTiltDdegree: {ID: 18, type: DataType.uint16},
            installedClosedLimitTiltDdegree: {ID: 19, type: DataType.uint16},
            velocityLift: {ID: 20, type: DataType.uint16},
            accelerationTimeLift: {ID: 21, type: DataType.uint16},
            decelerationTimeLift: {ID: 22, type: DataType.uint16},
            windowCoveringMode: {ID: 23, type: DataType.bitmap8},
            intermediateSetpointsLift: {ID: 24, type: DataType.octetStr},
            intermediateSetpointsTilt: {ID: 25, type: DataType.octetStr},
            ubisysTurnaroundGuardTime: {ID: 0x1000, type: DataType.uint8, manufacturerCode: ManufacturerCode.Ubisys},
            ubisysLiftToTiltTransitionSteps: {ID: 0x1001, type: DataType.uint16, manufacturerCode: ManufacturerCode.Ubisys},
            ubisysTotalSteps: {ID: 0x1002, type: DataType.uint16, manufacturerCode: ManufacturerCode.Ubisys},
            ubisysLiftToTiltTransitionSteps2: {ID: 0x1003, type: DataType.uint16, manufacturerCode: ManufacturerCode.Ubisys},
            ubisysTotalSteps2: {ID: 0x1004, type: DataType.uint16, manufacturerCode: ManufacturerCode.Ubisys},
            ubisysAdditionalSteps: {ID: 0x1005, type: DataType.uint8, manufacturerCode: ManufacturerCode.Ubisys},
            ubisysInactivePowerThreshold: {ID: 0x1006, type: DataType.uint16, manufacturerCode: ManufacturerCode.Ubisys},
            ubisysStartupSteps: {ID: 0x1007, type: DataType.uint16, manufacturerCode: ManufacturerCode.Ubisys},
            tuyaMovingState: {ID: 0xf000, type: DataType.enum8},
            tuyaCalibration: {ID: 0xf001, type: DataType.enum8},
            tuyaMotorReversal: {ID: 0xf002, type: DataType.enum8},
            moesCalibrationTime: {ID: 0xf003, type: DataType.uint16},
            elkoDriveCloseDuration: {ID: 0xE000, type: DataType.uint16, manufacturerCode: ManufacturerCode.ELKO},
            elkoProtectionStatus: {ID: 0xE010, type: DataType.bitmap8, manufacturerCode: ManufacturerCode.ELKO},
            elkoProtectionSensor: {ID: 0xE013, type: DataType.bitmap8, manufacturerCode: ManufacturerCode.ELKO},
            elkoSunProtectionIlluminanceThreshold: {ID: 0xE012, type: DataType.uint16, manufacturerCode: ManufacturerCode.ELKO},
            elkoLiftDriveUpTime: {ID: 0xE014, type: DataType.uint16, manufacturerCode: ManufacturerCode.ELKO},
            elkoLiftDriveDownTime: {ID: 0xE015, type: DataType.uint16, manufacturerCode: ManufacturerCode.ELKO},
            elkoTiltOpenCloseAndStepTime: {ID: 0xE016, type: DataType.uint16, manufacturerCode: ManufacturerCode.ELKO},
            elkoTiltPositionPercentageAfterMoveToLevel: {ID: 0xE017, type: DataType.uint8, manufacturerCode: ManufacturerCode.ELKO},
        },
        commands: {
            upOpen: {
                ID: 0,
                parameters: [
                ],
            },
            downClose: {
                ID: 1,
                parameters: [
                ],
            },
            stop: {
                ID: 2,
                parameters: [
                ],
            },
            goToLiftValue: {
                ID: 4,
                parameters: [
                    {name: 'liftvalue', type: DataType.uint16},
                ],
            },
            goToLiftPercentage: {
                ID: 5,
                parameters: [
                    {name: 'percentageliftvalue', type: DataType.uint8},
                ],
            },
            goToTiltValue: {
                ID: 7,
                parameters: [
                    {name: 'tiltvalue', type: DataType.uint16},
                ],
            },
            goToTiltPercentage: {
                ID: 8,
                parameters: [
                    {name: 'percentagetiltvalue', type: DataType.uint8},
                ],
            },
            elkoStopOrStepLiftPercentage: {
                ID: 0x80,
                parameters: [
                    {name: 'direction', type: DataType.uint16},
                    {name: 'stepvalue', type: DataType.uint16},
                ],
            },
        },
        commandsResponse: {
        },
    },
    barrierControl:{
        ID: 259,
        attributes: {
            movingState: {ID: 1, type: DataType.enum8},
            safetyStatus: {ID: 2, type: DataType.bitmap16},
            capabilities: {ID: 3, type: DataType.bitmap8},
            openEvents: {ID: 4, type: DataType.uint16},
            closeEvents: {ID: 5, type: DataType.uint16},
            commandOpenEvents: {ID: 6, type: DataType.uint16},
            commandCloseEvents: {ID: 7, type: DataType.uint16},
            openPeriod: {ID: 8, type: DataType.uint16},
            closePeriod: {ID: 9, type: DataType.uint16},
            barrierPosition: {ID: 10, type: DataType.uint8}
        },
        commands: {
            goToPercent: {
                ID: 0,
                parameters: [
                    {name: 'percentOpen', type: DataType.uint8}
                ],
            },
            stop: {
                ID: 1,
                parameters: [
                ],
            },
        },
        commandsResponse: {
        },

    },
    hvacPumpCfgCtrl: {
        ID: 512,
        attributes: {
            maxPressure: {ID: 0, type: DataType.int16},
            maxSpeed: {ID: 1, type: DataType.uint16},
            maxFlow: {ID: 2, type: DataType.uint16},
            minConstPressure: {ID: 3, type: DataType.int16},
            maxConstPressure: {ID: 4, type: DataType.int16},
            minCompPressure: {ID: 5, type: DataType.int16},
            maxCompPressure: {ID: 6, type: DataType.int16},
            minConstSpeed: {ID: 7, type: DataType.uint16},
            maxConstSpeed: {ID: 8, type: DataType.uint16},
            minConstFlow: {ID: 9, type: DataType.uint16},
            maxConstFlow: {ID: 10, type: DataType.uint16},
            minConstTemp: {ID: 11, type: DataType.int16},
            maxConstTemp: {ID: 12, type: DataType.int16},
            pumpStatus: {ID: 16, type: DataType.bitmap16},
            effectiveOperationMode: {ID: 17, type: DataType.enum8},
            effectiveControlMode: {ID: 18, type: DataType.enum8},
            capacity: {ID: 19, type: DataType.int16},
            speed: {ID: 20, type: DataType.uint16},
            lifetimeRunningHours: {ID: 21, type: DataType.uint24},
            power: {ID: 22, type: DataType.uint24},
            lifetimeEnergyConsumed: {ID: 23, type: DataType.uint32},
            operationMode: {ID: 32, type: DataType.enum8},
            controlMode: {ID: 33, type: DataType.enum8},
            alarmMask: {ID: 34, type: DataType.bitmap16},
        },
        commands: {
        },
        commandsResponse: {
        },
    },
    hvacThermostat: {
        ID: 513,
        attributes: {
            localTemp: {ID: 0, type: DataType.int16},
            outdoorTemp: {ID: 1, type: DataType.int16},
            occupancy: {ID: 2, type: DataType.bitmap8},
            absMinHeatSetpointLimit: {ID: 3, type: DataType.int16},
            absMaxHeatSetpointLimit: {ID: 4, type: DataType.int16},
            absMinCoolSetpointLimit: {ID: 5, type: DataType.int16},
            absMaxCoolSetpointLimit: {ID: 6, type: DataType.int16},
            pICoolingDemand: {ID: 7, type: DataType.uint8},
            pIHeatingDemand: {ID: 8, type: DataType.uint8},
            systemTypeConfig: {ID: 9, type: DataType.bitmap8},
            localTemperatureCalibration: {ID: 16, type: DataType.int8},
            occupiedCoolingSetpoint: {ID: 17, type: DataType.int16},
            occupiedHeatingSetpoint: {ID: 18, type: DataType.int16},
            unoccupiedCoolingSetpoint: {ID: 19, type: DataType.int16},
            unoccupiedHeatingSetpoint: {ID: 20, type: DataType.int16},
            minHeatSetpointLimit: {ID: 21, type: DataType.int16},
            maxHeatSetpointLimit: {ID: 22, type: DataType.int16},
            minCoolSetpointLimit: {ID: 23, type: DataType.int16},
            maxCoolSetpointLimit: {ID: 24, type: DataType.int16},
            minSetpointDeadBand: {ID: 25, type: DataType.int8},
            remoteSensing: {ID: 26, type: DataType.bitmap8},
            ctrlSeqeOfOper: {ID: 27, type: DataType.enum8},
            systemMode: {ID: 28, type: DataType.enum8},
            alarmMask: {ID: 29, type: DataType.bitmap8},
            runningMode: {ID: 30, type: DataType.enum8},
            startOfWeek: {ID: 32, type: DataType.enum8},
            numberOfWeeklyTrans: {ID: 33, type: DataType.uint8},
            numberOfDailyTrans: {ID: 34, type: DataType.uint8},
            tempSetpointHold: {ID: 35, type: DataType.enum8},
            tempSetpointHoldDuration: {ID: 36, type: DataType.uint16},
            programingOperMode: {ID: 37, type: DataType.bitmap8},
            runningState: {ID: 41, type: DataType.bitmap16},
            setpointChangeSource: {ID: 48, type: DataType.enum8},
            setpointChangeAmount: {ID: 49, type: DataType.int16},
            setpointChangeSourceTimeStamp: {ID: 50, type: DataType.utc},
            acType: {ID: 64, type: DataType.enum8},
            acCapacity: {ID: 65, type: DataType.uint16},
            acRefrigerantType: {ID: 66, type: DataType.enum8},
            acConpressorType: {ID: 67, type: DataType.enum8},
            acErrorCode: {ID: 68, type: DataType.bitmap32},
            acLouverPosition: {ID: 69, type: DataType.enum8},
            acCollTemp: {ID: 70, type: DataType.int16},
            acCapacityFormat: {ID: 71, type: DataType.enum8},
            SinopeOccupancy: {ID: 1024, type: DataType.enum8, manufacturerCode: ManufacturerCode.Sinope},
            SinopeMainCycleOutput: {ID: 1025, type: DataType.uint16, manufacturerCode: ManufacturerCode.Sinope},
            SinopeBacklight: {ID: 1026, type: DataType.enum8, manufacturerCode: ManufacturerCode.Sinope},
            SinopeAuxCycleOutput: {ID: 1028, type: DataType.uint16, manufacturerCode: ManufacturerCode.Sinope},
            StelproSystemMode: {ID: 0x401c, type: DataType.enum8},
            StelproOutdoorTemp: {ID: 0x4001, type: DataType.int16, manufacturerCode: ManufacturerCode.Stelpro},
            viessmannWindowOpenInternal: {ID: 0x4000, type: DataType.enum8, manufacturerCode: ManufacturerCode.VIESSMAN_ELEKTRO},
            viessmannWindowOpenForce: {ID: 0x4003, type: DataType.boolean, manufacturerCode: ManufacturerCode.VIESSMAN_ELEKTRO},
            viessmannAssemblyMode: {ID: 0x4012, type: DataType.boolean, manufacturerCode: ManufacturerCode.VIESSMAN_ELEKTRO},
            schneiderWiserSpecific: {ID: 0xe110, type: DataType.enum8, manufacturerCode: ManufacturerCode.SCHNEIDER},
            danfossWindowOpenInternal: {ID: 0x4000, type: DataType.enum8, manufacturerCode: ManufacturerCode.DANFOSS},
            danfossWindowOpenExternal: {ID: 0x4003, type: DataType.boolean, manufacturerCode: ManufacturerCode.DANFOSS},
            danfossDayOfWeek: {ID: 0x4010, type: DataType.enum8, manufacturerCode: ManufacturerCode.DANFOSS},
            danfossTriggerTime: {ID: 0x4011, type: DataType.uint16, manufacturerCode: ManufacturerCode.DANFOSS},
            danfossMountedModeActive: {ID: 0x4012, type: DataType.boolean, manufacturerCode: ManufacturerCode.DANFOSS},
            danfossMountedModeControl: {ID: 0x4013, type: DataType.boolean, manufacturerCode: ManufacturerCode.DANFOSS},
            danfossThermostatOrientation: {ID: 0x4014, type: DataType.boolean, manufacturerCode: ManufacturerCode.DANFOSS},
            danfossExternalMeasuredRoomSensor: {ID: 0x4015, type: DataType.int16, manufacturerCode: ManufacturerCode.DANFOSS},
            danfossRadiatorCovered: {ID: 0x4016, type: DataType.boolean, manufacturerCode: ManufacturerCode.DANFOSS},
            danfossAlgorithmScaleFactor: {ID: 0x4020, type: DataType.uint8, manufacturerCode: ManufacturerCode.DANFOSS},
            danfossHeatAvailable: {ID: 0x4030, type: DataType.boolean, manufacturerCode: ManufacturerCode.DANFOSS},
            danfossHeatRequired: {ID: 0x4031, type: DataType.boolean, manufacturerCode: ManufacturerCode.DANFOSS},
            danfossLoadBalancingEnable: {ID: 0x4032, type: DataType.boolean, manufacturerCode: ManufacturerCode.DANFOSS},
            danfossLoadRoomMean: {ID: 0x4040, type: DataType.int16, manufacturerCode: ManufacturerCode.DANFOSS},
            danfossLoadEstimate: {ID: 0x404a, type: DataType.int16, manufacturerCode: ManufacturerCode.DANFOSS},
            danfossRegulationSetpointOffset: {ID: 0x404b, type: DataType.int8, manufacturerCode: ManufacturerCode.DANFOSS},
            danfossAdaptionRunControl: {ID: 0x404c, type: DataType.enum8, manufacturerCode: ManufacturerCode.DANFOSS},
            danfossAdaptionRunStatus: {ID: 0x404d, type: DataType.bitmap8, manufacturerCode: ManufacturerCode.DANFOSS},
            danfossAdaptionRunSettings: {ID: 0x404e, type: DataType.bitmap8, manufacturerCode: ManufacturerCode.DANFOSS},
            danfossPreheatStatus: {ID: 0x404f, type: DataType.boolean, manufacturerCode: ManufacturerCode.DANFOSS},
            danfossPreheatTime: {ID: 0x4050, type: DataType.uint32, manufacturerCode: ManufacturerCode.DANFOSS},
            danfossWindowOpenFeatureEnable: {ID: 0x4051, type: DataType.boolean, manufacturerCode: ManufacturerCode.DANFOSS},
            danfossRoomStatusCode: {ID: 0x4100, type: DataType.bitmap16, manufacturerCode: ManufacturerCode.DANFOSS},
            danfossOutputStatus:  {ID: 0x4110, type: DataType.enum8, manufacturerCode: ManufacturerCode.DANFOSS},
            danfossRoomFloorSensorMode: {ID: 0x4120, type: DataType.enum8, manufacturerCode: ManufacturerCode.DANFOSS},
            danfossFloorMinSetpoint: {ID: 0x4121, type: DataType.int16, manufacturerCode: ManufacturerCode.DANFOSS},
            danfossFloorMaxSetpoint: {ID: 0x4122, type: DataType.int16, manufacturerCode: ManufacturerCode.DANFOSS},
            elkoLoad: {ID: 0x0401, type: DataType.uint16, manufacturerCode: ManufacturerCode.ELKO},
            elkoDisplayText: {ID: 0x0402, type: DataType.charStr, manufacturerCode: ManufacturerCode.ELKO},
            elkoSensor: {ID: 0x0403, type: DataType.enum8, manufacturerCode: ManufacturerCode.ELKO},
            elkoRegulatorTime: {ID: 0x0404, type: DataType.uint8, manufacturerCode: ManufacturerCode.ELKO},
            elkoRegulatorMode: {ID: 0x0405, type: DataType.boolean, manufacturerCode: ManufacturerCode.ELKO},
            elkoPowerStatus: {ID: 0x0406, type: DataType.boolean, manufacturerCode: ManufacturerCode.ELKO},
            elkoDateTime: {ID: 0x0407, type: DataType.octetStr, manufacturerCode: ManufacturerCode.ELKO},
            elkoMeanPower: {ID: 0x0408, type: DataType.uint16, manufacturerCode: ManufacturerCode.ELKO},
            elkoExternalTemp: {ID: 0x0409, type: DataType.int16, manufacturerCode: ManufacturerCode.ELKO},
            elkoNightSwitching: {ID: 0x0411, type: DataType.boolean, manufacturerCode: ManufacturerCode.ELKO},
            elkoFrostGuard: {ID: 0x0412, type: DataType.boolean, manufacturerCode: ManufacturerCode.ELKO},
            elkoChildLock: {ID: 0x0413, type: DataType.boolean, manufacturerCode: ManufacturerCode.ELKO},
            elkoMaxFloorTemp: {ID: 0x0414, type: DataType.uint8, manufacturerCode: ManufacturerCode.ELKO},
            elkoRelayState: {ID: 0x0415, type: DataType.boolean, manufacturerCode: ManufacturerCode.ELKO},
            elkoVersion: {ID: 0x0416, type: DataType.octetStr, manufacturerCode: ManufacturerCode.ELKO},
            elkoCalibration: {ID: 0x0417, type: DataType.int8, manufacturerCode: ManufacturerCode.ELKO},
            elkoLastMessageId: {ID: 0x0418, type: DataType.uint8, manufacturerCode: ManufacturerCode.ELKO},
            elkoLastMessageStatus: {ID: 0x0419, type: DataType.uint8, manufacturerCode: ManufacturerCode.ELKO},
            fourNoksHysteresisHigh: {ID: 0x0101, type: DataType.uint16, manufacturerCode: ManufacturerCode._4_NOKS},
            fourNoksHysteresisLow: {ID: 0x0102, type: DataType.uint16, manufacturerCode: ManufacturerCode._4_NOKS},
        },
        commands: {
            setpointRaiseLower: {
                ID: 0,
                parameters: [
                    {name: 'mode', type: DataType.uint8},
                    {name: 'amount', type: DataType.int8},
                ],
            },
            setWeeklySchedule: {
                ID: 1,
                parameters: [
                    {name: 'numoftrans', type: DataType.uint8},
                    {name: 'dayofweek', type: DataType.uint8},
                    {name: 'mode', type: DataType.uint8},
                    {name: 'transitions', type: BuffaloZclDataType.LIST_THERMO_TRANSITIONS},
                ],
            },
            getWeeklySchedule: {
                ID: 2,
                parameters: [
                    {name: 'daystoreturn', type: DataType.uint8},
                    {name: 'modetoreturn', type: DataType.uint8},
                ],
            },
            clearWeeklySchedule: {
                ID: 3,
                parameters: [
                ],
            },
            getRelayStatusLog: {
                ID: 4,
                parameters: [
                ],
            },
            danfossSetpointCommand: {
                ID: 64,
                parameters: [
                    {name: 'setpointType', type: DataType.enum8},
                    {name: 'setpoint', type: DataType.int16},
                ],
            },
            schneiderWiserThermostatBoost: {
                ID: 0x80,
                parameters: [
                    {name: 'command', type: DataType.enum8},
                    {name: 'enable', type: DataType.enum8},
                    {name: 'temperature', type: DataType.uint16},
                    {name: 'duration', type: DataType.uint16},
                ],
            },
            wiserSmartSetSetpoint: {
                ID: 224,
                parameters: [
                    {name: 'operatingmode', type: DataType.uint8},
                    {name: 'zonemode', type: DataType.uint8},
                    {name: 'setpoint', type: DataType.int16},
                    {name: 'reserved', type: DataType.uint8},
                ],
            },
            wiserSmartSetFipMode: {
                ID: 225,
                parameters: [
                    {name: 'zonemode', type: DataType.uint8},
                    {name: 'fipmode', type: DataType.enum8},
                    {name: 'reserved', type: DataType.uint8},
                ],
            },
            wiserSmartCalibrateValve: {
                ID: 226,
                parameters: [
                ],
            },
            plugwiseCalibrateValve: {
                ID: 0xa0,
                parameters: [
                ],
            }
        },
        commandsResponse: {
            getWeeklyScheduleRsp: {
                ID: 0,
                parameters: [
                    {name: 'numoftrans', type: DataType.uint8},
                    {name: 'dayofweek', type: DataType.uint8},
                    {name: 'mode', type: DataType.uint8},
                    {name: 'transitions', type: BuffaloZclDataType.LIST_THERMO_TRANSITIONS},
                ],
            },
            getRelayStatusLogRsp: {
                ID: 1,
                parameters: [
                    {name: 'timeofday', type: DataType.uint16},
                    {name: 'relaystatus', type: DataType.uint16},
                    {name: 'localtemp', type: DataType.uint16},
                    {name: 'humidity', type: DataType.uint8},
                    {name: 'setpoint', type: DataType.uint16},
                    {name: 'unreadentries', type: DataType.uint16},
                ],
            },
        },
    },
    hvacFanCtrl: {
        ID: 514,
        attributes: {
            fanMode: {ID: 0, type: DataType.enum8},
            fanModeSequence: {ID: 1, type: DataType.enum8},
        },
        commands: {
        },
        commandsResponse: {
        },
    },
    hvacDehumidificationCtrl: {
        ID: 515,
        attributes: {
            relativeHumidity: {ID: 0, type: DataType.uint8},
            dehumidCooling: {ID: 1, type: DataType.uint8},
            rhDehumidSetpoint: {ID: 16, type: DataType.uint8},
            relativeHumidityMode: {ID: 17, type: DataType.enum8},
            dehumidLockout: {ID: 18, type: DataType.enum8},
            dehumidHysteresis: {ID: 19, type: DataType.uint8},
            dehumidMaxCool: {ID: 20, type: DataType.uint8},
            relativeHumidDisplay: {ID: 21, type: DataType.enum8},
        },
        commands: {
        },
        commandsResponse: {
        },
    },
    hvacUserInterfaceCfg: {
        ID: 516,
        attributes: {
            tempDisplayMode: {ID: 0, type: DataType.enum8},
            keypadLockout: {ID: 1, type: DataType.enum8},
            programmingVisibility: {ID: 2, type: DataType.enum8},
            danfossViewingDirection: {ID: 0x4000, type: DataType.enum8, manufacturerCode: ManufacturerCode.DANFOSS},
        },
        commands: {
        },
        commandsResponse: {
        },
    },
    lightingColorCtrl: {
        ID: 768,
        attributes: {
            currentHue: {ID: 0, type: DataType.uint8},
            currentSaturation: {ID: 1, type: DataType.uint8},
            remainingTime: {ID: 2, type: DataType.uint16},
            currentX: {ID: 3, type: DataType.uint16},
            currentY: {ID: 4, type: DataType.uint16},
            driftCompensation: {ID: 5, type: DataType.enum8},
            compensationText: {ID: 6, type: DataType.charStr},
            colorTemperature: {ID: 7, type: DataType.uint16},
            colorMode: {ID: 8, type: DataType.enum8},
            options: {ID: 15, type: DataType.bitmap8},
            numPrimaries: {ID: 16, type: DataType.uint8},
            primary1X: {ID: 17, type: DataType.uint16},
            primary1Y: {ID: 18, type: DataType.uint16},
            primary1Intensity: {ID: 19, type: DataType.uint8},
            primary2X: {ID: 21, type: DataType.uint16},
            primary2Y: {ID: 22, type: DataType.uint16},
            primary2Intensity: {ID: 23, type: DataType.uint8},
            primary3X: {ID: 25, type: DataType.uint16},
            primary3Y: {ID: 26, type: DataType.uint16},
            primary3Intensity: {ID: 27, type: DataType.uint8},
            primary4X: {ID: 32, type: DataType.uint16},
            primary4Y: {ID: 33, type: DataType.uint16},
            primary4Intensity: {ID: 34, type: DataType.uint8},
            primary5X: {ID: 36, type: DataType.uint16},
            primary5Y: {ID: 37, type: DataType.uint16},
            primary5Intensity: {ID: 38, type: DataType.uint8},
            primary6X: {ID: 40, type: DataType.uint16},
            primary6Y: {ID: 41, type: DataType.uint16},
            primary6Intensity: {ID: 42, type: DataType.uint8},
            whitePointX: {ID: 48, type: DataType.uint16},
            whitePointY: {ID: 49, type: DataType.uint16},
            colorPointRX: {ID: 50, type: DataType.uint16},
            colorPointRY: {ID: 51, type: DataType.uint16},
            colorPointRIntensity: {ID: 52, type: DataType.uint8},
            colorPointGX: {ID: 54, type: DataType.uint16},
            colorPointGY: {ID: 55, type: DataType.uint16},
            colorPointGIntensity: {ID: 56, type: DataType.uint8},
            colorPointBX: {ID: 58, type: DataType.uint16},
            colorPointBY: {ID: 59, type: DataType.uint16},
            colorPointBIntensity: {ID: 60, type: DataType.uint8},
            enhancedCurrentHue: {ID: 16384, type: DataType.uint16},
            enhancedColorMode: {ID: 16385, type: DataType.enum8},
            colorLoopActive: {ID: 16386, type: DataType.uint8},
            colorLoopDirection: {ID: 16387, type: DataType.uint8},
            colorLoopTime: {ID: 16388, type: DataType.uint16},
            colorLoopStartEnhancedHue: {ID: 16389, type: DataType.uint16},
            colorLoopStoredEnhancedHue: {ID: 16390, type: DataType.uint16},
            colorCapabilities: {ID: 16394, type: DataType.uint16},
            colorTempPhysicalMin: {ID: 16395, type: DataType.uint16},
            colorTempPhysicalMax: {ID: 16396, type: DataType.uint16},
            coupleColorTempToLevelMin: {ID: 16397, type: DataType.uint16},
            startUpColorTemperature: {ID: 16400, type: DataType.uint16},
            tuyaBrightness: {ID: 61441, type: DataType.uint16},
            tuyaRgbMode: {ID: 61440, type: DataType.uint16},
        },
        commands: {
            moveToHue: {
                ID: 0,
                parameters: [
                    {name: 'hue', type: DataType.uint8},
                    {name: 'direction', type: DataType.uint8},
                    {name: 'transtime', type: DataType.uint16},
                ],
            },
            moveHue: {
                ID: 1,
                parameters: [
                    {name: 'movemode', type: DataType.uint8},
                    {name: 'rate', type: DataType.uint8},
                ],
            },
            stepHue: {
                ID: 2,
                parameters: [
                    {name: 'stepmode', type: DataType.uint8},
                    {name: 'stepsize', type: DataType.uint8},
                    {name: 'transtime', type: DataType.uint8},
                ],
            },
            moveToSaturation: {
                ID: 3,
                parameters: [
                    {name: 'saturation', type: DataType.uint8},
                    {name: 'transtime', type: DataType.uint16},
                ],
            },
            moveSaturation: {
                ID: 4,
                parameters: [
                    {name: 'movemode', type: DataType.uint8},
                    {name: 'rate', type: DataType.uint8},
                ],
            },
            stepSaturation: {
                ID: 5,
                parameters: [
                    {name: 'stepmode', type: DataType.uint8},
                    {name: 'stepsize', type: DataType.uint8},
                    {name: 'transtime', type: DataType.uint8},
                ],
            },
            moveToHueAndSaturation: {
                ID: 6,
                parameters: [
                    {name: 'hue', type: DataType.uint8},
                    {name: 'saturation', type: DataType.uint8},
                    {name: 'transtime', type: DataType.uint16},
                ],
            },
            tuyaMoveToHueAndSaturationBrightness: {
                ID: 6,
                parameters: [
                    {name: 'hue', type: DataType.uint8},
                    {name: 'saturation', type: DataType.uint8},
                    {name: 'transtime', type: DataType.uint16},
                    {name: 'brightness', type: DataType.uint8},
                ],
            },
            moveToColor: {
                ID: 7,
                parameters: [
                    {name: 'colorx', type: DataType.uint16},
                    {name: 'colory', type: DataType.uint16},
                    {name: 'transtime', type: DataType.uint16},
                ],
            },
            moveColor: {
                ID: 8,
                parameters: [
                    {name: 'ratex', type: DataType.int16},
                    {name: 'ratey', type: DataType.int16},
                ],
            },
            stepColor: {
                ID: 9,
                parameters: [
                    {name: 'stepx', type: DataType.int16},
                    {name: 'stepy', type: DataType.int16},
                    {name: 'transtime', type: DataType.uint16},
                ],
            },
            moveToColorTemp: {
                ID: 10,
                parameters: [
                    {name: 'colortemp', type: DataType.uint16},
                    {name: 'transtime', type: DataType.uint16},
                ],
            },
            enhancedMoveToHue: {
                ID: 64,
                parameters: [
                    {name: 'enhancehue', type: DataType.uint16},
                    {name: 'direction', type: DataType.uint8},
                    {name: 'transtime', type: DataType.uint16},
                ],
            },
            enhancedMoveHue: {
                ID: 65,
                parameters: [
                    {name: 'movemode', type: DataType.uint8},
                    {name: 'rate', type: DataType.uint16},
                ],
            },
            enhancedStepHue: {
                ID: 66,
                parameters: [
                    {name: 'stepmode', type: DataType.uint8},
                    {name: 'stepsize', type: DataType.uint16},
                    {name: 'transtime', type: DataType.uint16},
                ],
            },
            enhancedMoveToHueAndSaturation: {
                ID: 67,
                parameters: [
                    {name: 'enhancehue', type: DataType.uint16},
                    {name: 'saturation', type: DataType.uint8},
                    {name: 'transtime', type: DataType.uint16},
                ],
            },
            colorLoopSet: {
                ID: 68,
                parameters: [
                    {name: 'updateflags', type: DataType.uint8},
                    {name: 'action', type: DataType.uint8},
                    {name: 'direction', type: DataType.uint8},
                    {name: 'time', type: DataType.uint16},
                    {name: 'starthue', type: DataType.uint16},
                ],
            },
            stopMoveStep: {
                ID: 71,
                parameters: [
                    {name: 'bits', type: DataType.uint8},
                    {name: 'bytee', type: DataType.uint8},
                    {name: 'action', type: DataType.uint8},
                    {name: 'direction', type: DataType.uint8},
                    {name: 'time', type: DataType.uint16},
                    {name: 'starthue', type: DataType.uint16},
                ],
            },
            moveColorTemp: {
                ID: 75,
                parameters: [
                    {name: 'movemode', type: DataType.uint8},
                    {name: 'rate', type: DataType.uint16},
                    {name: 'minimum', type: DataType.uint16},
                    {name: 'maximum', type: DataType.uint16},
                ],
            },
            stepColorTemp: {
                ID: 76,
                parameters: [
                    {name: 'stepmode', type: DataType.uint8},
                    {name: 'stepsize', type: DataType.uint16},
                    {name: 'transtime', type: DataType.uint16},
                    {name: 'minimum', type: DataType.uint16},
                    {name: 'maximum', type: DataType.uint16},
                ],
            },
            tuyaMoveToHueAndSaturationBrightness2: {
                ID: 225,
                parameters: [
                    {name: 'hue', type: DataType.uint16},
                    {name: 'saturation', type: DataType.uint16},
                    {name: 'brightness', type: DataType.uint16},
                ],
            },
            tuyaRgbMode: {
                ID: 240,
                parameters: [
                    {name: 'enable', type: DataType.uint8},
                ]
            },
            tuyaOnStartUp: {
                ID: 249,
                parameters: [
                    {name: 'mode', type: DataType.uint16},
                    {name: 'data', type: BuffaloZclDataType.LIST_UINT8},
                ],
            },
            tuyaDoNotDisturb: {
                ID: 250,
                parameters: [
                    {name: 'enable', type: DataType.uint8},
                ],
            },
            tuyaOnOffTransitionTime: {
                ID: 251,
                parameters: [
                    {name: 'unknown', type: DataType.uint8},
                    {name: 'onTransitionTime', type: BuffaloZclDataType.BIG_ENDIAN_UINT24},
                    {name: 'offTransitionTime', type: BuffaloZclDataType.BIG_ENDIAN_UINT24},
                ],
            },
        },
        commandsResponse: {
        },
    },
    lightingBallastCfg: {
        ID: 769,
        attributes: {
            physicalMinLevel: {ID: 0, type: DataType.uint8},
            physicalMaxLevel: {ID: 1, type: DataType.uint8},
            ballastStatus: {ID: 2, type: DataType.bitmap8},
            minLevel: {ID: 16, type: DataType.uint8},
            maxLevel: {ID: 17, type: DataType.uint8},
            powerOnLevel: {ID: 18, type: DataType.uint8},
            powerOnFadeTime: {ID: 19, type: DataType.uint16},
            intrinsicBallastFactor: {ID: 20, type: DataType.uint8},
            ballastFactorAdjustment: {ID: 21, type: DataType.uint8},
            lampQuantity: {ID: 32, type: DataType.uint8},
            lampType: {ID: 48, type: DataType.charStr},
            lampManufacturer: {ID: 49, type: DataType.charStr},
            lampRatedHours: {ID: 50, type: DataType.uint24},
            lampBurnHours: {ID: 51, type: DataType.uint24},
            lampAlarmMode: {ID: 52, type: DataType.bitmap8},
            lampBurnHoursTripPoint: {ID: 53, type: DataType.uint24},
            elkoControlMode: {ID: 0xE000, type: DataType.enum8, manufacturerCode: ManufacturerCode.ELKO},
            wiserControlMode: {ID: 0xE000, type: DataType.enum8, manufacturerCode: ManufacturerCode.SCHNEIDER},
        },
        commands: {
        },
        commandsResponse: {
        },
    },
    msIlluminanceMeasurement: {
        ID: 1024,
        attributes: {
            measuredValue: {ID: 0, type: DataType.uint16},
            minMeasuredValue: {ID: 1, type: DataType.uint16},
            maxMeasuredValue: {ID: 2, type: DataType.uint16},
            tolerance: {ID: 3, type: DataType.uint16},
            lightSensorType: {ID: 4, type: DataType.enum8},
        },
        commands: {
        },
        commandsResponse: {
        },
    },
    msIlluminanceLevelSensing: {
        ID: 1025,
        attributes: {
            levelStatus: {ID: 0, type: DataType.enum8},
            lightSensorType: {ID: 1, type: DataType.enum8},
            illuminanceTargetLevel: {ID: 16, type: DataType.uint16},
        },
        commands: {
        },
        commandsResponse: {
        },
    },
    msTemperatureMeasurement: {
        ID: 1026,
        attributes: {
            measuredValue: {ID: 0, type: DataType.int16},
            minMeasuredValue: {ID: 1, type: DataType.int16},
            maxMeasuredValue: {ID: 2, type: DataType.int16},
            tolerance: {ID: 3, type: DataType.uint16},
            minPercentChange: {ID: 16, type: DataType.unknown},
            minAbsoluteChange: {ID: 17, type: DataType.unknown},
            sprutTemperatureOffset: {ID: 0x6600, type: DataType.int16, manufacturerCode: ManufacturerCode.SprutDevice},
        },
        commands: {
        },
        commandsResponse: {
        },
    },
    msPressureMeasurement: {
        ID: 1027,
        attributes: {
            measuredValue: {ID: 0, type: DataType.int16},
            minMeasuredValue: {ID: 1, type: DataType.int16},
            maxMeasuredValue: {ID: 2, type: DataType.int16},
            tolerance: {ID: 3, type: DataType.uint16},
            scaledValue: {ID: 0x0010, type: DataType.int16},
            minScaledValue: {ID: 0x0011, type: DataType.int16},
            maxScaledValue: {ID: 0x0012, type: DataType.int16},
            scaledTolerance: {ID: 0x0013, type: DataType.uint16},
            scale: {ID: 0x0014, type: DataType.int8},
        },
        commands: {
        },
        commandsResponse: {
        },
    },
    msFlowMeasurement: {
        ID: 1028,
        attributes: {
            measuredValue: {ID: 0, type: DataType.uint16},
            minMeasuredValue: {ID: 1, type: DataType.uint16},
            maxMeasuredValue: {ID: 2, type: DataType.uint16},
            tolerance: {ID: 3, type: DataType.uint16},
        },
        commands: {
        },
        commandsResponse: {
        },
    },
    msRelativeHumidity: {
        ID: 1029,
        attributes: {
            measuredValue: {ID: 0, type: DataType.uint16},
            minMeasuredValue: {ID: 1, type: DataType.uint16},
            maxMeasuredValue: {ID: 2, type: DataType.uint16},
            tolerance: {ID: 3, type: DataType.uint16},
            sprutHeater: {ID: 0x6600, type: DataType.boolean, manufacturerCode: ManufacturerCode.SprutDevice},
        },
        commands: {
        },
        commandsResponse: {
        },
    },
    msOccupancySensing: {
        ID: 1030,
        attributes: {
            occupancy: {ID: 0, type: DataType.bitmap8},
            occupancySensorType: {ID: 1, type: DataType.enum8},
            pirOToUDelay: {ID: 16, type: DataType.uint16},
            pirUToODelay: {ID: 17, type: DataType.uint16},
            pirUToOThreshold: {ID: 18, type: DataType.uint8},
            ultrasonicOToUDelay: {ID: 32, type: DataType.uint16},
            ultrasonicUToODelay: {ID: 33, type: DataType.uint16},
            ultrasonicUToOThreshold: {ID: 34, type: DataType.uint8},
            elkoOccupancyDfltOperationMode: {ID: 0xE000, type: DataType.enum8, manufacturerCode: ManufacturerCode.ELKO},
            elkoOccupancyOperationMode: {ID: 0xE001, type: DataType.enum8, manufacturerCode: ManufacturerCode.ELKO},
            elkoForceOffTimeout: {ID: 0xE002, type: DataType.uint16, manufacturerCode: ManufacturerCode.ELKO},
            elkoOccupancySensitivity: {ID: 0xE003, type: DataType.uint8, manufacturerCode: ManufacturerCode.ELKO},
            sprutOccupancyLevel: {ID: 0x6600, type: DataType.uint16, manufacturerCode: ManufacturerCode.SprutDevice},
            sprutOccupancySensitivity: {ID: 0x6601, type: DataType.uint16, manufacturerCode: ManufacturerCode.SprutDevice},
        },
        commands: {
        },
        commandsResponse: {
        },
    },
    msSoilMoisture: {
        ID: 1032,
        attributes: {
            measuredValue: {ID: 0, type: DataType.uint16},
            minMeasuredValue: {ID: 1, type: DataType.uint16},
            maxMeasuredValue: {ID: 2, type: DataType.uint16},
            tolerance: {ID: 3, type: DataType.uint16},
        },
        commands: {
        },
        commandsResponse: {
        },
    },
    pHMeasurement: {
        ID: 1033,
        attributes: {
            measuredValue: {ID: 0, type: DataType.uint16},
            minMeasuredValue: {ID: 1, type: DataType.uint16},
            maxMeasuredValue: {ID: 2, type: DataType.uint16},
            tolerance: {ID: 3, type: DataType.uint16},
        },
        commands: {},
        commandsResponse: {},
    },
    msCO2: {
        ID: 1037,
        attributes: {
            measuredValue: {ID: 0, type: DataType.singlePrec},
            minMeasuredValue: {ID: 1, type: DataType.singlePrec},
            maxMeasuredValue: {ID: 2, type: DataType.singlePrec},
            sprutCO2Calibration: {ID: 0x6600, type: DataType.boolean, manufacturerCode: ManufacturerCode.SprutDevice},
            sprutCO2AutoCalibration: {ID: 0x6601, type: DataType.boolean, manufacturerCode: ManufacturerCode.SprutDevice},
        },
        commands: {},
        commandsResponse: {},
    },
    pm25Measurement: {
        ID: 0x042a,
        attributes: {
            //IKEA Vindstyrka: measured value is reported as float
            measuredValueIkea: {ID: 0x0000, type: DataType.singlePrec, manufacturerCode: ManufacturerCode.IKEA_OF_SWEDEN},
            //default cluster spec: values reported as uint16
            measuredValue: {ID: 0x0000, type: DataType.uint16},
            measuredMinValue: {ID: 0x0001, type: DataType.uint16},
            measuredMaxValue: {ID: 0x0002, type: DataType.uint16},
            measuredTolerance: {ID: 0x0003, type: DataType.uint16},
        },
        commands: {},
        commandsResponse: {},
    },
    ssIasZone: {
        ID: 1280,
        attributes: {
            zoneState: {ID: 0, type: DataType.enum8},
            zoneType: {ID: 1, type: DataType.enum16},
            zoneStatus: {ID: 2, type: DataType.bitmap16},
            iasCieAddr: {ID: 16, type: DataType.ieeeAddr},
            zoneId: {ID: 17, type: DataType.uint8},
            numZoneSensitivityLevelsSupported: {ID: 18, type: DataType.uint8},
            currentZoneSensitivityLevel: {ID: 19, type: DataType.uint8},
            develcoAlarmOffDelay: {ID: 0x8001, type: DataType.uint16, manufacturerCode: ManufacturerCode.DEVELCO},
        },
        commands: {
            enrollRsp: {
                ID: 0,
                parameters: [
                    {name: 'enrollrspcode', type: DataType.uint8},
                    {name: 'zoneid', type: DataType.uint8},
                ],
            },
            initNormalOpMode: {
                ID: 1,
                parameters: [
                ],
            },
            initTestMode: {
                ID: 2,
                parameters: [
                ],
            },
            boschTestTamper: {
                ID: 0xF3,
                parameters: [
                    {name: 'data', type: DataType.uint8},
                ],
            },
        },
        commandsResponse: {
            statusChangeNotification: {
                ID: 0,
                parameters: [
                    {name: 'zonestatus', type: DataType.uint16},
                    {name: 'extendedstatus', type: DataType.uint8},
                ],
            },
            enrollReq: {
                ID: 1,
                parameters: [
                    {name: 'zonetype', type: DataType.uint16},
                    {name: 'manucode', type: DataType.uint16},
                ],
            },
        },
    },
    ssIasAce: {
        ID: 1281,
        attributes: {
        },
        commands: {
            arm: {
                ID: 0,
                response: 0,
                parameters: [
                    {name: 'armmode', type: DataType.uint8},
                    {name: 'code', type: DataType.charStr},
                    {name: 'zoneid', type: DataType.uint8},
                ],
            },
            bypass: {
                ID: 1,
                parameters: [
                    {name: 'numofzones', type: DataType.uint8},
                    {name: 'zoneidlist', type: BuffaloZclDataType.LIST_UINT8},
                ],
            },
            emergency: {
                ID: 2,
                parameters: [
                ],
            },
            fire: {
                ID: 3,
                parameters: [
                ],
            },
            panic: {
                ID: 4,
                parameters: [
                ],
            },
            getZoneIDMap: {
                ID: 5,
                response: 1,
                parameters: [
                ],
            },
            getZoneInfo: {
                ID: 6,
                response: 2,
                parameters: [
                    {name: 'zoneid', type: DataType.uint8},
                ],
            },
            getPanelStatus: {
                ID: 7,
                response: 5,
                parameters: [
                ],
            },
            getBypassedZoneList: {
                ID: 8,
                parameters: [
                ],
            },
            getZoneStatus: {
                ID: 9,
                response: 8,
                parameters: [
                    {name: 'startzoneid', type: DataType.uint8},
                    {name: 'maxnumzoneid', type: DataType.uint8},
                    {name: 'zonestatusmaskflag', type: DataType.uint8},
                    {name: 'zonestatusmask', type: DataType.uint16},
                ],
            },
        },
        commandsResponse: {
            armRsp: {
                ID: 0,
                parameters: [
                    {name: 'armnotification', type: DataType.uint8},
                ],
            },
            getZoneIDMapRsp: {
                ID: 1,
                parameters: [
                    {name: 'zoneidmapsection0', type: DataType.uint16},
                    {name: 'zoneidmapsection1', type: DataType.uint16},
                    {name: 'zoneidmapsection2', type: DataType.uint16},
                    {name: 'zoneidmapsection3', type: DataType.uint16},
                    {name: 'zoneidmapsection4', type: DataType.uint16},
                    {name: 'zoneidmapsection5', type: DataType.uint16},
                    {name: 'zoneidmapsection6', type: DataType.uint16},
                    {name: 'zoneidmapsection7', type: DataType.uint16},
                    {name: 'zoneidmapsection8', type: DataType.uint16},
                    {name: 'zoneidmapsection9', type: DataType.uint16},
                    {name: 'zoneidmapsection10', type: DataType.uint16},
                    {name: 'zoneidmapsection11', type: DataType.uint16},
                    {name: 'zoneidmapsection12', type: DataType.uint16},
                    {name: 'zoneidmapsection13', type: DataType.uint16},
                    {name: 'zoneidmapsection14', type: DataType.uint16},
                    {name: 'zoneidmapsection15', type: DataType.uint16},
                ],
            },
            getZoneInfoRsp: {
                ID: 2,
                parameters: [
                    {name: 'zoneid', type: DataType.uint8},
                    {name: 'zonetype', type: DataType.uint16},
                    {name: 'ieeeaddr', type: DataType.ieeeAddr},
                    {name: 'zonelabel', type: DataType.charStr},
                ],
            },
            zoneStatusChanged: {
                ID: 3,
                parameters: [
                    {name: 'zoneid', type: DataType.uint8},
                    {name: 'zonestatus', type: DataType.uint16},
                    {name: 'audiblenotif', type: DataType.uint8},
                    {name: 'zonelabel', type: DataType.charStr},
                ],
            },
            panelStatusChanged: {
                ID: 4,
                parameters: [
                    {name: 'panelstatus', type: DataType.uint8},
                    {name: 'secondsremain', type: DataType.uint8},
                    {name: 'audiblenotif', type: DataType.uint8},
                    {name: 'alarmstatus', type: DataType.uint8},
                ],
            },
            getPanelStatusRsp: {
                ID: 5,
                parameters: [
                    {name: 'panelstatus', type: DataType.uint8},
                    {name: 'secondsremain', type: DataType.uint8},
                    {name: 'audiblenotif', type: DataType.uint8},
                    {name: 'alarmstatus', type: DataType.uint8},
                ],
            },
            setBypassedZoneList: {
                ID: 6,
                parameters: [
                    {name: 'numofzones', type: DataType.uint8},
                    {name: 'zoneid', type: BuffaloZclDataType.LIST_UINT8},
                ],
            },
            bypassRsp: {
                ID: 7,
                parameters: [
                    {name: 'numofzones', type: DataType.uint8},
                    {name: 'bypassresult', type: BuffaloZclDataType.LIST_UINT8},
                ],
            },
            getZoneStatusRsp: {
                ID: 8,
                parameters: [
                    {name: 'zonestatuscomplete', type: DataType.uint8},
                    {name: 'numofzones', type: DataType.uint8},
                    {name: 'zoneinfo', type: BuffaloZclDataType.LIST_ZONEINFO},
                ],
            },
        },
    },
    ssIasWd: {
        ID: 1282,
        attributes: {
            maxDuration: {ID: 0, type: DataType.uint16},
        },
        commands: {
            startWarning: {
                ID: 0,
                parameters: [
                    {name: 'startwarninginfo', type: DataType.uint8},
                    {name: 'warningduration', type: DataType.uint16},
                    {name: 'strobedutycycle', type: DataType.uint8},
                    {name: 'strobelevel', type: DataType.uint8},
                ],
            },
            squawk: {
                ID: 1,
                parameters: [
                    {name: 'squawkinfo', type: DataType.uint8},
                ],
            },
        },
        commandsResponse: {
        },
    },
    piGenericTunnel: {
        ID: 1536,
        attributes: {
            maxIncomeTransSize: {ID: 1, type: DataType.uint16},
            maxOutgoTransSize: {ID: 2, type: DataType.uint16},
            protocolAddr: {ID: 3, type: DataType.octetStr},
        },
        commands: {
            matchProtocolAddr: {
                ID: 0,
                parameters: [
                    {name: 'protocoladdr', type: DataType.charStr},
                ],
            },
        },
        commandsResponse: {
            matchProtocolAddrRsp: {
                ID: 0,
                parameters: [
                    {name: 'devieeeaddr', type: DataType.ieeeAddr},
                    {name: 'protocoladdr', type: DataType.charStr},
                ],
            },
            advertiseProtocolAddr: {
                ID: 1,
                parameters: [
                    {name: 'protocoladdr', type: DataType.charStr},
                ],
            },
        },
    },
    piBacnetProtocolTunnel: {
        ID: 1537,
        attributes: {
        },
        commands: {
            transferNpdu: {
                ID: 0,
                parameters: [
                    {name: 'npdu', type: DataType.uint8},
                ],
            },
        },
        commandsResponse: {
        },
    },
    piAnalogInputReg: {
        ID: 1538,
        attributes: {
            covIncrement: {ID: 22, type: DataType.singlePrec},
            deviceType: {ID: 31, type: DataType.charStr},
            objectId: {ID: 75, type: DataType.bacOid},
            objectName: {ID: 77, type: DataType.charStr},
            objectType: {ID: 79, type: DataType.enum16},
            updateInterval: {ID: 118, type: DataType.uint8},
            profileName: {ID: 168, type: DataType.charStr},
        },
        commands: {
        },
        commandsResponse: {
        },
    },
    piAnalogInputExt: {
        ID: 1539,
        attributes: {
            ackedTransitions: {ID: 0, type: DataType.bitmap8},
            notificationClass: {ID: 17, type: DataType.uint16},
            deadband: {ID: 25, type: DataType.singlePrec},
            eventEnable: {ID: 35, type: DataType.bitmap8},
            eventState: {ID: 36, type: DataType.enum8},
            highLimit: {ID: 45, type: DataType.singlePrec},
            limitEnable: {ID: 52, type: DataType.bitmap8},
            lowLimit: {ID: 59, type: DataType.singlePrec},
            notifyType: {ID: 72, type: DataType.enum8},
            timeDelay: {ID: 113, type: DataType.uint8},
            eventTimeStamps: {ID: 130, type: DataType.array},
        },
        commands: {
            transferApdu: {
                ID: 0,
                parameters: [
                ],
            },
            connectReq: {
                ID: 1,
                parameters: [
                ],
            },
            disconnectReq: {
                ID: 2,
                parameters: [
                ],
            },
            connectStatusNoti: {
                ID: 3,
                parameters: [
                ],
            },
        },
        commandsResponse: {
        },
    },
    piAnalogOutputReg: {
        ID: 1540,
        attributes: {
            covIncrement: {ID: 22, type: DataType.singlePrec},
            deviceType: {ID: 31, type: DataType.charStr},
            objectId: {ID: 75, type: DataType.bacOid},
            objectName: {ID: 77, type: DataType.charStr},
            objectType: {ID: 79, type: DataType.enum16},
            updateInterval: {ID: 118, type: DataType.uint8},
            profileName: {ID: 168, type: DataType.charStr},
        },
        commands: {
        },
        commandsResponse: {
        },
    },
    piAnalogOutputExt: {
        ID: 1541,
        attributes: {
            ackedTransitions: {ID: 0, type: DataType.bitmap8},
            notificationClass: {ID: 17, type: DataType.uint16},
            deadband: {ID: 25, type: DataType.singlePrec},
            eventEnable: {ID: 35, type: DataType.bitmap8},
            eventState: {ID: 36, type: DataType.enum8},
            highLimit: {ID: 45, type: DataType.singlePrec},
            limitEnable: {ID: 52, type: DataType.bitmap8},
            lowLimit: {ID: 59, type: DataType.singlePrec},
            notifyType: {ID: 72, type: DataType.enum8},
            timeDelay: {ID: 113, type: DataType.uint8},
            eventTimeStamps: {ID: 130, type: DataType.array},
        },
        commands: {
        },
        commandsResponse: {
        },
    },
    piAnalogValueReg: {
        ID: 1542,
        attributes: {
            covIncrement: {ID: 22, type: DataType.singlePrec},
            objectId: {ID: 75, type: DataType.bacOid},
            objectName: {ID: 77, type: DataType.charStr},
            objectType: {ID: 79, type: DataType.enum16},
            profileName: {ID: 168, type: DataType.charStr},
        },
        commands: {
        },
        commandsResponse: {
        },
    },
    piAnalogValueExt: {
        ID: 1543,
        attributes: {
            ackedTransitions: {ID: 0, type: DataType.bitmap8},
            notificationClass: {ID: 17, type: DataType.uint16},
            deadband: {ID: 25, type: DataType.singlePrec},
            eventEnable: {ID: 35, type: DataType.bitmap8},
            eventState: {ID: 36, type: DataType.enum8},
            highLimit: {ID: 45, type: DataType.singlePrec},
            limitEnable: {ID: 52, type: DataType.bitmap8},
            lowLimit: {ID: 59, type: DataType.singlePrec},
            notifyType: {ID: 72, type: DataType.enum8},
            timeDelay: {ID: 113, type: DataType.uint8},
            eventTimeStamps: {ID: 130, type: DataType.array},
        },
        commands: {
        },
        commandsResponse: {
        },
    },
    piBinaryInputReg: {
        ID: 1544,
        attributes: {
            changeOfStateCount: {ID: 15, type: DataType.uint32},
            changeOfStateTime: {ID: 16, type: DataType.struct},
            deviceType: {ID: 31, type: DataType.charStr},
            elapsedActiveTime: {ID: 33, type: DataType.uint32},
            objectIdentifier: {ID: 75, type: DataType.bacOid},
            objectName: {ID: 77, type: DataType.charStr},
            objectType: {ID: 79, type: DataType.enum16},
            timeOfATReset: {ID: 114, type: DataType.struct},
            timeOfSCReset: {ID: 115, type: DataType.struct},
            profileName: {ID: 168, type: DataType.charStr},
        },
        commands: {
        },
        commandsResponse: {
        },
    },
    piBinaryInputExt: {
        ID: 1545,
        attributes: {
            ackedTransitions: {ID: 0, type: DataType.bitmap8},
            alarmValue: {ID: 6, type: DataType.boolean},
            notificationClass: {ID: 17, type: DataType.uint16},
            eventEnable: {ID: 35, type: DataType.bitmap8},
            eventState: {ID: 36, type: DataType.enum8},
            notifyType: {ID: 72, type: DataType.enum8},
            timeDelay: {ID: 113, type: DataType.uint8},
            eventTimeStamps: {ID: 130, type: DataType.array},
        },
        commands: {
        },
        commandsResponse: {
        },
    },
    piBinaryOutputReg: {
        ID: 1546,
        attributes: {
            changeOfStateCount: {ID: 15, type: DataType.uint32},
            changeOfStateTime: {ID: 16, type: DataType.struct},
            deviceType: {ID: 31, type: DataType.charStr},
            elapsedActiveTime: {ID: 33, type: DataType.uint32},
            feedBackValue: {ID: 40, type: DataType.enum8},
            objectIdentifier: {ID: 75, type: DataType.bacOid},
            objectName: {ID: 77, type: DataType.charStr},
            objectType: {ID: 79, type: DataType.enum16},
            timeOfATReset: {ID: 114, type: DataType.struct},
            timeOfSCReset: {ID: 115, type: DataType.struct},
            profileName: {ID: 168, type: DataType.charStr},
        },
        commands: {
        },
        commandsResponse: {
        },
    },
    piBinaryOutputExt: {
        ID: 1547,
        attributes: {
            ackedTransitions: {ID: 0, type: DataType.bitmap8},
            notificationClass: {ID: 17, type: DataType.uint16},
            eventEnable: {ID: 35, type: DataType.bitmap8},
            eventState: {ID: 36, type: DataType.enum8},
            notifyType: {ID: 72, type: DataType.enum8},
            timeDelay: {ID: 113, type: DataType.uint8},
            eventTimeStamps: {ID: 130, type: DataType.array},
        },
        commands: {
        },
        commandsResponse: {
        },
    },
    piBinaryValueReg: {
        ID: 1548,
        attributes: {
            changeOfStateCount: {ID: 15, type: DataType.uint32},
            changeOfStateTime: {ID: 16, type: DataType.struct},
            elapsedActiveTime: {ID: 33, type: DataType.uint32},
            objectIdentifier: {ID: 75, type: DataType.bacOid},
            objectName: {ID: 77, type: DataType.charStr},
            objectType: {ID: 79, type: DataType.enum16},
            timeOfATReset: {ID: 114, type: DataType.struct},
            timeOfSCReset: {ID: 115, type: DataType.struct},
            profileName: {ID: 168, type: DataType.charStr},
        },
        commands: {
        },
        commandsResponse: {
        },
    },
    piBinaryValueExt: {
        ID: 1549,
        attributes: {
            ackedTransitions: {ID: 0, type: DataType.bitmap8},
            alarmValue: {ID: 6, type: DataType.boolean},
            notificationClass: {ID: 17, type: DataType.uint16},
            eventEnable: {ID: 35, type: DataType.bitmap8},
            eventState: {ID: 36, type: DataType.enum8},
            notifyType: {ID: 72, type: DataType.enum8},
            timeDelay: {ID: 113, type: DataType.uint8},
            eventTimeStamps: {ID: 130, type: DataType.array},
        },
        commands: {
        },
        commandsResponse: {
        },
    },
    piMultistateInputReg: {
        ID: 1550,
        attributes: {
            deviceType: {ID: 31, type: DataType.charStr},
            objectId: {ID: 75, type: DataType.bacOid},
            objectName: {ID: 77, type: DataType.charStr},
            objectType: {ID: 79, type: DataType.enum16},
            profileName: {ID: 168, type: DataType.charStr},
        },
        commands: {
        },
        commandsResponse: {
        },
    },
    piMultistateInputExt: {
        ID: 1551,
        attributes: {
            ackedTransitions: {ID: 0, type: DataType.bitmap8},
            alarmValue: {ID: 6, type: DataType.uint16},
            notificationClass: {ID: 17, type: DataType.uint16},
            eventEnable: {ID: 35, type: DataType.bitmap8},
            eventState: {ID: 36, type: DataType.enum8},
            faultValues: {ID: 37, type: DataType.uint16},
            notifyType: {ID: 72, type: DataType.enum8},
            timeDelay: {ID: 113, type: DataType.uint8},
            eventTimeStamps: {ID: 130, type: DataType.array},
        },
        commands: {
        },
        commandsResponse: {
        },
    },
    piMultistateOutputReg: {
        ID: 1552,
        attributes: {
            deviceType: {ID: 31, type: DataType.charStr},
            feedBackValue: {ID: 40, type: DataType.enum8},
            objectId: {ID: 75, type: DataType.bacOid},
            objectName: {ID: 77, type: DataType.charStr},
            objectType: {ID: 79, type: DataType.enum16},
            profileName: {ID: 168, type: DataType.charStr},
        },
        commands: {
        },
        commandsResponse: {
        },
    },
    piMultistateOutputExt: {
        ID: 1553,
        attributes: {
            ackedTransitions: {ID: 0, type: DataType.bitmap8},
            notificationClass: {ID: 17, type: DataType.uint16},
            eventEnable: {ID: 35, type: DataType.bitmap8},
            eventState: {ID: 36, type: DataType.enum8},
            notifyType: {ID: 72, type: DataType.enum8},
            timeDelay: {ID: 113, type: DataType.uint8},
            eventTimeStamps: {ID: 130, type: DataType.array},
        },
        commands: {
        },
        commandsResponse: {
        },
    },
    piMultistateValueReg: {
        ID: 1554,
        attributes: {
            objectId: {ID: 75, type: DataType.bacOid},
            objectName: {ID: 77, type: DataType.charStr},
            objectType: {ID: 79, type: DataType.enum16},
            profileName: {ID: 168, type: DataType.charStr},
        },
        commands: {
        },
        commandsResponse: {
        },
    },
    piMultistateValueExt: {
        ID: 1555,
        attributes: {
            ackedTransitions: {ID: 0, type: DataType.bitmap8},
            alarmValue: {ID: 6, type: DataType.uint16},
            notificationClass: {ID: 17, type: DataType.uint16},
            eventEnable: {ID: 35, type: DataType.bitmap8},
            eventState: {ID: 36, type: DataType.enum8},
            faultValues: {ID: 37, type: DataType.uint16},
            notifyType: {ID: 72, type: DataType.enum8},
            timeDelay: {ID: 113, type: DataType.uint8},
            eventTimeStamps: {ID: 130, type: DataType.array},
        },
        commands: {
        },
        commandsResponse: {
        },
    },
    pi11073ProtocolTunnel: {
        ID: 1556,
        attributes: {
            deviceidList: {ID: 0, type: DataType.array},
            managerTarget: {ID: 1, type: DataType.ieeeAddr},
            managerEndpoint: {ID: 2, type: DataType.uint8},
            connected: {ID: 3, type: DataType.boolean},
            preemptible: {ID: 4, type: DataType.boolean},
            idleTimeout: {ID: 5, type: DataType.uint16},
        },
        commands: {
            transferApdu: {
                ID: 0,
                parameters: [
                ],
            },
            connectReq: {
                ID: 1,
                parameters: [
                ],
            },
            disconnectReq: {
                ID: 2,
                parameters: [
                ],
            },
            connectStatusNoti: {
                ID: 3,
                parameters: [
                ],
            },
        },
        commandsResponse: {
        },
    },
    piIso7818ProtocolTunnel: {
        ID: 1557,
        attributes: {
            status: {ID: 0, type: DataType.uint8},
        },
        commands: {
        },
        commandsResponse: {
        },
    },
    piRetailTunnel: {
        ID: 1559,
        attributes: {
            manufacturerCode: {ID: 0, type: DataType.uint16},
            msProfile: {ID: 1, type: DataType.uint16},
        },
        commands: {
        },
        commandsResponse: {
        },
    },
    seMetering: {
        ID: 1794,
        attributes: {
            currentSummDelivered: {ID: 0, type: DataType.uint48},
            currentSummReceived: {ID: 1, type: DataType.uint48},
            currentMaxDemandDelivered: {ID: 2, type: DataType.uint48},
            currentMaxDemandReceived: {ID: 3, type: DataType.uint48},
            dftSumm: {ID: 4, type: DataType.uint48},
            dailyFreezeTime: {ID: 5, type: DataType.uint16},
            powerFactor: {ID: 6, type: DataType.int8},
            readingSnapshotTime: {ID: 7, type: DataType.utc},
            currentMaxDemandDeliverdTime: {ID: 8, type: DataType.utc},
            currentMaxDemandReceivedTime: {ID: 9, type: DataType.utc},
            defaultUpdatePeriod: {ID: 10, type: DataType.uint8},
            fastPollUpdatePeriod: {ID: 11, type: DataType.uint8},
            currentBlockPeriodConsumpDelivered: {ID: 12, type: DataType.uint48},
            dailyConsumpTarget: {ID: 13, type: DataType.uint24},
            currentBlock: {ID: 14, type: DataType.enum8},
            profileIntervalPeriod: {ID: 15, type: DataType.enum8},
            intervalReadReportingPeriod: {ID: 16, type: DataType.uint16},
            presetReadingTime: {ID: 17, type: DataType.uint16},
            volumePerReport: {ID: 18, type: DataType.uint16},
            flowRestriction: {ID: 19, type: DataType.uint8},
            supplyStatus: {ID: 20, type: DataType.enum8},
            currentInEnergyCarrierSumm: {ID: 21, type: DataType.uint48},
            currentOutEnergyCarrierSumm: {ID: 22, type: DataType.uint48},
            inletTempreature: {ID: 23, type: DataType.int24},
            outletTempreature: {ID: 24, type: DataType.int24},
            controlTempreature: {ID: 25, type: DataType.int24},
            currentInEnergyCarrierDemand: {ID: 26, type: DataType.int24},
            currentOutEnergyCarrierDemand: {ID: 27, type: DataType.int24},
            currentBlockPeriodConsumpReceived: {ID: 29, type: DataType.uint48},
            currentBlockReceived: {ID: 30, type: DataType.uint48},
            DFTSummationReceived: {ID: 31, type: DataType.uint48},
            activeRegisterTierDelivered: {ID: 32, type: DataType.enum8},
            activeRegisterTierReceived: {ID: 33, type: DataType.enum8},
            currentTier1SummDelivered: {ID: 256, type: DataType.uint48},
            currentTier1SummReceived: {ID: 257, type: DataType.uint48},
            currentTier2SummDelivered: {ID: 258, type: DataType.uint48},
            currentTier2SummReceived: {ID: 259, type: DataType.uint48},
            currentTier3SummDelivered: {ID: 260, type: DataType.uint48},
            currentTier3SummReceived: {ID: 261, type: DataType.uint48},
            currentTier4SummDelivered: {ID: 262, type: DataType.uint48},
            currentTier4SummReceived: {ID: 263, type: DataType.uint48},
            currentTier5SummDelivered: {ID: 264, type: DataType.uint48},
            currentTier5SummReceived: {ID: 265, type: DataType.uint48},
            currentTier6SummDelivered: {ID: 266, type: DataType.uint48},
            currentTier6SummReceived: {ID: 267, type: DataType.uint48},
            currentTier7SummDelivered: {ID: 268, type: DataType.uint48},
            currentTier7SummReceived: {ID: 269, type: DataType.uint48},
            currentTier8SummDelivered: {ID: 270, type: DataType.uint48},
            currentTier8SummReceived: {ID: 271, type: DataType.uint48},
            currentTier9SummDelivered: {ID: 272, type: DataType.uint48},
            currentTier9SummReceived: {ID: 273, type: DataType.uint48},
            currentTier10SummDelivered: {ID: 274, type: DataType.uint48},
            currentTier10SummReceived: {ID: 275, type: DataType.uint48},
            currentTier11SummDelivered: {ID: 276, type: DataType.uint48},
            currentTier11SummReceived: {ID: 277, type: DataType.uint48},
            currentTier12SummDelivered: {ID: 278, type: DataType.uint48},
            currentTier12SummReceived: {ID: 279, type: DataType.uint48},
            currentTier13SummDelivered: {ID: 280, type: DataType.uint48},
            currentTier13SummReceived: {ID: 281, type: DataType.uint48},
            currentTier14SummDelivered: {ID: 282, type: DataType.uint48},
            currentTier14SummReceived: {ID: 283, type: DataType.uint48},
            currentTier15SummDelivered: {ID: 284, type: DataType.uint48},
            currentTier15SummReceived: {ID: 285, type: DataType.uint48},
            status: {ID: 512, type: DataType.bitmap8},
            remainingBattLife: {ID: 513, type: DataType.uint8},
            hoursInOperation: {ID: 514, type: DataType.uint24},
            hoursInFault: {ID: 515, type: DataType.uint24},
            extendedStatus: {ID: 516, type: DataType.bitmap64},
            unitOfMeasure: {ID: 768, type: DataType.enum8},
            multiplier: {ID: 769, type: DataType.uint24},
            divisor: {ID: 770, type: DataType.uint24},
            summaFormatting: {ID: 771, type: DataType.bitmap8},
            demandFormatting: {ID: 772, type: DataType.bitmap8},
            historicalConsumpFormatting: {ID: 773, type: DataType.bitmap8},
            meteringDeviceType: {ID: 774, type: DataType.bitmap8},
            siteId: {ID: 775, type: DataType.octetStr},
            meterSerialNumber: {ID: 776, type: DataType.octetStr},
            energyCarrierUnitOfMeas: {ID: 777, type: DataType.enum8},
            energyCarrierSummFormatting: {ID: 778, type: DataType.bitmap8},
            energyCarrierDemandFormatting: {ID: 779, type: DataType.bitmap8},
            temperatureUnitOfMeas: {ID: 780, type: DataType.enum8},
            temperatureFormatting: {ID: 781, type: DataType.bitmap8},
            moduleSerialNumber: {ID: 782, type: DataType.octetStr},
            operatingTariffLevel: {ID: 783, type: DataType.octetStr},
            instantaneousDemand: {ID: 1024, type: DataType.int24},
            currentdayConsumpDelivered: {ID: 1025, type: DataType.uint24},
            currentdayConsumpReceived: {ID: 1026, type: DataType.uint24},
            previousdayConsumpDelivered: {ID: 1027, type: DataType.uint24},
            previousdayConsumpReceived: {ID: 1028, type: DataType.uint24},
            curPartProfileIntStartTimeDelivered: {ID: 1029, type: DataType.utc},
            curPartProfileIntStartTimeReceived: {ID: 1030, type: DataType.utc},
            curPartProfileIntValueDelivered: {ID: 1031, type: DataType.uint24},
            curPartProfileIntValueReceived: {ID: 1032, type: DataType.uint24},
            currentDayMaxPressure: {ID: 1033, type: DataType.uint48},
            currentDayMinPressure: {ID: 1034, type: DataType.uint48},
            previousDayMaxPressure: {ID: 1035, type: DataType.uint48},
            previousDayMinPressure: {ID: 1036, type: DataType.uint48},
            currentDayMaxDemand: {ID: 1037, type: DataType.int24},
            previousDayMaxDemand: {ID: 1038, type: DataType.int24},
            currentMonthMaxDemand: {ID: 1039, type: DataType.int24},
            currentYearMaxDemand: {ID: 1040, type: DataType.int24},
            currentdayMaxEnergyCarrDemand: {ID: 1041, type: DataType.int24},
            previousdayMaxEnergyCarrDemand: {ID: 1042, type: DataType.int24},
            curMonthMaxEnergyCarrDemand: {ID: 1043, type: DataType.int24},
            curMonthMinEnergyCarrDemand: {ID: 1044, type: DataType.int24},
            curYearMaxEnergyCarrDemand: {ID: 1045, type: DataType.int24},
            curYearMinEnergyCarrDemand: {ID: 1046, type: DataType.int24},
            maxNumberOfPeriodsDelivered: {ID: 1280, type: DataType.uint8},
            currentDemandDelivered: {ID: 1536, type: DataType.uint24},
            demandLimit: {ID: 1537, type: DataType.uint24},
            demandIntegrationPeriod: {ID: 1538, type: DataType.uint8},
            numberOfDemandSubintervals: {ID: 1539, type: DataType.uint8},
            demandLimitArmDuration: {ID: 1540, type: DataType.uint16},
            genericAlarmMask: {ID: 2048, type: DataType.bitmap16},
            electricityAlarmMask: {ID: 2049, type: DataType.bitmap32},
            genFlowPressureAlarmMask: {ID: 2050, type: DataType.bitmap16},
            waterSpecificAlarmMask: {ID: 2051, type: DataType.bitmap16},
            heatCoolSpecificAlarmMASK: {ID: 2052, type: DataType.bitmap16},
            gasSpecificAlarmMask: {ID: 2053, type: DataType.bitmap16},
            extendedGenericAlarmMask: {ID: 2054, type: DataType.bitmap48},
            manufactureAlarmMask: {ID: 2055, type: DataType.bitmap16},
            billToDate: {ID: 2560, type: DataType.uint32},
            billToDateTimeStamp: {ID: 2561, type: DataType.utc},
            projectedBill: {ID: 2562, type: DataType.uint32},
            projectedBillTimeStamp: {ID: 2563, type: DataType.utc},
            notificationControlFlags: {ID: 0, type: DataType.bitmap32},
            notificationFlags: {ID: 1, type: DataType.bitmap32},
            priceNotificationFlags: {ID: 2, type: DataType.bitmap32},
            calendarNotificationFlags: {ID: 3, type: DataType.bitmap32},
            prePayNotificationFlags: {ID: 4, type: DataType.bitmap32},
            deviceManagementFlags: {ID: 5, type: DataType.bitmap32},
            changeReportingProfile: {ID: 256, type: DataType.unknown},
            develcoPulseConfiguration: {ID: 0x0300, type: DataType.uint16, manufacturerCode: ManufacturerCode.DEVELCO},
            develcoCurrentSummation: {ID: 0x0301, type: DataType.uint48, manufacturerCode: ManufacturerCode.DEVELCO},
            develcoInterfaceMode: {ID: 0x0302, type: DataType.enum16, manufacturerCode: ManufacturerCode.DEVELCO},
            owonL1PhasePower: {ID: 0x2000, type: DataType.int24,manufacturerCode: ManufacturerCode.OWON},
            owonL2PhasePower: {ID: 0x2001, type: DataType.int24,manufacturerCode: ManufacturerCode.OWON},
            owonL3PhasePower: {ID: 0x2002, type: DataType.int24,manufacturerCode: ManufacturerCode.OWON},
            owonL1PhaseReactivePower: {ID: 0x2100, type: DataType.int24,manufacturerCode: ManufacturerCode.OWON},
            owonL2PhaseReactivePower: {ID: 0x2101, type: DataType.int24,manufacturerCode: ManufacturerCode.OWON},
            owonL3PhaseReactivePower: {ID: 0x2102, type: DataType.int24,manufacturerCode: ManufacturerCode.OWON},
            owonL1PhaseVoltage: {ID: 0x3000, type: DataType.uint24,manufacturerCode: ManufacturerCode.OWON},
            owonL2PhaseVoltage: {ID: 0x3001, type: DataType.uint24,manufacturerCode: ManufacturerCode.OWON},
            owonL3PhaseVoltage: {ID: 0x3002, type: DataType.uint24,manufacturerCode: ManufacturerCode.OWON},
            owonL1PhaseCurrent: {ID: 0x3100, type: DataType.uint24,manufacturerCode: ManufacturerCode.OWON},
            owonL2PhaseCurrent: {ID: 0x3101, type: DataType.uint24,manufacturerCode: ManufacturerCode.OWON},
            owonL3PhaseCurrent: {ID: 0x3102, type: DataType.uint24,manufacturerCode: ManufacturerCode.OWON},
            owonCurrentSum: {ID: 0x3103, type: DataType.uint24,manufacturerCode: ManufacturerCode.OWON},
            owonLeakageCurrent: {ID: 0x3104, type: DataType.uint24,manufacturerCode: ManufacturerCode.OWON},
            owonL1Energy: {ID: 0x4000, type: DataType.uint48,manufacturerCode: ManufacturerCode.OWON},
            owonL2Energy: {ID: 0x4001, type: DataType.uint48,manufacturerCode: ManufacturerCode.OWON},
            owonL3Energy: {ID: 0x4002, type: DataType.uint48,manufacturerCode: ManufacturerCode.OWON},
            owonL1ReactiveEnergy: {ID: 0x4100, type: DataType.uint48,manufacturerCode: ManufacturerCode.OWON},
            owonL2ReactiveEnergy: {ID: 0x4101, type: DataType.uint48,manufacturerCode: ManufacturerCode.OWON},
            owonL3ReactiveEnergy: {ID: 0x4102, type: DataType.uint48,manufacturerCode: ManufacturerCode.OWON},
            owonReactiveEnergySum: {ID: 0x4103, type: DataType.uint48,manufacturerCode: ManufacturerCode.OWON},
            owonFrequency: {ID: 0x5005, type: DataType.uint8,manufacturerCode: ManufacturerCode.OWON},
            owonReportMap: {ID: 0x1000, type: DataType.bitmap8,manufacturerCode: ManufacturerCode.OWON},
            owonReactivePowerSum: {ID: 0x2103, type: DataType.int24,manufacturerCode: ManufacturerCode.OWON},
            owonLastHistoricalRecordTime: {ID: 0x5000, type: DataType.uint32,manufacturerCode: ManufacturerCode.OWON},
            owonOldestHistoricalRecordTime: {ID: 0x5001, type: DataType.uint32,manufacturerCode: ManufacturerCode.OWON},
            owonMinimumReportCycle: {ID: 0x5002, type: DataType.uint32,manufacturerCode: ManufacturerCode.OWON},
            owonMaximumReportCycle: {ID: 0x5003, type: DataType.uint32,manufacturerCode: ManufacturerCode.OWON},
            owonSentHistoricalRecordState: {ID: 0x5004, type: DataType.uint8,manufacturerCode: ManufacturerCode.OWON},
            owonAccumulativeEnergyThreshold: {ID: 0x5006, type: DataType.uint8,manufacturerCode: ManufacturerCode.OWON},
            owonReportMode: {ID: 0x5007, type: DataType.uint8,manufacturerCode: ManufacturerCode.OWON},
            owonPercentChangeInPower: {ID: 0x5007, type: DataType.uint8,manufacturerCode: ManufacturerCode.OWON},
            schneiderActiveEnergyTotal: {ID: 0x4010, type: DataType.int48, manufacturerCode: ManufacturerCode.SCHNEIDER},
            schneiderReactiveEnergyTotal: {ID: 0x4011, type: DataType.int48, manufacturerCode: ManufacturerCode.SCHNEIDER},
            schneiderApparentEnergyTotal: {ID: 0x4012, type: DataType.int48, manufacturerCode: ManufacturerCode.SCHNEIDER},
            schneiderPartialActiveEnergyTotal: {ID: 0x4014, type: DataType.int48, manufacturerCode: ManufacturerCode.SCHNEIDER},
            schneiderPartialReactiveEnergyTotal: {ID: 0x4015, type: DataType.int48, manufacturerCode: ManufacturerCode.SCHNEIDER},
            schneiderPartialApparentEnergyTotal: {ID: 0x4016, type: DataType.int48, manufacturerCode: ManufacturerCode.SCHNEIDER},
            schneiderPartialActiveEnergyL1Phase: {ID: 0x4100, type: DataType.int48, manufacturerCode: ManufacturerCode.SCHNEIDER},
            schneiderPartialReactiveEnergyL1Phase: {ID: 0x4101, type: DataType.int48, manufacturerCode: ManufacturerCode.SCHNEIDER},
            schneiderPartialApparentEnergyL1Phase: {ID: 0x4102, type: DataType.int48, manufacturerCode: ManufacturerCode.SCHNEIDER},
            schneiderActiveEnergyL1Phase: {ID: 0x4103, type: DataType.int48, manufacturerCode: ManufacturerCode.SCHNEIDER},
            schneiderReactiveEnergyL1Phase: {ID: 0x4104, type: DataType.int48, manufacturerCode: ManufacturerCode.SCHNEIDER},
            schneiderApparentEnergyL1Phase: {ID: 0x4105, type: DataType.int48, manufacturerCode: ManufacturerCode.SCHNEIDER},
            schneiderPartialActiveEnergyL2Phase: {ID: 0x4200, type: DataType.int48, manufacturerCode: ManufacturerCode.SCHNEIDER},
            schneiderPartialReactiveEnergyL2Phase: {ID: 0x4201, type: DataType.int48, manufacturerCode: ManufacturerCode.SCHNEIDER},
            schneiderPartialApparentEnergyL2Phase: {ID: 0x4202, type: DataType.int48, manufacturerCode: ManufacturerCode.SCHNEIDER},
            schneiderActiveEnergyL2Phase: {ID: 0x4203, type: DataType.int48, manufacturerCode: ManufacturerCode.SCHNEIDER},
            schneiderReactiveEnergyL2Phase: {ID: 0x4204, type: DataType.int48, manufacturerCode: ManufacturerCode.SCHNEIDER},
            schneiderApparentEnergyL2Phase: {ID: 0x4205, type: DataType.int48, manufacturerCode: ManufacturerCode.SCHNEIDER},
            schneiderPartialActiveEnergyL3Phase: {ID: 0x4300, type: DataType.int48, manufacturerCode: ManufacturerCode.SCHNEIDER},
            schneiderPartialReactiveEnergyL3Phase: {ID: 0x4301, type: DataType.int48, manufacturerCode: ManufacturerCode.SCHNEIDER},
            schneiderPartialApparentEnergyL3Phase: {ID: 0x4302, type: DataType.int48, manufacturerCode: ManufacturerCode.SCHNEIDER},
            schneiderActiveEnergyL3Phase: {ID: 0x4303, type: DataType.int48, manufacturerCode: ManufacturerCode.SCHNEIDER},
            schneiderReactiveEnergyL3Phase: {ID: 0x4304, type: DataType.int48, manufacturerCode: ManufacturerCode.SCHNEIDER},
            schneiderApparentEnergyL3Phase: {ID: 0x4305, type: DataType.int48, manufacturerCode: ManufacturerCode.SCHNEIDER},
            schneiderActiveEnergyMultiplier: {ID: 0x4400, type: DataType.uint24, manufacturerCode: ManufacturerCode.SCHNEIDER},
            schneiderActiveEnergyDivisor: {ID: 0x4401, type: DataType.uint24, manufacturerCode: ManufacturerCode.SCHNEIDER},
            schneiderReactiveEnergyMultiplier: {ID: 0x4402, type: DataType.uint24, manufacturerCode: ManufacturerCode.SCHNEIDER},
            schneiderReactiveEnergyDivisor: {ID: 0x4403, type: DataType.uint24, manufacturerCode: ManufacturerCode.SCHNEIDER},
            schneiderApparentEnergyMultiplier: {ID: 0x4404, type: DataType.uint24, manufacturerCode: ManufacturerCode.SCHNEIDER},
            schneiderApparentEnergyDivisor: {ID: 0x4405, type: DataType.uint24, manufacturerCode: ManufacturerCode.SCHNEIDER},
            schneiderEnergyResetDateTime: {ID: 0x4501, type: DataType.utc, manufacturerCode: ManufacturerCode.SCHNEIDER},
            schneiderEnergyCountersReportingPeriod: {ID: 0x4600, type: DataType.uint16, manufacturerCode: ManufacturerCode.SCHNEIDER},
        },
        commands: {
            getProfile: {
                ID: 0,
                parameters: [
                ],
            },
            reqMirror: {
                ID: 1,
                parameters: [
                ],
            },
            mirrorRem: {
                ID: 2,
                parameters: [
                ],
            },
            reqFastPollMode: {
                ID: 3,
                parameters: [
                ],
            },
            getSnapshot: {
                ID: 4,
                parameters: [
                ],
            },
            takeSnapshot: {
                ID: 5,
                parameters: [
                ],
            },
            mirrorReportAttrRsp: {
                ID: 6,
                parameters: [
                ],
            },
            owonGetHistoryRecord: {
                ID: 0x20,
                parameters: [
                ],
            },
            owonStopSendingHistoricalRecord: {
                ID: 0x21,
                parameters: [
                ],
            },
        },
        commandsResponse: {
            getProfileRsp: {
                ID: 0,
                parameters: [
                ],
            },
            reqMirrorRsp: {
                ID: 1,
                parameters: [
                ],
            },
            mirrorRemRsp: {
                ID: 2,
                parameters: [
                ],
            },
            reqFastPollModeRsp: {
                ID: 3,
                parameters: [
                ],
            },
            getSnapshotRsp: {
                ID: 4,
                parameters: [
                ],
            },
            owonGetHistoryRecordRsp: {
                ID: 0x20,
                parameters: [
                ],
            },
        },
    },
    telecommunicationsInformation: {
        ID: 2304,
        attributes: {
            nodeDescription: {ID: 0, type: DataType.charStr},
            deliveryEnable: {ID: 1, type: DataType.boolean},
            pushInformationTimer: {ID: 2, type: DataType.uint32},
            enableSecureConfiguration: {ID: 3, type: DataType.boolean},
            numberOfContents: {ID: 16, type: DataType.uint16},
            contentRootID: {ID: 17, type: DataType.uint16},
        },
        commands: {
        },
        commandsResponse: {
        },
    },
    telecommunicationsVoiceOverZigbee: {
        ID: 2308,
        attributes: {
            codecType: {ID: 0, type: DataType.enum8},
            samplingFrequency: {ID: 1, type: DataType.enum8},
            codecrate: {ID: 2, type: DataType.enum8},
            establishmentTimeout: {ID: 3, type: DataType.uint8},
            codecTypeSub1: {ID: 4, type: DataType.enum8},
            codecTypeSub2: {ID: 5, type: DataType.enum8},
            codecTypeSub3: {ID: 6, type: DataType.enum8},
            compressionType: {ID: 7, type: DataType.enum8},
            compressionRate: {ID: 8, type: DataType.enum8},
            optionFlags: {ID: 9, type: DataType.bitmap8},
            threshold: {ID: 10, type: DataType.uint8},
        },
        commands: {
        },
        commandsResponse: {
        },
    },
    telecommunicationsChatting: {
        ID: 2309,
        attributes: {
            uID: {ID: 0, type: DataType.uint16},
            nickname: {ID: 1, type: DataType.charStr},
            cID: {ID: 16, type: DataType.uint16},
            name: {ID: 17, type: DataType.charStr},
            enableAddChat: {ID: 18, type: DataType.boolean},
        },
        commands: {
        },
        commandsResponse: {
        },
    },
    haApplianceIdentification: {
        ID: 2816,
        attributes: {
            basicIdentification: {ID: 0, type: DataType.uint56},
            companyName: {ID: 16, type: DataType.charStr},
            companyId: {ID: 17, type: DataType.uint16},
            brandName: {ID: 18, type: DataType.charStr},
            brandId: {ID: 19, type: DataType.uint16},
            model: {ID: 20, type: DataType.octetStr},
            partNumber: {ID: 21, type: DataType.octetStr},
            productRevision: {ID: 22, type: DataType.octetStr},
            softwareRevision: {ID: 23, type: DataType.octetStr},
            productTypeName: {ID: 24, type: DataType.octetStr},
            productTypeId: {ID: 25, type: DataType.uint16},
            cecedSpecificationVersion: {ID: 26, type: DataType.uint8},
        },
        commands: {
        },
        commandsResponse: {
        },
    },
    haMeterIdentification: {
        ID: 2817,
        attributes: {
            companyName: {ID: 0, type: DataType.charStr},
            meterTypeId: {ID: 1, type: DataType.uint16},
            dataQualityId: {ID: 4, type: DataType.uint16},
            customerName: {ID: 5, type: DataType.charStr},
            model: {ID: 6, type: DataType.charStr},
            partNumber: {ID: 7, type: DataType.charStr},
            productRevision: {ID: 8, type: DataType.charStr},
            softwareRevision: {ID: 10, type: DataType.charStr},
            utilityName: {ID: 11, type: DataType.charStr},
            pod: {ID: 12, type: DataType.charStr},
            availablePower: {ID: 13, type: DataType.int24},
            powerThreshold: {ID: 14, type: DataType.int24},
        },
        commands: {
        },
        commandsResponse: {
        },
    },
    haApplianceEventsAlerts: {
        ID: 2818,
        attributes: {
        },
        commands: {
            getAlerts: {
                ID: 0,
                parameters: [
                ],
            },
        },
        commandsResponse: {
            getAlertsRsp: {
                ID: 0,
                parameters: [
                    {name: 'alertscount', type: DataType.uint8},
                    {name: 'aalert', type: BuffaloZclDataType.LIST_UINT24},
                ],
            },
            alertsNotification: {
                ID: 1,
                parameters: [
                    {name: 'alertscount', type: DataType.uint8},
                    {name: 'aalert', type: BuffaloZclDataType.LIST_UINT24},
                ],
            },
            eventNotification: {
                ID: 2,
                parameters: [
                    {name: 'eventheader', type: DataType.uint8},
                    {name: 'eventid', type: DataType.uint8},
                ],
            },
        },
    },
    haApplianceStatistics: {
        ID: 2819,
        attributes: {
            logMaxSize: {ID: 0, type: DataType.uint32},
            logQueueMaxSize: {ID: 1, type: DataType.uint8},
        },
        commands: {
            log: {
                ID: 0,
                parameters: [
                    {name: 'logid', type: DataType.uint32},
                ],
            },
            logQueue: {
                ID: 1,
                parameters: [
                ],
            },
        },
        commandsResponse: {
            logNotification: {
                ID: 0,
                parameters: [
                    {name: 'timestamp', type: DataType.uint32},
                    {name: 'logid', type: DataType.uint32},
                    {name: 'loglength', type: DataType.uint32},
                    {name: 'logpayload', type: BuffaloZclDataType.LIST_UINT8},
                ],
            },
            logRsp: {
                ID: 1,
                parameters: [
                    {name: 'timestamp', type: DataType.uint32},
                    {name: 'logid', type: DataType.uint32},
                    {name: 'loglength', type: DataType.uint32},
                    {name: 'logpayload', type: BuffaloZclDataType.LIST_UINT8},
                ],
            },
            logQueueRsp: {
                ID: 2,
                parameters: [
                    {name: 'logqueuesize', type: DataType.uint8},
                    {name: 'logid', type: BuffaloZclDataType.LIST_UINT32},
                ],
            },
            statisticsAvailable: {
                ID: 3,
                parameters: [
                    {name: 'logqueuesize', type: DataType.uint8},
                    {name: 'logid', type: BuffaloZclDataType.LIST_UINT32},
                ],
            },
        },
    },
    haElectricalMeasurement: {
        ID: 2820,
        attributes: {
            measurementType: {ID: 0, type: DataType.bitmap32},
            dcVoltage: {ID: 256, type: DataType.int16},
            dcVoltageMin: {ID: 257, type: DataType.int16},
            dcvoltagemax: {ID: 258, type: DataType.int16},
            dcCurrent: {ID: 259, type: DataType.int16},
            dcCurrentMin: {ID: 260, type: DataType.int16},
            dcCurrentMax: {ID: 261, type: DataType.int16},
            dcPower: {ID: 262, type: DataType.int16},
            dcPowerMin: {ID: 263, type: DataType.int16},
            dcPowerMax: {ID: 264, type: DataType.int16},
            dcVoltageMultiplier: {ID: 512, type: DataType.uint16},
            dcVoltageDivisor: {ID: 513, type: DataType.uint16},
            dcCurrentMultiplier: {ID: 514, type: DataType.uint16},
            dcCurrentDivisor: {ID: 515, type: DataType.uint16},
            dcPowerMultiplier: {ID: 516, type: DataType.uint16},
            dcPowerDivisor: {ID: 517, type: DataType.uint16},
            acFrequency: {ID: 768, type: DataType.uint16},
            acFrequencyMin: {ID: 769, type: DataType.uint16},
            acFrequencyMax: {ID: 770, type: DataType.uint16},
            neutralCurrent: {ID: 771, type: DataType.uint16},
            totalActivePower: {ID: 772, type: DataType.int32},
            totalReactivePower: {ID: 773, type: DataType.int32},
            totalApparentPower: {ID: 774, type: DataType.uint32},
            meas1stHarmonicCurrent: {ID: 775, type: DataType.int16},
            meas3rdHarmonicCurrent: {ID: 776, type: DataType.int16},
            meas5thHarmonicCurrent: {ID: 777, type: DataType.int16},
            meas7thHarmonicCurrent: {ID: 778, type: DataType.int16},
            meas9thHarmonicCurrent: {ID: 779, type: DataType.int16},
            meas11thHarmonicCurrent: {ID: 780, type: DataType.int16},
            measPhase1stHarmonicCurrent: {ID: 781, type: DataType.int16},
            measPhase3rdHarmonicCurrent: {ID: 782, type: DataType.int16},
            measPhase5thHarmonicCurrent: {ID: 783, type: DataType.int16},
            measPhase7thHarmonicCurrent: {ID: 784, type: DataType.int16},
            measPhase9thHarmonicCurrent: {ID: 785, type: DataType.int16},
            measPhase11thHarmonicCurrent: {ID: 786, type: DataType.int16},
            acFrequencyMultiplier: {ID: 1024, type: DataType.uint16},
            acFrequencyDivisor: {ID: 1025, type: DataType.uint16},
            powerMultiplier: {ID: 1026, type: DataType.uint32},
            powerDivisor: {ID: 1027, type: DataType.uint32},
            harmonicCurrentMultiplier: {ID: 1028, type: DataType.int8},
            phaseHarmonicCurrentMultiplier: {ID: 1029, type: DataType.int8},
            instantaneousVoltage: {ID: 1280, type: DataType.int16},
            instantaneousLineCurrent: {ID: 1281, type: DataType.uint16},
            instantaneousActiveCurrent: {ID: 1282, type: DataType.int16},
            instantaneousReactiveCurrent: {ID: 1283, type: DataType.int16},
            instantaneousPower: {ID: 1284, type: DataType.int16},
            rmsVoltage: {ID: 1285, type: DataType.uint16},
            rmsVoltageMin: {ID: 1286, type: DataType.uint16},
            rmsVoltageMax: {ID: 1287, type: DataType.uint16},
            rmsCurrent: {ID: 1288, type: DataType.uint16},
            rmsCurrentMin: {ID: 1289, type: DataType.uint16},
            rmsCurrentMax: {ID: 1290, type: DataType.uint16},
            activePower: {ID: 1291, type: DataType.int16},
            activePowerMin: {ID: 1292, type: DataType.int16},
            activePowerMax: {ID: 1293, type: DataType.int16},
            reactivePower: {ID: 1294, type: DataType.int16},
            apparentPower: {ID: 1295, type: DataType.uint16},
            powerFactor: {ID: 1296, type: DataType.int8},
            averageRmsVoltageMeasPeriod: {ID: 1297, type: DataType.uint16},
            averageRmsOverVoltageCounter: {ID: 1298, type: DataType.uint16},
            averageRmsUnderVoltageCounter: {ID: 1299, type: DataType.uint16},
            rmsExtremeOverVoltagePeriod: {ID: 1300, type: DataType.uint16},
            rmsExtremeUnderVoltagePeriod: {ID: 1301, type: DataType.uint16},
            rmsVoltageSagPeriod: {ID: 1302, type: DataType.uint16},
            rmsVoltageSwellPeriod: {ID: 1303, type: DataType.uint16},
            acVoltageMultiplier: {ID: 1536, type: DataType.uint16},
            acVoltageDivisor: {ID: 1537, type: DataType.uint16},
            acCurrentMultiplier: {ID: 1538, type: DataType.uint16},
            acCurrentDivisor: {ID: 1539, type: DataType.uint16},
            acPowerMultiplier: {ID: 1540, type: DataType.uint16},
            acPowerDivisor: {ID: 1541, type: DataType.uint16},
            dcOverloadAlarmsMask: {ID: 1792, type: DataType.bitmap8},
            dcVoltageOverload: {ID: 1793, type: DataType.int16},
            dcCurrentOverload: {ID: 1794, type: DataType.int16},
            acAlarmsMask: {ID: 2048, type: DataType.bitmap16},
            acVoltageOverload: {ID: 2049, type: DataType.int16},
            acCurrentOverload: {ID: 2050, type: DataType.int16},
            acActivePowerOverload: {ID: 2051, type: DataType.int16},
            acReactivePowerOverload: {ID: 2052, type: DataType.int16},
            averageRmsOverVoltage: {ID: 2053, type: DataType.int16},
            averageRmsUnderVoltage: {ID: 2054, type: DataType.int16},
            rmsExtremeOverVoltage: {ID: 2055, type: DataType.int16},
            rmsExtremeUnderVoltage: {ID: 2056, type: DataType.int16},
            rmsVoltageSag: {ID: 2057, type: DataType.int16},
            rmsVoltageSwell: {ID: 2058, type: DataType.int16},
            lineCurrentPhB: {ID: 2305, type: DataType.uint16},
            activeCurrentPhB: {ID: 2306, type: DataType.int16},
            reactiveCurrentPhB: {ID: 2307, type: DataType.int16},
            rmsVoltagePhB: {ID: 2309, type: DataType.uint16},
            rmsVoltageMinPhB: {ID: 2310, type: DataType.uint16},
            rmsVoltageMaxPhB: {ID: 2311, type: DataType.uint16},
            rmsCurrentPhB: {ID: 2312, type: DataType.uint16},
            rmsCurrentMinPhB: {ID: 2313, type: DataType.uint16},
            rmsCurrentMaxPhB: {ID: 2314, type: DataType.uint16},
            activePowerPhB: {ID: 2315, type: DataType.int16},
            activePowerMinPhB: {ID: 2316, type: DataType.int16},
            activePowerMaxPhB: {ID: 2317, type: DataType.int16},
            reactivePowerPhB: {ID: 2318, type: DataType.int16},
            apparentPowerPhB: {ID: 2319, type: DataType.uint16},
            powerFactorPhB: {ID: 2320, type: DataType.int8},
            averageRmsVoltageMeasurePeriodPhB: {ID: 2321, type: DataType.uint16},
            averageRmsOverVoltageCounterPhB: {ID: 2322, type: DataType.uint16},
            averageUnderVoltageCounterPhB: {ID: 2323, type: DataType.uint16},
            rmsExtremeOverVoltagePeriodPhB: {ID: 2324, type: DataType.uint16},
            rmsExtremeUnderVoltagePeriodPhB: {ID: 2325, type: DataType.uint16},
            rmsVoltageSagPeriodPhB: {ID: 2326, type: DataType.uint16},
            rmsVoltageSwellPeriodPhB: {ID: 2327, type: DataType.uint16},
            lineCurrentPhC: {ID: 2561, type: DataType.uint16},
            activeCurrentPhC: {ID: 2562, type: DataType.int16},
            reactiveCurrentPhC: {ID: 2563, type: DataType.int16},
            rmsVoltagePhC: {ID: 2565, type: DataType.uint16},
            rmsVoltageMinPhC: {ID: 2566, type: DataType.uint16},
            rmsVoltageMaxPhC: {ID: 2567, type: DataType.uint16},
            rmsCurrentPhC: {ID: 2568, type: DataType.uint16},
            rmsCurrentMinPhC: {ID: 2569, type: DataType.uint16},
            rmsCurrentMaxPhC: {ID: 2570, type: DataType.uint16},
            activePowerPhC: {ID: 2571, type: DataType.int16},
            activePowerMinPhC: {ID: 2572, type: DataType.int16},
            activePowerMaxPhC: {ID: 2573, type: DataType.int16},
            reactivePowerPhC: {ID: 2574, type: DataType.int16},
            apparentPowerPhC: {ID: 2575, type: DataType.uint16},
            powerFactorPhC: {ID: 2576, type: DataType.int8},
            averageRmsVoltageMeasPeriodPhC: {ID: 2577, type: DataType.uint16},
            averageRmsOverVoltageCounterPhC: {ID: 2578, type: DataType.uint16},
            averageUnderVoltageCounterPhC: {ID: 2579, type: DataType.uint16},
            rmsExtremeOverVoltagePeriodPhC: {ID: 2580, type: DataType.uint16},
            rmsExtremeUnderVoltagePeriodPhC: {ID: 2581, type: DataType.uint16},
            rmsVoltageSagPeriodPhC: {ID: 2582, type: DataType.uint16},
            rmsVoltageSwellPeriodPhC: {ID: 2583, type: DataType.uint16},
            schneiderActivePowerDemandTotal: {ID: 0x4300, type: DataType.int32, manufacturerCode: ManufacturerCode.SCHNEIDER},
            schneiderReactivePowerDemandTotal: {ID: 0x4303, type: DataType.int32, manufacturerCode: ManufacturerCode.SCHNEIDER},
            schneiderApparentPowerDemandTotal: {ID: 0x4318, type: DataType.int32, manufacturerCode: ManufacturerCode.SCHNEIDER},
            schneiderDemandIntervalDuration: {ID: 0x4319, type: DataType.uint24, manufacturerCode: ManufacturerCode.SCHNEIDER},
            schneiderDemandDateTime: {ID: 0x4320, type: DataType.utc, manufacturerCode: ManufacturerCode.SCHNEIDER},
            schneiderActivePowerDemandPhase1: {ID: 0x4509, type: DataType.int32, manufacturerCode: ManufacturerCode.SCHNEIDER},
            schneiderReactivePowerDemandPhase1: {ID: 0x450A, type: DataType.int32, manufacturerCode: ManufacturerCode.SCHNEIDER},
            schneiderApparentPowerDemandPhase1: {ID: 0x450B, type: DataType.int32, manufacturerCode: ManufacturerCode.SCHNEIDER},
            schneiderDemandIntervalMinimalVoltageL1: {ID: 0x4510, type: DataType.uint16, manufacturerCode: ManufacturerCode.SCHNEIDER},
            schneiderDemandIntervalMaximalCurrentI1: {ID: 0x4513, type: DataType.uint16, manufacturerCode: ManufacturerCode.SCHNEIDER},
            schneiderActivePowerDemandPhase2: {ID: 0x4909, type: DataType.int32, manufacturerCode: ManufacturerCode.SCHNEIDER},
            schneiderReactivePowerDemandPhase2: {ID: 0x490A, type: DataType.int32, manufacturerCode: ManufacturerCode.SCHNEIDER},
            schneiderApparentPowerDemandPhase2: {ID: 0x490B, type: DataType.int32, manufacturerCode: ManufacturerCode.SCHNEIDER},
            schneiderDemandIntervalMinimalVoltageL2: {ID: 0x4910, type: DataType.uint16, manufacturerCode: ManufacturerCode.SCHNEIDER},
            schneiderDemandIntervalMaximalCurrentI2: {ID: 0x4913, type: DataType.uint16, manufacturerCode: ManufacturerCode.SCHNEIDER},
            schneiderActivePowerDemandPhase3: {ID: 0x4A09, type: DataType.int32, manufacturerCode: ManufacturerCode.SCHNEIDER},
            schneiderReactivePowerDemandPhase3: {ID: 0x4A0A, type: DataType.int32, manufacturerCode: ManufacturerCode.SCHNEIDER},
            schneiderApparentPowerDemandPhase3: {ID: 0x4A0B, type: DataType.int32, manufacturerCode: ManufacturerCode.SCHNEIDER},
            schneiderDemandIntervalMinimalVoltageL3: {ID: 0x4A10, type: DataType.uint16, manufacturerCode: ManufacturerCode.SCHNEIDER},
            schneiderDemandIntervalMaximalCurrentI3: {ID: 0x4A13, type: DataType.uint16, manufacturerCode: ManufacturerCode.SCHNEIDER},
            schneiderCurrentSensorMultiplier: {ID: 0x4E00, type: DataType.uint8, manufacturerCode: ManufacturerCode.SCHNEIDER},
        },
        commands: {
            getProfileInfo: {
                ID: 0,
                parameters: [
                ],
            },
            getMeasurementProfile: {
                ID: 1,
                parameters: [
                    {name: 'attrId', type: DataType.uint16},
                    {name: 'starttime', type: DataType.uint32},
                    {name: 'numofuntervals', type: DataType.uint8},
                ],
            },
        },
        commandsResponse: {
            getProfileInfoRsp: {
                ID: 0,
                parameters: [
                    {name: 'profilecount', type: DataType.uint8},
                    {name: 'profileintervalperiod', type: DataType.uint8},
                    {name: 'maxnumofintervals', type: DataType.uint8},
                    {name: 'numofattrs', type: DataType.uint8},
                    {name: 'listofattr', type: BuffaloZclDataType.LIST_UINT16},
                ],
            },
            getMeasurementProfileRsp: {
                ID: 1,
                parameters: [
                    {name: 'starttime', type: DataType.uint32},
                    {name: 'status', type: DataType.uint8},
                    {name: 'profileintervalperiod', type: DataType.uint8},
                    {name: 'numofintervalsdeliv', type: DataType.uint8},
                    {name: 'attrId', type: DataType.uint16},
                    {name: 'intervals', type: BuffaloZclDataType.LIST_UINT8},
                ],
            },
        },
    },
    haDiagnostic: {
        ID: 2821,
        attributes: {
            numberOfResets: {ID: 0, type: DataType.uint16},
            persistentMemoryWrites: {ID: 1, type: DataType.uint16},
            macRxBcast: {ID: 256, type: DataType.uint32},
            macTxBcast: {ID: 257, type: DataType.uint32},
            macRxUcast: {ID: 258, type: DataType.uint32},
            macTxUcast: {ID: 259, type: DataType.uint32},
            macTxUcastRetry: {ID: 260, type: DataType.uint16},
            macTxUcastFail: {ID: 261, type: DataType.uint16},
            aPSRxBcast: {ID: 262, type: DataType.uint16},
            aPSTxBcast: {ID: 263, type: DataType.uint16},
            aPSRxUcast: {ID: 264, type: DataType.uint16},
            aPSTxUcastSuccess: {ID: 265, type: DataType.uint16},
            aPSTxUcastRetry: {ID: 266, type: DataType.uint16},
            aPSTxUcastFail: {ID: 267, type: DataType.uint16},
            routeDiscInitiated: {ID: 268, type: DataType.uint16},
            neighborAdded: {ID: 269, type: DataType.uint16},
            neighborRemoved: {ID: 270, type: DataType.uint16},
            neighborStale: {ID: 271, type: DataType.uint16},
            joinIndication: {ID: 272, type: DataType.uint16},
            childMoved: {ID: 273, type: DataType.uint16},
            nwkFcFailure: {ID: 274, type: DataType.uint16},
            apsFcFailure: {ID: 275, type: DataType.uint16},
            apsUnauthorizedKey: {ID: 276, type: DataType.uint16},
            nwkDecryptFailures: {ID: 277, type: DataType.uint16},
            apsDecryptFailures: {ID: 278, type: DataType.uint16},
            packetBufferAllocateFailures: {ID: 279, type: DataType.uint16},
            relayedUcast: {ID: 280, type: DataType.uint16},
            phyToMacQueueLimitReached: {ID: 281, type: DataType.uint16},
            packetValidateDropCount: {ID: 282, type: DataType.uint16},
            averageMacRetryPerApsMessageSent: {ID: 283, type: DataType.uint16},
            lastMessageLqi: {ID: 284, type: DataType.uint8},
            lastMessageRssi: {ID: 285, type: DataType.int8},
            danfossSystemStatusCode: {ID: 0x4000, type: DataType.bitmap16, manufacturerCode: ManufacturerCode.DANFOSS},
            danfossSystemStatusWater: {ID: 0x4200, type: DataType.enum8, manufacturerCode: ManufacturerCode.DANFOSS},
            danfossMultimasterRole: {ID: 0x4201, type: DataType.enum8, manufacturerCode: ManufacturerCode.DANFOSS},
            schneiderMeterStatus: {ID: 0xFF01, type: DataType.uint32, manufacturerCode: ManufacturerCode.SCHNEIDER},
            schneiderDiagnosticRegister1: {ID: 0xFF02, type: DataType.uint32, manufacturerCode: ManufacturerCode.SCHNEIDER},
            schneiderCommunicationQuality: {ID: 0x4000, type: DataType.uint8, manufacturerCode: ManufacturerCode.SCHNEIDER},
        },
        commands: {
        },
        commandsResponse: {
        },
    },
    touchlink: {
        ID: 4096,
        attributes: {
        },
        commands: {
            scanRequest: {
                ID: 0,
                response: 1,
                parameters: [
                    {name: 'transactionID', type: DataType.uint32},
                    {name: 'zigbeeInformation', type: DataType.bitmap8},
                    {name: 'touchlinkInformation', type: DataType.bitmap8},
                ],
            },
            identifyRequest: {
                ID: 6,
                parameters: [
                    {name: 'transactionID', type: DataType.uint32},
                    {name: 'duration', type: DataType.uint16},
                ],
            },
            resetToFactoryNew: {
                ID: 7,
                parameters: [
                    {name: 'transactionID', type: DataType.uint32},
                ],
            },
        },
        commandsResponse: {
            scanResponse: {
                ID: 1,
                parameters: [
                    {name: 'transactionID', type: DataType.uint32},
                    {name: 'rssiCorrection', type: DataType.uint8},
                    {name: 'zigbeeInformation', type: DataType.uint8},
                    {name: 'touchlinkInformation', type: DataType.uint8},
                    {name: 'keyBitmask', type: DataType.uint16},
                    {name: 'responseID', type: DataType.uint32},
                    {name: 'extendedPanID', type: DataType.ieeeAddr},
                    {name: 'networkUpdateID', type: DataType.uint8},
                    {name: 'logicalChannel', type: DataType.uint8},
                    {name: 'panID', type: DataType.uint16},
                    {name: 'networkAddress', type: DataType.uint16},
                    {name: 'numberOfSubDevices', type: DataType.uint8},
                    {name: 'totalGroupIdentifiers', type: DataType.uint8},
                    // Below are optional according to the spec, not all devices send these.
                    // e.g. https://github.com/Koenkk/zigbee2mqtt/issues/8535#issuecomment-909199162
                    // Since we don't have a way to deal with optional attributes yet and since we don't
                    // use these attributes anyway, disable them for now.
                    // {name: 'endpointID', type: DataType.uint8},
                    // {name: 'profileID', type: DataType.uint16},
                    // {name: 'deviceID', type: DataType.uint16},
                    // {name: 'version', type: DataType.uint8},
                    // {name: 'groupIdentifierCount', type: DataType.uint8},
                ],
            },
        },
    },
    manuSpecificIkeaAirPurifier: {
        ID: 0xfc7d,
        manufacturerCode: ManufacturerCode.IKEA_OF_SWEDEN,
        attributes: {
            filterRunTime: {ID: 0x0000, type: DataType.uint32},
            replaceFilter: {ID: 0x0001, type: DataType.uint8},
            filterLifeTime: {ID: 0x0002, type: DataType.uint32},
            controlPanelLight: {ID: 0x0003, type: DataType.boolean},
            particulateMatter25Measurement: {ID: 0x0004, type: DataType.uint16},
            childLock: {ID: 0x0005, type: DataType.boolean},
            fanMode: {ID: 0x0006, type: DataType.uint8},
            fanSpeed: {ID: 0x0007, type: DataType.uint8},
            deviceRunTime: {ID: 0x0008, type: DataType.uint32},
        },
        commands: {},
        commandsResponse: {},
    },
    msIkeaVocIndexMeasurement: {
        ID: 0xfc7e,
        manufacturerCode: ManufacturerCode.IKEA_OF_SWEDEN,
        attributes: {
            measuredValue: {ID: 0x0000, type: DataType.singlePrec},
            measuredMinValue: {ID: 0x0001, type: DataType.singlePrec},
            measuredMaxValue: {ID: 0x0002, type: DataType.singlePrec},
        },
        commands: {},
        commandsResponse: {},
    },
    manuSpecificClusterAduroSmart: {
        ID: 64716,
        attributes: {
        },
        commands: {
            cmd0: {
                ID: 0,
                parameters: [
                ],
            },
        },
        commandsResponse: {
        },
    },
    manuSpecificOsram: {
        ID: 64527,
        attributes: {
        },
        commands: {
            saveStartupParams: {
                ID: 1,
                parameters: [
                ],
            },
            resetStartupParams: {
                ID: 2,
                parameters: [
                ],
            },
        },
        commandsResponse: {
            saveStartupParamsRsp: {
                ID: 0,
                parameters: [
                ],
            },
        },
    },
    manuSpecificPhilips: {
        ID: 0xFC00,
        manufacturerCode: ManufacturerCode.PHILIPS,
        attributes: {
            config: {ID: 49, type: DataType.bitmap16},
        },
        commands: {
        },
        commandsResponse: {
            hueNotification: {
                ID: 0,
                parameters: [
                    {name: 'button', type: DataType.uint8},
                    {name: 'unknown1', type: DataType.uint24},
                    {name: 'type', type: DataType.uint8},
                    {name: 'unknown2', type: DataType.uint8},
                    {name: 'time', type: DataType.uint8},
                    {name: 'unknown2', type: DataType.uint8},
                ],
            },
        },
    },
    manuSpecificPhilips2: {
        ID: 0xFC03,
        manufacturerCode: ManufacturerCode.PHILIPS,
        attributes: {
            state: {ID: 0x0002, type: DataType.octetStr},
        },
        commands: {
            multiColor: {
                ID: 0,
                parameters: [
                    {name: 'data', type: BuffaloZclDataType.BUFFER},
                ],
            },
        },
        commandsResponse: {},
    },
    manuSpecificSinope: {
        ID: 65281,
        manufacturerCode: ManufacturerCode.Sinope,
        attributes: {
            // attribute ID :1's readable
            keypadLockout: {ID: 2, type: DataType.enum8},
            // 'firmware number': {ID: 3, type: DataType.unknown},
            firmwareVersion: {ID: 4, type: DataType.charStr},
            outdoorTempToDisplay: {ID: 16, type: DataType.int16},
            outdoorTempToDisplayTimeout: {ID: 17, type: DataType.uint16},
            secondScreenBehavior: {ID: 18, type: DataType.enum8}, // auto:0,setpoint:1,outside:2
            currentTimeToDisplay: {ID: 32, type: DataType.uint32},
            ledIntensityOn: {ID: 82, type: DataType.uint8},
            ledIntensityOff: {ID: 83, type: DataType.uint8},
            ledColorOn: {ID: 80, type: DataType.uint24},  // inversed hex BBGGRR
            ledColorOff: {ID: 81, type: DataType.uint24},
            onLedIntensity: {ID: 82, type: DataType.uint8}, // percent
            offLedIntensity: {ID: 83, type: DataType.uint8}, // percent
            actionReport: {ID: 84, type: DataType.enum8}, // singleTapUp: 1,2, doubleTapUp: 1,4, singleTapDown: 17,18, doubleTapDown: 17,20
            minimumBrightness: {ID: 85, type: DataType.uint16},
            connectedLoadRM: {ID: 96, type: DataType.uint16}, // unit watt/hr for Calypso RM3500 & Load Controller RM3250 
            currentLoad: {ID: 112, type: DataType.bitmap8}, // related to ecoMode(s)
            ecoMode: {ID: 113, type: DataType.int8}, // default:-128||-100-0-100%
            ecoMode1: {ID: 114, type: DataType.uint8}, // default:255||0-99
            ecoMode2: {ID: 115, type: DataType.uint8}, // default 255||0-100
            unknown: {ID: 117, type: DataType.bitmap32}, // RW *testing*
            drConfigWaterTempMin: {ID: 118, type: DataType.uint8}, // value 45 or 0
            drConfigWaterTempTime: {ID: 119, type: DataType.uint8}, // default 2
            drWTTimeOn: {ID: 120, type: DataType.uint16},
            unknown1: {ID: 128, type: DataType.uint32}, // readOnly stringNumber *testing*
            dimmerTimmer: {ID: 160, type: DataType.uint32},
            unknown2: {ID: 256, type: DataType.uint8}, // readOnly *testing*
            floorControlMode: {ID: 261, type: DataType.enum8},  // airFloorMode
            auxOutputMode: {ID: 262, type: DataType.enum8},
            ambiantMaxHeatSetpointLimit: {ID: 264, type: DataType.int16},
            floorMinHeatSetpointLimit: {ID: 265, type: DataType.int16},
            floorMaxHeatSetpointLimit: {ID: 266, type: DataType.int16},
            temperatureSensor: {ID: 267, type: DataType.enum8},
            floorLimitStatus: {ID: 268, type: DataType.enum8},
            timeFormatToDisplay: {ID: 276, type: DataType.enum8},
            GFCiStatus: {ID: 277, type: DataType.enum8},
            auxConnectedLoad: {ID: 280, type: DataType.uint16},
            connectedLoad: {ID: 281, type: DataType.uint16},
            pumpProtection: {ID: 296, type: DataType.uint8},
            unknown3: {ID: 298, type: DataType.enum8}, // RW default:60||5,10,15,20,30,60 *testing*
            currentSetpoint: {ID: 299, type: DataType.int16}, // W:to ocuppiedHeatSetpoint, R:depends of SinopeOccupancy
            // attribute ID: 300's readable, returns a buffer
            reportLocalTemperature: {ID: 301, type: DataType.int16},
            // attribute ID: 512's readable 
            coldLoadPickupStatus: {ID: 643, type: DataType.uint8},
        },
        commands: {
        },
        commandsResponse: {
        },
    },
    manuSpecificUbisysDeviceSetup: {
        ID: 0xfc00,
        // Doesn't use manufacturerCode: https://github.com/Koenkk/zigbee-herdsman-converters/pull/4412
        attributes: {
            inputConfigurations: {ID: 0x0000, type: DataType.array},
            inputActions: {ID: 0x0001, type: DataType.array},
        },
        commands: {
        },
        commandsResponse: {
        }
    },
    manuSpecificUbisysDimmerSetup: {
        ID: 0xfc01,
        manufacturerCode: ManufacturerCode.Ubisys,
        attributes: {
            capabilities: {ID: 0x0000, type: DataType.bitmap8},
            status: {ID: 0x0001, type: DataType.bitmap8},
            mode: {ID: 0x0002, type: DataType.bitmap8},
        },
        commands: {
        },
        commandsResponse: {
        }
    },
    manuSpecificUbisysHeatingRegulatorThermostat: {
        ID: 0x0201, // = 513
        manufacturerCode: ManufacturerCode.Ubisys,
        attributes: {
            classBTemperatureOffset: {ID: 0x0000, type: DataType.int8},
            returnFlowTemperatureWeight: {ID: 0x0001, type: DataType.int8},
            rawOutdoorTemperature: {ID: 0x0002, type: DataType.struct},
            rawLocalTemperatureA: {ID: 0x0003, type: DataType.struct},
            rawLocalTemperatureB: {ID: 0x0004, type: DataType.struct},
            rawForwardFlowTemperature: {ID: 0x0005, type: DataType.struct},
            rawReturnFlowTemperature: {ID: 0x0006, type: DataType.struct},
            installedExtensions: {ID: 0x0007, type: DataType.bitmap64},
        },
        commands: {
        },
        commandsResponse: {
        }
    },
    manuSpecificUbisysHeatingRegulatorLevelCtrl: {
        ID: 8,
        manufacturerCode: ManufacturerCode.Ubisys,
        attributes: {
            valveType: {ID: 0x0000, type: DataType.bitmap8},
            cyclePeriod: {ID: 0x0001, type: DataType.uint8},
            season: {ID: 0x0002, type: DataType.enum8},
            backupLevel: {ID: 0x0003, type: DataType.uint8},
            alternateBackupLevel: {ID: 0x0004, type: DataType.uint8},
            lowerRange: {ID: 0x0005, type: DataType.uint8},
            upperRange: {ID: 0x0006, type: DataType.uint8},
            pumpThresholdOn: {ID: 0x0007, type: DataType.uint8},
            pumpThresholdOff: {ID: 0x0008, type: DataType.uint8},
            heatingDemandEnableThreshold: {ID: 0x0009, type: DataType.uint8},
            heatingDemandDisableThreshold: {ID: 0x000A, type: DataType.uint8},
            coolingDemandEnableThreshold: {ID: 0x000B, type: DataType.uint8},
            coolingDemandDisableThreshold: {ID: 0x000C, type: DataType.uint8},
        },
        commands: {
        },
        commandsResponse: {
        }
    },
    manuSpecificLegrandDevices: {
        ID: 0xfc01,
        manufacturerCode: ManufacturerCode.LegrandNetatmo,
        attributes: {
            // attributes seems to vary depending on the device. Can't be static
        },
        commands: {
        },
        commandsResponse: {
        }
    },
    manuSpecificLegrandDevices2: {
        ID: 0xfc40,
        manufacturerCode: ManufacturerCode.LegrandNetatmo,
        attributes: {},
        commands: {
            command0: {
                ID: 0,
                parameters: [
                    {name: 'data', type: BuffaloZclDataType.BUFFER},
                ],
            },
        },
        commandsResponse: {}
    },
    manuSpecificLegrandDevices3: {
        ID: 0xfc41,
        manufacturerCode: ManufacturerCode.LegrandNetatmo,
        attributes: {},
        commands: {
            command0: {
                ID: 0,
                parameters: [
                    {name: 'data', type: BuffaloZclDataType.BUFFER},
                ],
            },
        },
        commandsResponse: {}
    },
    manuSpecificNiko1: {
        ID: 0xfc00,
        manufacturerCode: ManufacturerCode.NIKO_NV,
        attributes: {
            /* WARNING: 0x0000 has different datatypes!
             *          enum8 (switch) vs. bitmap8 (outlet)
             *          unknown usage/function on outlet
             */
            switchOperationMode: {ID: 0x0000, type: DataType.enum8},
            outletLedColor: {ID: 0x0100, type: DataType.uint24},
            outletChildLock: {ID: 0x0101, type: DataType.uint8},
            outletLedState: {ID: 0x0104, type: DataType.uint8},
        },
        commands: {},
        commandsResponse: {}
    },
    manuSpecificNiko2: {
        ID: 0xfc01,
        manufacturerCode: ManufacturerCode.NIKO_NV,
        attributes: {
            switchAction: {ID: 0x0002, type: DataType.uint8},
        },
        commands: {
        },
        commandsResponse: {
        }
    },
    wiserDeviceInfo: {
        ID: 0xFE03, // 65027
        attributes: {
            deviceInfo: {ID: 32, type: DataType.charStr},
        },
        commands: {},
        commandsResponse: {}
    },
    /**
     * Tuya cluster
     *
     * Common parameters:
     *
     *  seq -  Sequence number of transmitted data, range 0-65535, revert to 0 after reaching 65535
     *
     * Official Tuya documentation: https://developer.tuya.com/en/docs/iot-device-dev/tuya-zigbee-universal-docking-access-standard?id=K9ik6zvofpzql#subtitle-6-Private%20cluster
     *
     */
    manuSpecificTuya: {
        ID: 0xEF00,  // 61184
        attributes: {
        },
        commands: {
            /**
             * Gateway-side data request
             */
            dataRequest: {
                ID: 0,
                parameters: [
                    {name: 'seq', type: DataType.uint16},
                    {name: 'dpValues', type: BuffaloZclDataType.LIST_TUYA_DATAPOINT_VALUES},
                ],
            },
            /**
             * GW send, trigger MCU side to report all current information, no zcl payload.
             * Note: Device side can make a policy, data better not to report centrally
             */
            dataQuery: {
                ID: 3,
                parameters: [
                ],
            },
            /**
             * Gw->Zigbee gateway query MCU version
             */
            mcuVersionRequest: {
                ID: 0x10,
                parameters: [
                    {name: 'seq', type: DataType.uint16},
                ],
            },

            /**
             * FIXME: This command is not listed in Tuya zigbee cluster description,
             *  but there is some command 0x04 (description is: Command Issuance)
             *  in `Serial command list` section of the same document
             *  So, need to investigate more information about it
             */
            sendData: {
                ID: 4,
                parameters: [
                    {name: 'seq', type: DataType.uint16},
                    {name: 'dpValues', type: BuffaloZclDataType.LIST_TUYA_DATAPOINT_VALUES},
                ],
            },

            /**
             * Gw->Zigbee gateway notifies MCU of upgrade
             */
            mcuOtaNotify: {
                ID: 0x12,
                parameters: [
                    {name: 'seq', type: DataType.uint16},
                    // FIXME: key is fixed (8 byte) uint8 array
                    //  Ask Koen is there any type to read fixed size uint_8t.
                    //  currently there is `length` property in options but sems it is
                    //  ignored in `writePayloadCluster()` and other methods.
                    //  So, as workaround we use hi/low for key, which is not best solution
                    {name: 'key_hi', type: DataType.uint32},
                    {name: 'key_lo', type: DataType.uint32},
                    {name: 'version', type: DataType.uint8},
                    {name: 'imageSize', type: DataType.uint32},
                    {name: 'crc', type: DataType.uint32},
                ],
            },

            /**
             * Gw->Zigbee gateway returns the requested upgrade package for MCU
             */
            mcuOtaBlockDataResponse: {
                ID: 0x14,
                parameters: [
                    {name: 'seq', type: DataType.uint16},
                    {name: 'status', type: DataType.uint8},
                    {name: 'key_hi', type: DataType.uint32},
                    {name: 'key_lo', type: DataType.uint32},
                    {name: 'version', type: DataType.uint8},
                    {name: 'offset', type: DataType.uint32},
                    {name: 'imageData', type: BuffaloZclDataType.LIST_UINT8},
                ],
            },

            /**
             * Time synchronization (bidirectional)
             */
            mcuSyncTime: {
                ID: 0x24,
                parameters: [
                    {name: 'payloadSize', type: DataType.uint16},
                    {name: 'payload', type: BuffaloZclDataType.LIST_UINT8},
                ]
            },

            /**
             * Gateway connection status (bidirectional)
             */
            mcuGatewayConnectionStatus: {
                ID: 0x25,
                parameters: [
                    {name: 'payloadSize', type: DataType.uint16},
                    {name: 'payload', type: DataType.uint8},
                ]
            }
        },
        commandsResponse: {
            /**
             * Reply to MCU-side data request
             */
            dataResponse: {
                ID: 1,
                parameters: [
                    {name: 'seq', type: DataType.uint16},
                    {name: 'dpValues', type: BuffaloZclDataType.LIST_TUYA_DATAPOINT_VALUES},
                ],
            },
            /**
             * MCU-side data active upload (bidirectional)
             */
            dataReport: {
                ID: 2,
                parameters: [
                    {name: 'seq', type: DataType.uint16},
                    {name: 'dpValues', type: BuffaloZclDataType.LIST_TUYA_DATAPOINT_VALUES},
                ],
            },
            /**
             * FIXME: This command is not listed in Tuya zigbee cluster description,
             *  but there is some command 0x05 (description is: Status query)
             *  in `Serial command list` section of the same document
             *  So, need to investigate more information about it
             */
            activeStatusReportAlt: {
                ID: 5,
                parameters: [
                    {name: 'seq', type: DataType.uint16},
                    {name: 'dpValues', type: BuffaloZclDataType.LIST_TUYA_DATAPOINT_VALUES},
                ],
            },
            /**
             * FIXME: This command is not listed in Tuya zigbee cluster description,
             *  but there is some command 0x06 (description is: Status query)
             *  in `Serial command list` section of the same document
             *  So, need to investigate more information about it
             */
            activeStatusReport: {
                ID: 6,
                parameters: [
                    {name: 'seq', type: DataType.uint16},
                    {name: 'dpValues', type: BuffaloZclDataType.LIST_TUYA_DATAPOINT_VALUES},
                ],
            },
            /**
             * Zigbee->Gw MCU return version or actively report version
             */
            mcuVersionResponse: {
                ID: 0x11,
                parameters: [
                    {name: 'seq', type: DataType.uint16},
                    {name: 'version', type: DataType.uint8},
                ],
            },

            /**
             * Zigbee->Gw requests an upgrade package for the MCU
             */
            mcuOtaBlockDataRequest: {
                ID: 0x13,
                parameters: [
                    {name: 'seq', type: DataType.uint16},
                    {name: 'key_hi', type: DataType.uint32},
                    {name: 'key_lo', type: DataType.uint32},
                    {name: 'version', type: DataType.uint8},
                    {name: 'offset', type: DataType.uint32},
                    {name: 'size', type: DataType.uint32},
                ],
            },

            /**
             * Zigbee->Gw returns the upgrade result for the mcu
             */
            mcuOtaResult: {
                ID: 0x15,
                parameters: [
                    {name: 'seq', type: DataType.uint16},
                    {name: 'status', type: DataType.uint8},
                    {name: 'key_hi', type: DataType.uint32},
                    {name: 'key_lo', type: DataType.uint32},
                    {name: 'version', type: DataType.uint8},
                ],
            },

            /**
             * Time synchronization (bidirectional)
             */
            mcuSyncTime: {
                ID: 0x24,
                parameters: [
                    {name: 'payloadSize', type: DataType.uint16}
                ]
            },

            /**
             * Gateway connection status (bidirectional)
             */
            mcuGatewayConnectionStatus: {
                ID: 0x25,
                parameters: [
                    {name: 'payloadSize', type: DataType.uint16}
                ]
            }
        },
    },
    aqaraOpple: {
        ID: 0xFCC0,
        manufacturerCode: ManufacturerCode.LUMI_UNITED_TECH,
        attributes: {
            mode: {ID: 9, type: DataType.uint8},
            illuminance: {ID: 0x0112, type: DataType.uint32}
        },
        commands: {},
        commandsResponse: {}
    },
    liXeePrivate: {
        ID: 0xFF66,
        manufacturerCode: ManufacturerCode.JENNIC,
        attributes: {
            currentTarif: {ID: 0x0000, type: DataType.charStr},
            tomorrowColor: {ID: 0x0001, type: DataType.charStr},
            scheduleHPHC: {ID: 0x0002, type: DataType.uint8},
            presencePotential: {ID: 0x0003, type: DataType.uint8},
            startNoticeEJP: {ID: 0x0004, type: DataType.uint8},
            warnDPS: {ID: 0x0005, type: DataType.uint16},
            warnDIR1: {ID: 0x0006, type: DataType.uint16},
            warnDIR2: {ID: 0x0007, type: DataType.uint16},
            warnDIR3: {ID: 0x0008, type: DataType.uint16},
            currentPrice: {ID: 0x0200, type: DataType.charStr},
            currentIndexTarif: {ID: 0x0201, type: DataType.uint8},
            currentDate: {ID: 0x0202, type: DataType.charStr},
            activeEnerfyOutD01: {ID: 0x0203, type: DataType.uint32},
            activeEnerfyOutD02: {ID: 0x0204, type: DataType.uint32},
            activeEnerfyOutD03: {ID: 0x0205, type: DataType.uint32},
            activeEnerfyOutD04: {ID: 0x0206, type: DataType.uint32},
            injectedVA: {ID: 0x0207, type: DataType.uint16},
            injectedVAMaxN: {ID: 0x0208, type: DataType.int16},
            injectedVAMaxN1: {ID: 0x0209, type: DataType.int16},
            injectedActiveLoadN: {ID: 0x0210, type: DataType.int16},
            injectedActiveLoadN1: {ID: 0x0211, type: DataType.int16},
            drawnVAMaxN1: {ID: 0x0212, type: DataType.int16},
            drawnVAMaxN1P2: {ID: 0x0213, type: DataType.int16},
            drawnVAMaxN1P3: {ID: 0x0214, type: DataType.int16},
            message1: {ID: 0x0215, type: DataType.charStr},
            message2: {ID: 0x0216, type: DataType.charStr},
            statusRegister: {ID: 0x0217, type: DataType.octetStr},
            startMobilePoint1: {ID: 0x0218, type: DataType.uint8},
            stopMobilePoint1: {ID: 0x0219, type: DataType.uint8},
            startMobilePoint2: {ID: 0x0220, type: DataType.uint8},
            stopMobilePoint2: {ID: 0x0221, type: DataType.uint8},
            startMobilePoint3: {ID: 0x0222, type: DataType.uint8},
            stopMobilePoint3: {ID: 0x0223, type: DataType.uint8},
            relais: {ID: 0x0224, type: DataType.uint16},
            daysNumberCurrentCalendar: {ID: 0x0225, type: DataType.uint8},
            daysNumberNextCalendar: {ID: 0x0226, type: DataType.uint8},
            daysProfileCurrentCalendar: {ID: 0x0227, type: DataType.longOctetStr},
            daysProfileNextCalendar: {ID: 0x0228, type: DataType.longOctetStr},
            linkyMode: {ID: 0x0300, type: DataType.uint8},
        },
        commands: {},
        commandsResponse: {},
    },
    manuSpecificTuya_2: {
        ID: 0xE002,
        attributes: {
            alarm_temperature_max: {ID: 53258, type: DataType.int16},
            alarm_temperature_min: {ID: 53259, type: DataType.int16},
            alarm_humidity_max: {ID: 53261, type: DataType.int16},
            alarm_humidity_min: {ID: 53262, type: DataType.int16},
            alarm_humidity: {ID: 53263, type: DataType.enum8},
            alarm_temperature: {ID: 53254, type: DataType.enum8},
            unknown: {ID: 53264, type: DataType.uint8},
        },
        commands: {},
        commandsResponse: {},
    },
    manuSpecificTuya_3: {
        ID: 0xe001,
        attributes: {
            switchType: {ID: 0xd030, type: DataType.enum8},
            powerOnBehavior: {ID: 0xd010, type: DataType.enum8},
        },
        commands: {
            setOptions1: {
                ID: 0xE5,
                parameters: [
                    {name: 'data', type: BuffaloZclDataType.BUFFER},
                ],
            },
            setOptions2: {
                ID: 0xE6,
                parameters: [
                    {name: 'data', type: BuffaloZclDataType.BUFFER},
                ],
            },
            setOptions3: {
                ID: 0xE7,
                parameters: [
                    {name: 'data', type: BuffaloZclDataType.BUFFER},
                ],
            },
        },
        commandsResponse: {},
    },
    manuSpecificCentraliteHumidity: {
        ID: 0xFC45,
        manufacturerCode: ManufacturerCode.Centralite,
        attributes: {
            measuredValue: {ID: 0, type: DataType.uint16},
        },
        commands: {},
        commandsResponse: {},
    },
    manuSpecificSmartThingsArrivalSensor: {
        ID: 0xFC05,
        manufacturerCode: ManufacturerCode.SmartThings,
        attributes: {},
        commands: {},
        commandsResponse: {
            arrivalSensorNotify: {
                ID: 1,
                parameters: [],
            },
        },
    },
    manuSpecificSamsungAccelerometer: {
        ID: 0xFC02,
        manufacturerCode: ManufacturerCode.SmartThings,
        attributes: {
            motion_threshold_multiplier: {ID: 0, type: DataType.uint8},
            motion_threshold: {ID: 2, type: DataType.uint16},
            acceleration: {ID: 16, type: DataType.bitmap8},
            x_axis: {ID:18, type: DataType.int16},
            y_axis: {ID:19, type: DataType.int16},
            z_axis: {ID:20, type: DataType.int16},
        },
        commands: {},
        commandsResponse: {},
    },
    heimanSpecificFormaldehydeMeasurement: {
        // from HS2AQ-3.0海曼智能空气质量检测仪API文档-V01
        ID: 0x042b,
        manufacturerCode: ManufacturerCode.Heiman,
        attributes: {
            measuredValue: {ID: 0x0000, type: DataType.uint16},
            measuredMinValue: {ID: 0x0001, type: DataType.uint16},
            measuredMaxValue: {ID: 0x0002, type: DataType.uint16},
            measuredTolerance: {ID: 0x0003, type: DataType.uint16},
        },
        commands: {},
        commandsResponse: {},
    },
    heimanSpecificAirQuality: {
        // from HS2AQ-3.0海曼智能空气质量检测仪API文档-V01
        ID: 0xfc81,
        manufacturerCode: ManufacturerCode.Heiman,
        attributes: {
            language: {ID: 0xf000, type: DataType.uint8},
            unitOfMeasure: {ID: 0xf001, type: DataType.uint8},
            batteryState: {ID: 0xf002, type: DataType.uint8}, //  (0 is not charged, 1 is charging, 2 is fully charged)
            pm10measuredValue: {ID: 0xf003, type: DataType.uint16},
            tvocMeasuredValue: {ID: 0xf004, type: DataType.uint16},
            aqiMeasuredValue: {ID: 0xf005, type: DataType.uint16},
            temperatureMeasuredMax: {ID: 0xf006, type: DataType.int16},
            temperatureMeasuredMin: {ID: 0xf007, type: DataType.int16},
            humidityMeasuredMax: {ID: 0xf008, type: DataType.uint16},
            humidityMeasuredMin: {ID: 0xf009, type: DataType.uint16},
            alarmEnable: {ID: 0xf00a, type: DataType.uint16},
        },
        commands: {
            setLanguage: {
                ID: 0x011b,
                parameters: [ // (1: English 0: Chinese)
                    {name: 'languageCode', type: DataType.uint8},
                ],
            },
            setUnitOfTemperature: {
                ID: 0x011c,
                parameters: [ // (0: ℉ 1: ℃)
                    {name: 'unitsCode', type: DataType.uint8},
                ],
            },
            getTime: {
                ID: 0x011d,
                parameters: [
                ],
            },
        },
        commandsResponse: {
        },
    },
    heimanSpecificScenes: {
        // from HS2SS-3.0海曼智能情景开关API文档-V01
        ID: 0xfc80,
        manufacturerCode: ManufacturerCode.Heiman,
        attributes: {
        },
        commands: {
            cinema: {
                ID: 0xf0,
                parameters: [],
            },
            atHome: {
                ID: 0xf1,
                parameters: [],
            },
            sleep: {
                ID: 0xf2,
                parameters: [],
            },
            goOut: {
                ID: 0xf3,
                parameters: [],
            },
            repast: {
                ID: 0xf4,
                parameters: [],
            },
        },
        commandsResponse: {
        },
    },
    heimanSpecificInfraRedRemote: {
        // from HS2IRC-3.0海曼智能红外转发控制器API-V01文档
        ID: 0xfc82,
        manufacturerCode: ManufacturerCode.Heiman,
        attributes: {},
        commands: {
            sendKey: {
                ID: 0xf0,
                parameters: [
                    {name: 'id', type: DataType.uint8},
                    {name: 'keyCode', type: DataType.uint8},
                ],
            },
            studyKey: {
                // Total we can have 30 keycode for each device ID (1..30).
                ID: 0xf1,
                // response: 0xf2,
                parameters: [
                    {name: 'id', type: DataType.uint8},
                    {name: 'keyCode', type: DataType.uint8},
                ],
            },
            deleteKey: {
                ID: 0xf3,
                parameters: [
                    // 1-15 - Delete specific ID, >= 16 - Delete All
                    {name: 'id', type: DataType.uint8},
                    // 1-30 - Delete specific keycode, >= 31 - Delete All keycodes for the ID
                    {name: 'keyCode', type: DataType.uint8},
                ],
            },
            createId: {
                // Total we can have 15 device IDs (1..15).
                ID: 0xf4,
                // response: 0xf5,
                parameters: [
                    {name: 'modelType', type: DataType.uint8},
                ],
            },
            getIdAndKeyCodeList: {
                ID: 0xf6,
                // response: 0xf7,
                parameters: [],
            },
        },
        commandsResponse: {
            studyKeyRsp: {
                ID: 0xf2,
                parameters: [
                    {name: 'id', type: DataType.uint8},
                    {name: 'keyCode', type: DataType.uint8},
                    {name: 'result', type: DataType.uint8}, // 0 - success, 1 - fail
                ],
            },
            createIdRsp: {
                ID: 0xf5,
                parameters: [
                    {name: 'id', type: DataType.uint8}, // 0xFF - create failed
                    {name: 'modelType', type: DataType.uint8},
                ],
            },
            getIdAndKeyCodeListRsp: {
                ID: 0xf7,
                parameters: [
                    {name: 'packetsTotal', type: DataType.uint8},
                    {name: 'packetNumber', type: DataType.uint8},
                    {name: 'packetLength', type: DataType.uint8}, // Max length is 70 bytes
                    // HELP for learnedDevicesList data structure:
                    //   struct structPacketPayload {
                    //     uint8_t ID;
                    //     uint8_t ModeType;
                    //     uint8_t KeyNum;
                    //     uint8_t KeyCode[KeyNum];
                    //   } arayPacketPayload[CurentPacketLenght];
                    // }
                    {name: 'learnedDevicesList', type: BuffaloZclDataType.LIST_UINT8},
                ],
            },
        },
    },
    develcoSpecificAirQuality: {
        ID: 0xFC03,
        manufacturerCode: ManufacturerCode.Develco,
        attributes: {
            measuredValue: {ID: 0x0000, type: DataType.uint16},
            minMeasuredValue: {ID: 0x0001, type: DataType.uint16},
            maxMeasuredValue: {ID: 0x0002, type: DataType.uint16},
            resolution: {ID: 0x0003, type: DataType.uint16},
        },
        commands: {},
        commandsResponse: {},
    },
    schneiderSpecificPilotMode: {
        ID: 0xFF23,
        manufacturerCode: ManufacturerCode.SCHNEIDER,
        attributes: {
            pilotMode: {ID: 0x0031, type: DataType.enum8},
        },
        commands: {},
        commandsResponse: {},
    },
    elkoOccupancySettingClusterServer: {
        ID: 0xFF19,
        manufacturerCode: ManufacturerCode.ELKO,
        attributes: {
            AmbienceLightThreshold: {ID: 0x0000, type: DataType.uint16},
            OccupancyActions: {ID: 0x0001, type: DataType.enum8},
            UnoccupiedLevelDflt: {ID: 0x0002, type: DataType.uint8},
            UnoccupiedLevel: {ID: 0x0003, type: DataType.uint8},
        },
        commands: {},
        commandsResponse: {},
    },
    elkoSwitchConfigurationClusterServer: {
        ID: 0xFF17,
        manufacturerCode: ManufacturerCode.ELKO,
        attributes: {
            SwitchIndication: {ID: 0x0000, type: DataType.enum8},
            UpSceneID: {ID: 0x0010, type: DataType.uint8},
            UpGroupID: {ID: 0x0011, type: DataType.uint16},
            DownSceneID: {ID: 0x0020, type: DataType.uint8},
            DownGroupID: {ID: 0x0021, type: DataType.uint16},
            SwitchActions: {ID: 0x0001, type: DataType.enum8},
        },
        commands: {},
        commandsResponse: {},
    },
    clipsalWiserSwitchConfigurationClusterServer: {
        ID: 0xFF17,
        manufacturerCode: ManufacturerCode.SCHNEIDER,
        attributes: {
            SwitchIndication: {ID: 0x0000, type: DataType.enum8},
            SwitchActions: {ID: 0x0001, type: DataType.enum8},
        },
        commands: {},
        commandsResponse: {},
    },    
    sprutDevice: {
        ID: 26112,
        manufacturerCode: 26214,
        attributes: {
            debug: {ID: 0, type: DataType.boolean},
        },
        commands: {},
        commandsResponse: {},
    },
    sprutVoc: {
        ID: 26113,
        manufacturerCode: 26214,
        attributes: {
            voc: {ID: 26112, type: DataType.uint16},
        },
        commands: {},
        commandsResponse: {},
    },
    sprutNoise: {
        ID: 26114,
        manufacturerCode: 26214,
        attributes: {
            noise: {ID: 26112, type: DataType.singlePrec},
            noiseDetected: {ID: 26113, type: DataType.bitmap8},
            noiseDetectLevel: {ID: 26114, type: DataType.singlePrec},
            noiseAfterDetectDelay: {ID: 26115, type: DataType.uint16},
        },
        commands: {},
        commandsResponse: {},
    },
    sprutIrBlaster: {
        ID: 26115,
        manufacturerCode: 26214,
        attributes: {},
        commands: {
            playStore: {
                ID: 0x00,
                parameters: [
                    {name: 'param', type: DataType.uint8},
                ],
            },
            learnStart: {
                ID: 0x01,
                parameters: [
                    {name: 'value', type: DataType.uint8},
                ],
            },
            learnStop: {
                ID: 0x02,
                parameters: [
                    {name: 'value', type: DataType.uint8},
                ],
            },
            clearStore: {
                ID: 0x03,
                parameters: [],
            },
            playRam: {
                ID: 0x04,
                parameters: [],
            },
            learnRamStart: {
                ID: 0x05,
                parameters: [],
            },
            learnRamStop: {
                ID: 0x06,
                parameters: [],
            },
        },
        commandsResponse: {},
    },
    manuSpecificSiglisZigfred: {
        ID: 0xFC42,
        manufacturerCode: 0x129C,
        attributes: {
            buttonEvent: {ID: 0x0008, type: DataType.uint32},
        },
        commands: {
            siglisZigfredButtonEvent: {
                ID: 0x02,
                parameters: [
                    {name: 'button', type: DataType.uint8},
                    {name: 'type', type: DataType.uint8},
                    {name: 'duration', type: DataType.uint16},
                ],
            },
        },
        commandsResponse: {},
    },
<<<<<<< HEAD
    manuSpecificInovelli: {
=======
    manuSpecificInovelliVZM31SN: {
>>>>>>> 1abb4aa6
        ID: 64561,
        manufacturerCode: 0x122f,
        attributes: {
            dimmingSpeedUpRemote: {ID: 0x001, type: DataType.uint8},
            dimmingSpeedUpLocal: {ID: 0x0002, type: DataType.uint8},
            rampRateOffToOnRemote: {ID: 0x0003, type: DataType.uint8},
            rampRateOffToOnLocal: {ID: 0x0004, type: DataType.uint8},
            dimmingSpeedDownRemote: {ID: 0x0005 , type: DataType.uint8},
            dimmingSpeedDownLocal: {ID: 0x0006, type: DataType.uint8},
            rampRateOnToOffRemote: {ID: 0x0007, type: DataType.uint8},
            rampRateOnToOffLocal: {ID: 0x0008, type: DataType.uint8},
            minimumLevel: {ID: 0x0009, type: DataType.uint8},
            maximumLevel: {ID: 0x000a, type: DataType.uint8},
            invertSwitch: {ID: 0x000b, type: DataType.boolean},
            autoTimerOff: {ID: 0x000c, type: DataType.uint16},
            defaultLevelLocal: {ID: 0x000d, type: DataType.uint8},
            defaultLevelRemote: {ID: 0x000e, type: DataType.uint8},
            stateAfterPowerRestored: {ID: 0x000f, type: DataType.uint8},
            loadLevelIndicatorTimeout: {ID: 0x0011, type: DataType.uint8},
<<<<<<< HEAD
            activePowerReports: {ID: 0x0012, type: DataType.uint16},
=======
            activePowerReports: {ID: 0x0012, type: DataType.uint8},
>>>>>>> 1abb4aa6
            periodicPowerAndEnergyReports: {ID: 0x0013, type: DataType.uint16},
            activeEnergyReports: {ID: 0x0014, type: DataType.uint16},
            powerType: {ID: 0x0015, type: DataType.boolean},
            switchType: {ID: 0x0016, type: DataType.uint8},
            higherOutputInNonNeutral: {ID: 0x0019, type: DataType.boolean},
<<<<<<< HEAD
            nonNeutralAuxMediumGear: {ID: 0x001e, type: DataType.uint8},
            nonNeutralAuxLowGear: {ID: 0x001f, type: DataType.uint8},
            internalTemperature: {ID: 0x0020, type: DataType.uint8},
            overheat: {ID: 0x0021, type: DataType.boolean},
=======
>>>>>>> 1abb4aa6
            buttonDelay: {ID: 0x0032, type: DataType.uint8},
            deviceBindNumber: {ID: 0x0033, type: DataType.uint8},
            smartBulbMode: {ID: 0x0034, type: DataType.boolean},
            doubleTapUpToParam55: {ID: 0x0035, type: DataType.boolean},
            doubleTapDownToParam56: {ID: 0x0036, type: DataType.boolean},
            brightnessLevelForDoubleTapUp: {ID: 0x0037, type: DataType.uint8},
            brightnessLevelForDoubleTapDown: {ID: 0x0038, type: DataType.uint8},
            defaultLed1ColorWhenOn: {ID: 0x003c, type: DataType.uint8},
            defaultLed1ColorWhenOff: {ID: 0x003d, type: DataType.uint8},
            defaultLed1IntensityWhenOn: {ID: 0x003e, type: DataType.uint8},
            defaultLed1IntensityWhenOff: {ID: 0x003f, type: DataType.uint8},
            defaultLed2ColorWhenOn: {ID: 0x0041, type: DataType.uint8},
            defaultLed2ColorWhenOff: {ID: 0x0042, type: DataType.uint8},
            defaultLed2IntensityWhenOn: {ID: 0x0043, type: DataType.uint8},
            defaultLed2IntensityWhenOff: {ID: 0x0044, type: DataType.uint8},
            defaultLed3ColorWhenOn: {ID: 0x0046, type: DataType.uint8},
            defaultLed3ColorWhenOff: {ID: 0x0047, type: DataType.uint8},
            defaultLed3IntensityWhenOn: {ID: 0x0048, type: DataType.uint8},
            defaultLed3IntensityWhenOff: {ID: 0x0049, type: DataType.uint8},
            defaultLed4ColorWhenOn: {ID: 0x004b, type: DataType.uint8},
            defaultLed4ColorWhenOff: {ID: 0x004c, type: DataType.uint8},
            defaultLed4IntensityWhenOn: {ID: 0x004d, type: DataType.uint8},
            defaultLed4IntensityWhenOff: {ID: 0x004e, type: DataType.uint8},
            defaultLed5ColorWhenOn: {ID: 0x0050, type: DataType.uint8},
            defaultLed5ColorWhenOff: {ID: 0x0051, type: DataType.uint8},
            defaultLed5IntensityWhenOn: {ID: 0x0052, type: DataType.uint8},
            defaultLed5IntensityWhenOff: {ID: 0x0053, type: DataType.uint8},
            defaultLed6ColorWhenOn: {ID: 0x0055, type: DataType.uint8},
            defaultLed6ColorWhenOff: {ID: 0x0056, type: DataType.uint8},
            defaultLed6IntensityWhenOn: {ID: 0x0057, type: DataType.uint8},
            defaultLed6IntensityWhenOff: {ID: 0x0058, type: DataType.uint8},
            defaultLed7ColorWhenOn: {ID: 0x005a, type: DataType.uint8},
            defaultLed7ColorWhenOff: {ID: 0x005b, type: DataType.uint8},
            defaultLed7IntensityWhenOn: {ID: 0x005c, type: DataType.uint8},
            defaultLed7IntensityWhenOff: {ID: 0x005d, type: DataType.uint8},
            ledColorWhenOn: {ID: 0x005f, type: DataType.uint8},
            ledColorWhenOff: {ID: 0x060, type: DataType.uint8},
            ledIntensityWhenOn: {ID: 0x0061, type: DataType.uint8},
            ledIntensityWhenOff: {ID: 0x0062, type: DataType.uint8},
            ledBarScaling: {ID: 0x0064, type: DataType.boolean},
            auxSwitchUniqueScenes: {ID: 0x007b, type: DataType.boolean},
            bindingOffToOnSyncLevel: {ID: 0x007d, type: DataType.boolean},
            localProtection: {ID: 0x0100, type: DataType.boolean},
            remoteProtection: {ID: 0x0101, type: DataType.boolean},
            outputMode: {ID: 0x0102, type: DataType.boolean},
            onOffLedMode: {ID: 0x0103, type: DataType.boolean},
<<<<<<< HEAD
            firmwareUpdateInProgressIndicator:{ID: 0x0104, type: DataType.boolean},
            fanLedLevelType: {ID: 0x0107, type: DataType.uint8},
=======
            firmwareUpdateInProgressIndicator: {ID: 0x0104, type: DataType.boolean},
            relayClick: {ID: 0x105, type: DataType.boolean},
            doubleTapClearNotifications: {ID: 0x106, type: DataType.boolean},
>>>>>>> 1abb4aa6
        },
        commands: {
            ledEffect: {
                ID: 1,
                parameters: [
                    {name: 'effect', type: DataType.uint8},
                    {name: 'color', type: DataType.uint8},
                    {name: 'level', type: DataType.uint8},
                    {name: 'duration', type: DataType.uint8},
                ],
            },
            individualLedEffect:{
                ID: 3,
                parameters: [
                    {name: 'led', type: DataType.uint8},
                    {name: 'effect', type: DataType.uint8},
                    {name: 'color', type: DataType.uint8},
                    {name: 'level', type: DataType.uint8},
                    {name: 'duration', type: DataType.uint8},
                ]
            }
        },
        commandsResponse: {
        },
    },
    owonClearMetering: {
        ID: 0xFFE0,
        manufacturerCode: ManufacturerCode.OWON,
        attributes: {},
        commands: {
            owonClearMeasurementData: {
                ID: 0x00,
                parameters: [],
            },
        },
        commandsResponse: {},
    },
    zosungIRTransmit: {
        ID: 0xed00,
        attributes: {
        },
        commands: {
            zosungSendIRCode00: {
                ID: 0,
                parameters: [
                    {name: 'seq', type: DataType.uint16},
                    {name: 'length', type: DataType.uint32},
                    {name: 'unk1', type: DataType.uint32},
                    {name: 'unk2', type: DataType.uint16},
                    {name: 'unk3', type: DataType.uint8},
                    {name: 'cmd', type: DataType.uint8},
                    {name: 'unk4', type: DataType.uint16},
                ],
            },
            zosungSendIRCode01: {
                ID: 1,
                parameters: [
                    {name: 'zero', type: DataType.uint8},
                    {name: 'seq', type: DataType.uint16},
                    {name: 'length', type: DataType.uint32},
                    {name: 'unk1', type: DataType.uint32},
                    {name: 'unk2', type: DataType.uint16},
                    {name: 'unk3', type: DataType.uint8},
                    {name: 'cmd', type: DataType.uint8},
                    {name: 'unk4', type: DataType.uint16},
                ],
            },
            zosungSendIRCode02: {
                ID: 2,
                parameters: [
                    {name: 'seq', type: DataType.uint16},
                    {name: 'position', type: DataType.uint32},
                    {name: 'maxlen', type: DataType.uint8},
                ],
            },
            zosungSendIRCode03: {
                ID: 3,
                parameters: [
                    {name: 'zero', type: DataType.uint8},
                    {name: 'seq', type: DataType.uint16},
                    {name: 'position', type: DataType.uint32},
                    {name: 'msgpart', type: DataType.octetStr},
                    {name: 'msgpartcrc', type: DataType.uint8},
                ],
            },
            zosungSendIRCode04: {
                ID: 4,
                parameters: [
                    {name: 'zero0', type: DataType.uint8},
                    {name: 'seq', type: DataType.uint16},
                    {name: 'zero1', type: DataType.uint16},
                ],
            },
            zosungSendIRCode05: {
                ID: 5,
                parameters: [
                    {name: 'seq', type: DataType.uint16},
                    {name: 'zero', type: DataType.uint16},
                ],
            },
        },
        commandsResponse: {
            zosungSendIRCode03Resp: {
                ID: 3,
                parameters: [
                    {name: 'zero', type: DataType.uint8},
                    {name: 'seq', type: DataType.uint16},
                    {name: 'position', type: DataType.uint32},
                    {name: 'msgpart', type: DataType.octetStr},
                    {name: 'msgpartcrc', type: DataType.uint8},
                ],
            },
            zosungSendIRCode05Resp: {
                ID: 5,
                parameters: [
                    {name: 'seq', type: DataType.uint16},
                    {name: 'zero', type: DataType.uint16},
                ],
            },
        },
    },
    zosungIRControl: {
        ID: 0xe004,
        attributes: {
        },
        commands: {
            zosungControlIRCommand00: {
                ID: 0,
                parameters: [
                    // JSON string with a command.
                    {name: 'data', type: BuffaloZclDataType.BUFFER},
                ],
            },
        },
        commandsResponse: {
        },
    },
    manuSpecificBosch: {
        ID: 0xe000,
        manufacturerCode: ManufacturerCode.Bosch,
        attributes: {
            sensitivity: {ID: 0x4003, type: 0x21},
        },
        commands: {
            initiateTestMode: {
                ID: 0x00,
                parameters: [],
            },
        },
        commandsResponse: {},
    },    
    manuSpecificBosch3: {
        ID: 0xe002,
        manufacturerCode: ManufacturerCode.Bosch,
        attributes: {
            humidity       : {ID: 0x4000, type: 0x21}, 
            unknown1       : {ID: 0x4001, type: 0x21}, 
            unknown2       : {ID: 0x4002, type: 0x21}, 
            airpurity      : {ID: 0x4003, type: 0x21}, 
            temperature    : {ID: 0x4004, type: 0x29}, 
            illuminance_lux: {ID: 0x4005, type: 0x21}, 
            battery        : {ID: 0x4006, type: 0x21}, 
            unknown3       : {ID: 0x4007, type: 0x21}, 
            unknown4       : {ID: 0x4008, type: 0x21}, 
            unknown5       : {ID: 0x4009, type: 0x21}, 
            unknown6       : {ID: 0x400a, type: 0x21}, 
            unknown7       : {ID: 0x400b, type: 0x21}, 
            unknown8       : {ID: 0x400c, type: 0x21}, 
        },
        commands: {},
        commandsResponse: {},
    },    
    manuSpecificBosch5: {
        ID: 0xe004,
        manufacturerCode: ManufacturerCode.Bosch,
        attributes: {
            unknown_attribute: {ID: 0x4000, type: DataType.bitmap8}, // 0,1 ??? read during pairing
            pre_alarm: {ID: 0x4001, type: DataType.bitmap8}, // 0,1 on/off
        },
        commands: {},
        commandsResponse: {},
    },    
    manuSpecificBosch7: {
        ID: 0xe006,
        manufacturerCode: ManufacturerCode.Bosch,
        attributes: {
            unknown1:  {ID: 0x5003, type: 0x28}, // perhaps signal strength? -7?
            unknown2:  {ID: 0x5004, type: 0x20}, // ????
            heartbeat: {ID: 0x5005, type: DataType.bitmap8}, // 0,1 on/off
        },
        commands: {
            pairingCompleted: {
                ID: 0x01,
                parameters: [],
            },
        },
        commandsResponse: {},
    },    
    manuSpecificBosch8: {
        ID: 0xe007,
        manufacturerCode: ManufacturerCode.Bosch,
        attributes: {
            alarm_status: {ID: 0x5000, type: DataType.bitmap32},
        },
        commands: { /////////// VALIDATED  ////////////
            burglarAlarm: {
                ID: 0x01,
                parameters: [
                    {name: 'data', type: DataType.uint8}, // data:1 trips the siren data:0 should stop the siren
                ],
            },
        },
        commandsResponse: {},
    },
    manuSpecificAssaDoorLock: {
        ID: 0xFC00,
        attributes: {
            autoLockTime: {ID: 0x0012, type: DataType.uint8},
            wrongCodeAttempts: {ID: 0x0013, type: DataType.uint8},
            shutdownTime: {ID: 0x0014, type: DataType.uint8},
            batteryLevel: {ID: 0x0015, type: DataType.uint8},
            insideEscutcheonLED: {ID: 0x0016, type: DataType.uint8},
            volume: {ID: 0x0017, type: DataType.uint8},
            lockMode: {ID: 0x0018, type: DataType.uint8},
            language: {ID: 0x0019, type: DataType.uint8},
            allCodesLockout: {ID: 0x001A, type: DataType.boolean},
            oneTouchLocking: {ID: 0x001B, type: DataType.boolean},
            privacyButtonSetting: {ID: 0x001C, type: DataType.boolean},
            /* enableLogging: {ID: 0x0020, type: DataType.boolean},*/ // marked in C4 driver as not supported
            numberLogRecordsSupported: {ID: 0x0021, type: DataType.uint16},
            numberPinsSupported: {ID: 0x0030, type: DataType.uint8},
            numberScheduleSlotsPerUser: {ID: 0x0040, type: DataType.uint8},
            alarmMask: {ID: 0x0050, type: DataType.uint8},
        },
        commands: {
            getLockStatus: {
                ID: 0x10,
                response: 0,
                parameters: [],
            },
            getBatteryLevel: {
                ID: 0x12,
                parameters: [],
            },
            setRFLockoutTime: {
                ID: 0x13,
                parameters: [],
            },
            /* getLogRecord: {
                ID: 0x20,
                parameters: [],
            },*/ // marked in C4 driver as not supported
            userCodeSet: {
                ID: 0x30,
                parameters: [
                    // bit pack ("bbb", slot, status, pinLength) .. pin
                    {name: 'payload', type: DataType.charStr},
                ],
            },
            userCodeGet: {
                ID: 0x31,
                parameters: [
                    // bit pack ("b", slot)
                    {name: 'payload', type: DataType.charStr},
                ],
            },
            userCodeClear: {
                ID: 0x32,
                parameters: [
                    // bit pack ("b", slot)
                    {name: 'payload', type: DataType.charStr},
                ],
            },
            clearAllUserCodes: {
                ID: 0x33,
                parameters: [],
            },
            setUserCodeStatus: {
                ID: 0x34,
                parameters: [],
            },
            getUserCodeStatus: {
                ID: 0x35,
                parameters: [],
            },
            getLastUserIdEntered: {
                ID: 0x36,
                parameters: [],
            },
            userAdded: {
                ID: 0x37,
                parameters: [],
            },
            userDeleted: {
                ID: 0x38,
                parameters: [],
            },
            setScheduleSlot: {
                ID: 0x40,
                parameters: [
                    // bit pack ("bbbbbbb", 0, slot, weeklyScheduleNumber, startHour, startMinute, hours, minutes)
                    {name: 'payload', type: DataType.charStr},
                ],
            },
            getScheduleSlot: {
                ID: 0x41,
                parameters: [
                    // bit pack ("bb", slot, userId)
                    {name: 'payload', type: DataType.charStr},
                ],
            },
            setScheduleSlotStatus: {
                ID: 0x42,
                parameters: [
                    // bit pack ("bbb", 0, slot, status)
                    {name: 'payload', type: DataType.charStr},
                ],
            },
            reflash: {
                ID: 0x60,
                response: 1,
                parameters: [
                    // bit pack ("bI", version, length)
                    {name: 'payload', type: DataType.charStr},
                ],
            },
            reflashData: {
                ID: 0x61,
                response: 2,
                parameters: [
                    // bit pack ("IH", segmentId - 1, length) .. string sub (data, start, finish)
                    {name: 'payload', type: DataType.charStr},
                ],
            },
            reflashStatus: {
                ID: 0x62,
                response: 3,
                parameters: [
                    // bit pack ("bI", reflashStatusParameter, 0x00)
                    {name: 'payload', type: DataType.charStr},
                ],
            },
            getReflashLock: {
                ID: 0x90,
                parameters: [],
            },
            getHistory: {
                ID: 0xA0,
                parameters: [],
            },
            getLogin: {
                ID: 0xA1,
                parameters: [],
            },
            getUser: {
                ID: 0xA2,
                parameters: [],
            },
            getUsers: {
                ID: 0xA3,
                parameters: [],
            },
            getMandatoryAttributes: {
                ID: 0xB0,
                parameters: [],
            },
            readAttribute: {
                ID: 0xB1,
                parameters: [],
            },
            writeAttribute: {
                ID: 0xB2,
                parameters: [],
            },
            configureReporting: {
                ID: 0xB3,
                parameters: [],
            },
            getBasicClusterAttributes: {
                ID: 0xB4,
                parameters: [],
            },
        },
        commandsResponse: {
            getLockStatusRsp: {
                ID: 0,
                parameters: [
                    {name: 'status', type: DataType.uint8},
                ],
            },
            reflashRsp: {
                ID: 1,
                parameters: [
                    {name: 'status', type: DataType.uint8},
                ],
            },
            reflashDataRsp: {
                ID: 2,
                parameters: [
                    {name: 'status', type: DataType.uint8},
                ],
            },
            reflashStatusRsp: {
                ID: 3,
                parameters: [
                    {name: 'status', type: DataType.uint8},
                ],
            },
            /* boltStateRsp: {
                ID: 4,
                parameters: [
                    {name: 'state', type: DataType.uint8},
                ],
            },*/ // C4 driver has this response yet there is no command - maybe a non-specific cluster response?
            /* lockStatusReportRsp: {
                ID: 5,
                parameters: [
                    {name: 'status', type: DataType.uint8},
                ],
            },*/ // C4 driver has this response yet there is no command - maybe a non-specific cluster response?
            /* handleStateRsp: {
                ID: 6,
                parameters: [
                    {name: 'state', type: DataType.uint8},
                ],
            },*/ // C4 driver has this response yet there is no command - maybe a non-specific cluster response?
            /* userStatusRsp: {
                ID: 7,
                parameters: [
                    {name: 'status', type: DataType.uint8},
                ],
            },*/ // C4 driver has this response yet there is no command - maybe a non-specific cluster response?
        },
    },
    manuSpecificDoorman: {
        ID: 0xEACC,
        attributes: {},
        commands: {
            getConfigurationParameter: {
                ID: 0xFC,
                parameters: [
                    // bit pack ("bbb", 0x00, 0x00, configurationId)
                    {name: 'payload', type: DataType.charStr},
                ],
            },
            setConfigurationParameter: {
                ID: 0xFD,
                parameters: [
                    // bit pack ("bbbb", 0x00, 0x00, configurationId, value)
                    {name: 'payload', type: DataType.charStr},
                ],
            },
            integrationModeActivation: {
                ID: 0x25,
                parameters: [
                    // bit pack ("bbbbb", slot, codeType, string sub (userCode, 1, 2), string sub (userCode, 3, 4), string sub (userCode, 5, 6)) .. String duplicate (0xff, 12)
                    {name: 'payload', type: DataType.charStr},
                ],
            },
            armDisarm: {
                ID: 0x4E,
                parameters: [
                    // bit pack ("bb", lockSequenceNumber, operatingParameter)
                    {name: 'payload', type: DataType.charStr},
                ],
            },
        },
        commandsResponse: {},
    },
};

export default Cluster;<|MERGE_RESOLUTION|>--- conflicted
+++ resolved
@@ -5040,11 +5040,7 @@
         },
         commandsResponse: {},
     },
-<<<<<<< HEAD
     manuSpecificInovelli: {
-=======
-    manuSpecificInovelliVZM31SN: {
->>>>>>> 1abb4aa6
         ID: 64561,
         manufacturerCode: 0x122f,
         attributes: {
@@ -5064,23 +5060,17 @@
             defaultLevelRemote: {ID: 0x000e, type: DataType.uint8},
             stateAfterPowerRestored: {ID: 0x000f, type: DataType.uint8},
             loadLevelIndicatorTimeout: {ID: 0x0011, type: DataType.uint8},
-<<<<<<< HEAD
-            activePowerReports: {ID: 0x0012, type: DataType.uint16},
-=======
             activePowerReports: {ID: 0x0012, type: DataType.uint8},
->>>>>>> 1abb4aa6
+
             periodicPowerAndEnergyReports: {ID: 0x0013, type: DataType.uint16},
             activeEnergyReports: {ID: 0x0014, type: DataType.uint16},
             powerType: {ID: 0x0015, type: DataType.boolean},
             switchType: {ID: 0x0016, type: DataType.uint8},
             higherOutputInNonNeutral: {ID: 0x0019, type: DataType.boolean},
-<<<<<<< HEAD
             nonNeutralAuxMediumGear: {ID: 0x001e, type: DataType.uint8},
             nonNeutralAuxLowGear: {ID: 0x001f, type: DataType.uint8},
             internalTemperature: {ID: 0x0020, type: DataType.uint8},
             overheat: {ID: 0x0021, type: DataType.boolean},
-=======
->>>>>>> 1abb4aa6
             buttonDelay: {ID: 0x0032, type: DataType.uint8},
             deviceBindNumber: {ID: 0x0033, type: DataType.uint8},
             smartBulbMode: {ID: 0x0034, type: DataType.boolean},
@@ -5127,14 +5117,10 @@
             remoteProtection: {ID: 0x0101, type: DataType.boolean},
             outputMode: {ID: 0x0102, type: DataType.boolean},
             onOffLedMode: {ID: 0x0103, type: DataType.boolean},
-<<<<<<< HEAD
-            firmwareUpdateInProgressIndicator:{ID: 0x0104, type: DataType.boolean},
-            fanLedLevelType: {ID: 0x0107, type: DataType.uint8},
-=======
             firmwareUpdateInProgressIndicator: {ID: 0x0104, type: DataType.boolean},
             relayClick: {ID: 0x105, type: DataType.boolean},
             doubleTapClearNotifications: {ID: 0x106, type: DataType.boolean},
->>>>>>> 1abb4aa6
+            fanLedLevelType: {ID: 0x0107, type: DataType.uint8},
         },
         commands: {
             ledEffect: {
