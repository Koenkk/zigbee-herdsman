lockfileVersion: '9.0'

settings:
  autoInstallPeers: true
  excludeLinksFromLockfile: false

importers:

  .:
    dependencies:
      '@serialport/bindings-cpp':
        specifier: ^13.0.1
        version: 13.0.1
      '@serialport/parser-delimiter':
        specifier: ^13.0.0
        version: 13.0.0
      '@serialport/stream':
        specifier: ^13.0.0
        version: 13.0.0
      bonjour-service:
        specifier: ^1.3.0
        version: 1.3.0
      debounce:
        specifier: ^2.2.0
        version: 2.2.0
      fast-deep-equal:
        specifier: ^3.1.3
        version: 3.1.3
      mixin-deep:
        specifier: ^2.0.1
        version: 2.0.1
      slip:
        specifier: ^1.0.2
        version: 1.0.2
      zigbee-on-host:
        specifier: ^0.1.13
        version: 0.1.13
    devDependencies:
      '@biomejs/biome':
<<<<<<< HEAD
        specifier: ^2.2.0
        version: 2.2.0
      '@codspeed/vitest-plugin':
        specifier: ^4.0.1
        version: 4.0.1(vite@6.3.5(@types/node@24.3.0)(yaml@2.7.0))(vitest@3.2.4(@types/node@24.3.0)(yaml@2.7.0))
=======
        specifier: ^2.1.4
        version: 2.1.4
>>>>>>> a3945598
      '@serialport/binding-mock':
        specifier: ^10.2.2
        version: 10.2.2
      '@types/debounce':
        specifier: ^1.2.4
        version: 1.2.4
      '@types/node':
        specifier: ^24.3.0
        version: 24.3.0
      '@vitest/coverage-v8':
        specifier: ^3.1.1
        version: 3.2.4(vitest@3.2.4(@types/node@24.3.0)(yaml@2.7.0))
      rimraf:
        specifier: ^6.0.1
        version: 6.0.1
      typescript:
        specifier: ^5.8.3
        version: 5.8.3
      vitest:
        specifier: ^3.2.4
        version: 3.2.4(@types/node@24.3.0)(yaml@2.7.0)

packages:

  '@ampproject/remapping@2.3.0':
    resolution: {integrity: sha512-30iZtAPgz+LTIYoeivqYo853f02jBYSd5uGnGpkFV0M3xOt9aN73erkgYAmZU43x4VfqcnLxW9Kpg3R5LC4YYw==}
    engines: {node: '>=6.0.0'}

  '@babel/helper-string-parser@7.27.1':
    resolution: {integrity: sha512-qMlSxKbpRlAridDExk92nSobyDdpPijUq2DW6oDnUqd0iOGxmQjyqhMIihI9+zv4LPyZdRje2cavWPbCbWm3eA==}
    engines: {node: '>=6.9.0'}

  '@babel/helper-validator-identifier@7.27.1':
    resolution: {integrity: sha512-D2hP9eA+Sqx1kBZgzxZh0y1trbuU+JoDkiEwqhQ36nodYqJwyEIhPSdMNd7lOm/4io72luTPWH20Yda0xOuUow==}
    engines: {node: '>=6.9.0'}

  '@babel/parser@7.27.5':
    resolution: {integrity: sha512-OsQd175SxWkGlzbny8J3K8TnnDD0N3lrIUtB92xwyRpzaenGZhxDvxN/JgU00U3CDZNj9tPuDJ5H0WS4Nt3vKg==}
    engines: {node: '>=6.0.0'}
    hasBin: true

  '@babel/types@7.27.6':
    resolution: {integrity: sha512-ETyHEk2VHHvl9b9jZP5IHPavHYk57EhanlRRuae9XCpb/j5bDCbPPMOBfCWhnl/7EDJz0jEMCi/RhccCE8r1+Q==}
    engines: {node: '>=6.9.0'}

  '@bcoe/v8-coverage@1.0.2':
    resolution: {integrity: sha512-6zABk/ECA/QYSCQ1NGiVwwbQerUCZ+TQbp64Q3AgmfNvurHH0j8TtXa1qbShXA6qqkpAj4V5W8pP6mLe1mcMqA==}
    engines: {node: '>=18'}

  '@biomejs/biome@2.2.0':
    resolution: {integrity: sha512-3On3RSYLsX+n9KnoSgfoYlckYBoU6VRM22cw1gB4Y0OuUVSYd/O/2saOJMrA4HFfA1Ff0eacOvMN1yAAvHtzIw==}
    engines: {node: '>=14.21.3'}
    hasBin: true

  '@biomejs/cli-darwin-arm64@2.2.0':
    resolution: {integrity: sha512-zKbwUUh+9uFmWfS8IFxmVD6XwqFcENjZvEyfOxHs1epjdH3wyyMQG80FGDsmauPwS2r5kXdEM0v/+dTIA9FXAg==}
    engines: {node: '>=14.21.3'}
    cpu: [arm64]
    os: [darwin]

  '@biomejs/cli-darwin-x64@2.2.0':
    resolution: {integrity: sha512-+OmT4dsX2eTfhD5crUOPw3RPhaR+SKVspvGVmSdZ9y9O/AgL8pla6T4hOn1q+VAFBHuHhsdxDRJgFCSC7RaMOw==}
    engines: {node: '>=14.21.3'}
    cpu: [x64]
    os: [darwin]

  '@biomejs/cli-linux-arm64-musl@2.2.0':
    resolution: {integrity: sha512-egKpOa+4FL9YO+SMUMLUvf543cprjevNc3CAgDNFLcjknuNMcZ0GLJYa3EGTCR2xIkIUJDVneBV3O9OcIlCEZQ==}
    engines: {node: '>=14.21.3'}
    cpu: [arm64]
    os: [linux]

  '@biomejs/cli-linux-arm64@2.2.0':
    resolution: {integrity: sha512-6eoRdF2yW5FnW9Lpeivh7Mayhq0KDdaDMYOJnH9aT02KuSIX5V1HmWJCQQPwIQbhDh68Zrcpl8inRlTEan0SXw==}
    engines: {node: '>=14.21.3'}
    cpu: [arm64]
    os: [linux]

  '@biomejs/cli-linux-x64-musl@2.2.0':
    resolution: {integrity: sha512-I5J85yWwUWpgJyC1CcytNSGusu2p9HjDnOPAFG4Y515hwRD0jpR9sT9/T1cKHtuCvEQ/sBvx+6zhz9l9wEJGAg==}
    engines: {node: '>=14.21.3'}
    cpu: [x64]
    os: [linux]

  '@biomejs/cli-linux-x64@2.2.0':
    resolution: {integrity: sha512-5UmQx/OZAfJfi25zAnAGHUMuOd+LOsliIt119x2soA2gLggQYrVPA+2kMUxR6Mw5M1deUF/AWWP2qpxgH7Nyfw==}
    engines: {node: '>=14.21.3'}
    cpu: [x64]
    os: [linux]

  '@biomejs/cli-win32-arm64@2.2.0':
    resolution: {integrity: sha512-n9a1/f2CwIDmNMNkFs+JI0ZjFnMO0jdOyGNtihgUNFnlmd84yIYY2KMTBmMV58ZlVHjgmY5Y6E1hVTnSRieggA==}
    engines: {node: '>=14.21.3'}
    cpu: [arm64]
    os: [win32]

  '@biomejs/cli-win32-x64@2.2.0':
    resolution: {integrity: sha512-Nawu5nHjP/zPKTIryh2AavzTc/KEg4um/MxWdXW0A6P/RZOyIpa7+QSjeXwAwX/utJGaCoXRPWtF3m5U/bB3Ww==}
    engines: {node: '>=14.21.3'}
    cpu: [x64]
    os: [win32]

  '@esbuild/aix-ppc64@0.25.5':
    resolution: {integrity: sha512-9o3TMmpmftaCMepOdA5k/yDw8SfInyzWWTjYTFCX3kPSDJMROQTb8jg+h9Cnwnmm1vOzvxN7gIfB5V2ewpjtGA==}
    engines: {node: '>=18'}
    cpu: [ppc64]
    os: [aix]

  '@esbuild/android-arm64@0.25.5':
    resolution: {integrity: sha512-VGzGhj4lJO+TVGV1v8ntCZWJktV7SGCs3Pn1GRWI1SBFtRALoomm8k5E9Pmwg3HOAal2VDc2F9+PM/rEY6oIDg==}
    engines: {node: '>=18'}
    cpu: [arm64]
    os: [android]

  '@esbuild/android-arm@0.25.5':
    resolution: {integrity: sha512-AdJKSPeEHgi7/ZhuIPtcQKr5RQdo6OO2IL87JkianiMYMPbCtot9fxPbrMiBADOWWm3T2si9stAiVsGbTQFkbA==}
    engines: {node: '>=18'}
    cpu: [arm]
    os: [android]

  '@esbuild/android-x64@0.25.5':
    resolution: {integrity: sha512-D2GyJT1kjvO//drbRT3Hib9XPwQeWd9vZoBJn+bu/lVsOZ13cqNdDeqIF/xQ5/VmWvMduP6AmXvylO/PIc2isw==}
    engines: {node: '>=18'}
    cpu: [x64]
    os: [android]

  '@esbuild/darwin-arm64@0.25.5':
    resolution: {integrity: sha512-GtaBgammVvdF7aPIgH2jxMDdivezgFu6iKpmT+48+F8Hhg5J/sfnDieg0aeG/jfSvkYQU2/pceFPDKlqZzwnfQ==}
    engines: {node: '>=18'}
    cpu: [arm64]
    os: [darwin]

  '@esbuild/darwin-x64@0.25.5':
    resolution: {integrity: sha512-1iT4FVL0dJ76/q1wd7XDsXrSW+oLoquptvh4CLR4kITDtqi2e/xwXwdCVH8hVHU43wgJdsq7Gxuzcs6Iq/7bxQ==}
    engines: {node: '>=18'}
    cpu: [x64]
    os: [darwin]

  '@esbuild/freebsd-arm64@0.25.5':
    resolution: {integrity: sha512-nk4tGP3JThz4La38Uy/gzyXtpkPW8zSAmoUhK9xKKXdBCzKODMc2adkB2+8om9BDYugz+uGV7sLmpTYzvmz6Sw==}
    engines: {node: '>=18'}
    cpu: [arm64]
    os: [freebsd]

  '@esbuild/freebsd-x64@0.25.5':
    resolution: {integrity: sha512-PrikaNjiXdR2laW6OIjlbeuCPrPaAl0IwPIaRv+SMV8CiM8i2LqVUHFC1+8eORgWyY7yhQY+2U2fA55mBzReaw==}
    engines: {node: '>=18'}
    cpu: [x64]
    os: [freebsd]

  '@esbuild/linux-arm64@0.25.5':
    resolution: {integrity: sha512-Z9kfb1v6ZlGbWj8EJk9T6czVEjjq2ntSYLY2cw6pAZl4oKtfgQuS4HOq41M/BcoLPzrUbNd+R4BXFyH//nHxVg==}
    engines: {node: '>=18'}
    cpu: [arm64]
    os: [linux]

  '@esbuild/linux-arm@0.25.5':
    resolution: {integrity: sha512-cPzojwW2okgh7ZlRpcBEtsX7WBuqbLrNXqLU89GxWbNt6uIg78ET82qifUy3W6OVww6ZWobWub5oqZOVtwolfw==}
    engines: {node: '>=18'}
    cpu: [arm]
    os: [linux]

  '@esbuild/linux-ia32@0.25.5':
    resolution: {integrity: sha512-sQ7l00M8bSv36GLV95BVAdhJ2QsIbCuCjh/uYrWiMQSUuV+LpXwIqhgJDcvMTj+VsQmqAHL2yYaasENvJ7CDKA==}
    engines: {node: '>=18'}
    cpu: [ia32]
    os: [linux]

  '@esbuild/linux-loong64@0.25.5':
    resolution: {integrity: sha512-0ur7ae16hDUC4OL5iEnDb0tZHDxYmuQyhKhsPBV8f99f6Z9KQM02g33f93rNH5A30agMS46u2HP6qTdEt6Q1kg==}
    engines: {node: '>=18'}
    cpu: [loong64]
    os: [linux]

  '@esbuild/linux-mips64el@0.25.5':
    resolution: {integrity: sha512-kB/66P1OsHO5zLz0i6X0RxlQ+3cu0mkxS3TKFvkb5lin6uwZ/ttOkP3Z8lfR9mJOBk14ZwZ9182SIIWFGNmqmg==}
    engines: {node: '>=18'}
    cpu: [mips64el]
    os: [linux]

  '@esbuild/linux-ppc64@0.25.5':
    resolution: {integrity: sha512-UZCmJ7r9X2fe2D6jBmkLBMQetXPXIsZjQJCjgwpVDz+YMcS6oFR27alkgGv3Oqkv07bxdvw7fyB71/olceJhkQ==}
    engines: {node: '>=18'}
    cpu: [ppc64]
    os: [linux]

  '@esbuild/linux-riscv64@0.25.5':
    resolution: {integrity: sha512-kTxwu4mLyeOlsVIFPfQo+fQJAV9mh24xL+y+Bm6ej067sYANjyEw1dNHmvoqxJUCMnkBdKpvOn0Ahql6+4VyeA==}
    engines: {node: '>=18'}
    cpu: [riscv64]
    os: [linux]

  '@esbuild/linux-s390x@0.25.5':
    resolution: {integrity: sha512-K2dSKTKfmdh78uJ3NcWFiqyRrimfdinS5ErLSn3vluHNeHVnBAFWC8a4X5N+7FgVE1EjXS1QDZbpqZBjfrqMTQ==}
    engines: {node: '>=18'}
    cpu: [s390x]
    os: [linux]

  '@esbuild/linux-x64@0.25.5':
    resolution: {integrity: sha512-uhj8N2obKTE6pSZ+aMUbqq+1nXxNjZIIjCjGLfsWvVpy7gKCOL6rsY1MhRh9zLtUtAI7vpgLMK6DxjO8Qm9lJw==}
    engines: {node: '>=18'}
    cpu: [x64]
    os: [linux]

  '@esbuild/netbsd-arm64@0.25.5':
    resolution: {integrity: sha512-pwHtMP9viAy1oHPvgxtOv+OkduK5ugofNTVDilIzBLpoWAM16r7b/mxBvfpuQDpRQFMfuVr5aLcn4yveGvBZvw==}
    engines: {node: '>=18'}
    cpu: [arm64]
    os: [netbsd]

  '@esbuild/netbsd-x64@0.25.5':
    resolution: {integrity: sha512-WOb5fKrvVTRMfWFNCroYWWklbnXH0Q5rZppjq0vQIdlsQKuw6mdSihwSo4RV/YdQ5UCKKvBy7/0ZZYLBZKIbwQ==}
    engines: {node: '>=18'}
    cpu: [x64]
    os: [netbsd]

  '@esbuild/openbsd-arm64@0.25.5':
    resolution: {integrity: sha512-7A208+uQKgTxHd0G0uqZO8UjK2R0DDb4fDmERtARjSHWxqMTye4Erz4zZafx7Di9Cv+lNHYuncAkiGFySoD+Mw==}
    engines: {node: '>=18'}
    cpu: [arm64]
    os: [openbsd]

  '@esbuild/openbsd-x64@0.25.5':
    resolution: {integrity: sha512-G4hE405ErTWraiZ8UiSoesH8DaCsMm0Cay4fsFWOOUcz8b8rC6uCvnagr+gnioEjWn0wC+o1/TAHt+It+MpIMg==}
    engines: {node: '>=18'}
    cpu: [x64]
    os: [openbsd]

  '@esbuild/sunos-x64@0.25.5':
    resolution: {integrity: sha512-l+azKShMy7FxzY0Rj4RCt5VD/q8mG/e+mDivgspo+yL8zW7qEwctQ6YqKX34DTEleFAvCIUviCFX1SDZRSyMQA==}
    engines: {node: '>=18'}
    cpu: [x64]
    os: [sunos]

  '@esbuild/win32-arm64@0.25.5':
    resolution: {integrity: sha512-O2S7SNZzdcFG7eFKgvwUEZ2VG9D/sn/eIiz8XRZ1Q/DO5a3s76Xv0mdBzVM5j5R639lXQmPmSo0iRpHqUUrsxw==}
    engines: {node: '>=18'}
    cpu: [arm64]
    os: [win32]

  '@esbuild/win32-ia32@0.25.5':
    resolution: {integrity: sha512-onOJ02pqs9h1iMJ1PQphR+VZv8qBMQ77Klcsqv9CNW2w6yLqoURLcgERAIurY6QE63bbLuqgP9ATqajFLK5AMQ==}
    engines: {node: '>=18'}
    cpu: [ia32]
    os: [win32]

  '@esbuild/win32-x64@0.25.5':
    resolution: {integrity: sha512-TXv6YnJ8ZMVdX+SXWVBo/0p8LTcrUYngpWjvm91TMjjBQii7Oz11Lw5lbDV5Y0TzuhSJHwiH4hEtC1I42mMS0g==}
    engines: {node: '>=18'}
    cpu: [x64]
    os: [win32]

  '@isaacs/cliui@8.0.2':
    resolution: {integrity: sha512-O8jcjabXaleOG9DQ0+ARXWZBTfnP4WNAqzuiJK7ll44AmxGKv/J2M4TPjxjY3znBCfvBXFzucm1twdyFybFqEA==}
    engines: {node: '>=12'}

  '@istanbuljs/schema@0.1.3':
    resolution: {integrity: sha512-ZXRY4jNvVgSVQ8DL3LTcakaAtXwTVUxE81hslsyD2AtoXW/wVob10HkOJ1X/pAlcI7D+2YoZKg5do8G/w6RYgA==}
    engines: {node: '>=8'}

  '@jridgewell/gen-mapping@0.3.8':
    resolution: {integrity: sha512-imAbBGkb+ebQyxKgzv5Hu2nmROxoDOXHh80evxdoXNOrvAnVx7zimzc1Oo5h9RlfV4vPXaE2iM5pOFbvOCClWA==}
    engines: {node: '>=6.0.0'}

  '@jridgewell/resolve-uri@3.1.2':
    resolution: {integrity: sha512-bRISgCIjP20/tbWSPWMEi54QVPRZExkuD9lJL+UIxUKtwVJA8wW1Trb1jMs1RFXo1CBTNZ/5hpC9QvmKWdopKw==}
    engines: {node: '>=6.0.0'}

  '@jridgewell/set-array@1.2.1':
    resolution: {integrity: sha512-R8gLRTZeyp03ymzP/6Lil/28tGeGEzhx1q2k703KGWRAI1VdvPIXdG70VJc2pAMw3NA6JKL5hhFu1sJX0Mnn/A==}
    engines: {node: '>=6.0.0'}

  '@jridgewell/sourcemap-codec@1.5.0':
    resolution: {integrity: sha512-gv3ZRaISU3fjPAgNsriBRqGWQL6quFx04YMPW/zD8XMLsU32mhCCbfbO6KZFLjvYpCZ8zyDEgqsgf+PwPaM7GQ==}

  '@jridgewell/trace-mapping@0.3.25':
    resolution: {integrity: sha512-vNk6aEwybGtawWmy/PzwnGDOjCkLWSD2wqvjGGAgOAwCGWySYXfYoxt00IJkTF+8Lb57DwOb3Aa0o9CApepiYQ==}

  '@leichtgewicht/ip-codec@2.0.5':
    resolution: {integrity: sha512-Vo+PSpZG2/fmgmiNzYK9qWRh8h/CHrwD0mo1h1DzL4yzHNSfWYujGTYsWGreD000gcgmZ7K4Ys6Tx9TxtsKdDw==}

  '@pkgjs/parseargs@0.11.0':
    resolution: {integrity: sha512-+1VkjdD0QBLPodGrJUeqarH8VAIvQODIbwh9XpP5Syisf7YoQgsJKPNFoqqLQlu+VQ/tVSshMR6loPMn8U+dPg==}
    engines: {node: '>=14'}

  '@rollup/rollup-android-arm-eabi@4.44.0':
    resolution: {integrity: sha512-xEiEE5oDW6tK4jXCAyliuntGR+amEMO7HLtdSshVuhFnKTYoeYMyXQK7pLouAJJj5KHdwdn87bfHAR2nSdNAUA==}
    cpu: [arm]
    os: [android]

  '@rollup/rollup-android-arm64@4.44.0':
    resolution: {integrity: sha512-uNSk/TgvMbskcHxXYHzqwiyBlJ/lGcv8DaUfcnNwict8ba9GTTNxfn3/FAoFZYgkaXXAdrAA+SLyKplyi349Jw==}
    cpu: [arm64]
    os: [android]

  '@rollup/rollup-darwin-arm64@4.44.0':
    resolution: {integrity: sha512-VGF3wy0Eq1gcEIkSCr8Ke03CWT+Pm2yveKLaDvq51pPpZza3JX/ClxXOCmTYYq3us5MvEuNRTaeyFThCKRQhOA==}
    cpu: [arm64]
    os: [darwin]

  '@rollup/rollup-darwin-x64@4.44.0':
    resolution: {integrity: sha512-fBkyrDhwquRvrTxSGH/qqt3/T0w5Rg0L7ZIDypvBPc1/gzjJle6acCpZ36blwuwcKD/u6oCE/sRWlUAcxLWQbQ==}
    cpu: [x64]
    os: [darwin]

  '@rollup/rollup-freebsd-arm64@4.44.0':
    resolution: {integrity: sha512-u5AZzdQJYJXByB8giQ+r4VyfZP+walV+xHWdaFx/1VxsOn6eWJhK2Vl2eElvDJFKQBo/hcYIBg/jaKS8ZmKeNQ==}
    cpu: [arm64]
    os: [freebsd]

  '@rollup/rollup-freebsd-x64@4.44.0':
    resolution: {integrity: sha512-qC0kS48c/s3EtdArkimctY7h3nHicQeEUdjJzYVJYR3ct3kWSafmn6jkNCA8InbUdge6PVx6keqjk5lVGJf99g==}
    cpu: [x64]
    os: [freebsd]

  '@rollup/rollup-linux-arm-gnueabihf@4.44.0':
    resolution: {integrity: sha512-x+e/Z9H0RAWckn4V2OZZl6EmV0L2diuX3QB0uM1r6BvhUIv6xBPL5mrAX2E3e8N8rEHVPwFfz/ETUbV4oW9+lQ==}
    cpu: [arm]
    os: [linux]

  '@rollup/rollup-linux-arm-musleabihf@4.44.0':
    resolution: {integrity: sha512-1exwiBFf4PU/8HvI8s80icyCcnAIB86MCBdst51fwFmH5dyeoWVPVgmQPcKrMtBQ0W5pAs7jBCWuRXgEpRzSCg==}
    cpu: [arm]
    os: [linux]

  '@rollup/rollup-linux-arm64-gnu@4.44.0':
    resolution: {integrity: sha512-ZTR2mxBHb4tK4wGf9b8SYg0Y6KQPjGpR4UWwTFdnmjB4qRtoATZ5dWn3KsDwGa5Z2ZBOE7K52L36J9LueKBdOQ==}
    cpu: [arm64]
    os: [linux]

  '@rollup/rollup-linux-arm64-musl@4.44.0':
    resolution: {integrity: sha512-GFWfAhVhWGd4r6UxmnKRTBwP1qmModHtd5gkraeW2G490BpFOZkFtem8yuX2NyafIP/mGpRJgTJ2PwohQkUY/Q==}
    cpu: [arm64]
    os: [linux]

  '@rollup/rollup-linux-loongarch64-gnu@4.44.0':
    resolution: {integrity: sha512-xw+FTGcov/ejdusVOqKgMGW3c4+AgqrfvzWEVXcNP6zq2ue+lsYUgJ+5Rtn/OTJf7e2CbgTFvzLW2j0YAtj0Gg==}
    cpu: [loong64]
    os: [linux]

  '@rollup/rollup-linux-powerpc64le-gnu@4.44.0':
    resolution: {integrity: sha512-bKGibTr9IdF0zr21kMvkZT4K6NV+jjRnBoVMt2uNMG0BYWm3qOVmYnXKzx7UhwrviKnmK46IKMByMgvpdQlyJQ==}
    cpu: [ppc64]
    os: [linux]

  '@rollup/rollup-linux-riscv64-gnu@4.44.0':
    resolution: {integrity: sha512-vV3cL48U5kDaKZtXrti12YRa7TyxgKAIDoYdqSIOMOFBXqFj2XbChHAtXquEn2+n78ciFgr4KIqEbydEGPxXgA==}
    cpu: [riscv64]
    os: [linux]

  '@rollup/rollup-linux-riscv64-musl@4.44.0':
    resolution: {integrity: sha512-TDKO8KlHJuvTEdfw5YYFBjhFts2TR0VpZsnLLSYmB7AaohJhM8ctDSdDnUGq77hUh4m/djRafw+9zQpkOanE2Q==}
    cpu: [riscv64]
    os: [linux]

  '@rollup/rollup-linux-s390x-gnu@4.44.0':
    resolution: {integrity: sha512-8541GEyktXaw4lvnGp9m84KENcxInhAt6vPWJ9RodsB/iGjHoMB2Pp5MVBCiKIRxrxzJhGCxmNzdu+oDQ7kwRA==}
    cpu: [s390x]
    os: [linux]

  '@rollup/rollup-linux-x64-gnu@4.44.0':
    resolution: {integrity: sha512-iUVJc3c0o8l9Sa/qlDL2Z9UP92UZZW1+EmQ4xfjTc1akr0iUFZNfxrXJ/R1T90h/ILm9iXEY6+iPrmYB3pXKjw==}
    cpu: [x64]
    os: [linux]

  '@rollup/rollup-linux-x64-musl@4.44.0':
    resolution: {integrity: sha512-PQUobbhLTQT5yz/SPg116VJBgz+XOtXt8D1ck+sfJJhuEsMj2jSej5yTdp8CvWBSceu+WW+ibVL6dm0ptG5fcA==}
    cpu: [x64]
    os: [linux]

  '@rollup/rollup-win32-arm64-msvc@4.44.0':
    resolution: {integrity: sha512-M0CpcHf8TWn+4oTxJfh7LQuTuaYeXGbk0eageVjQCKzYLsajWS/lFC94qlRqOlyC2KvRT90ZrfXULYmukeIy7w==}
    cpu: [arm64]
    os: [win32]

  '@rollup/rollup-win32-ia32-msvc@4.44.0':
    resolution: {integrity: sha512-3XJ0NQtMAXTWFW8FqZKcw3gOQwBtVWP/u8TpHP3CRPXD7Pd6s8lLdH3sHWh8vqKCyyiI8xW5ltJScQmBU9j7WA==}
    cpu: [ia32]
    os: [win32]

  '@rollup/rollup-win32-x64-msvc@4.44.0':
    resolution: {integrity: sha512-Q2Mgwt+D8hd5FIPUuPDsvPR7Bguza6yTkJxspDGkZj7tBRn2y4KSWYuIXpftFSjBra76TbKerCV7rgFPQrn+wQ==}
    cpu: [x64]
    os: [win32]

  '@serialport/binding-mock@10.2.2':
    resolution: {integrity: sha512-HAFzGhk9OuFMpuor7aT5G1ChPgn5qSsklTFOTUX72Rl6p0xwcSVsRtG/xaGp6bxpN7fI9D/S8THLBWbBgS6ldw==}
    engines: {node: '>=12.0.0'}

  '@serialport/bindings-cpp@13.0.1':
    resolution: {integrity: sha512-j8nD5Om5MaQwzptncOiajIKj5RuMy7RiretZYmW4ZpaaLBc5XrapdojjL6AVwhpMWao8iSstlwEx/hpTIAp6mw==}
    engines: {node: '>=18.0.0'}

  '@serialport/bindings-interface@1.2.2':
    resolution: {integrity: sha512-CJaUd5bLvtM9c5dmO9rPBHPXTa9R2UwpkJ0wdh9JCYcbrPWsKz+ErvR0hBLeo7NPeiFdjFO4sonRljiw4d2XiA==}
    engines: {node: ^12.22 || ^14.13 || >=16}

  '@serialport/parser-delimiter@13.0.0':
    resolution: {integrity: sha512-Qqyb0FX1avs3XabQqNaZSivyVbl/yl0jywImp7ePvfZKLwx7jBZjvL+Hawt9wIG6tfq6zbFM24vzCCK7REMUig==}
    engines: {node: '>=20.0.0'}

  '@serialport/parser-readline@13.0.0':
    resolution: {integrity: sha512-dov3zYoyf0dt1Sudd1q42VVYQ4WlliF0MYvAMA3MOyiU1IeG4hl0J6buBA2w4gl3DOCC05tGgLDN/3yIL81gsA==}
    engines: {node: '>=20.0.0'}

  '@serialport/stream@13.0.0':
    resolution: {integrity: sha512-F7xLJKsjGo2WuEWMSEO1SimRcOA+WtWICsY13r0ahx8s2SecPQH06338g28OT7cW7uRXI7oEQAk62qh5gHJW3g==}
    engines: {node: '>=20.0.0'}

  '@types/chai@5.2.2':
    resolution: {integrity: sha512-8kB30R7Hwqf40JPiKhVzodJs2Qc1ZJ5zuT3uzw5Hq/dhNCl3G3l83jfpdI1e20BP348+fV7VIL/+FxaXkqBmWg==}

  '@types/debounce@1.2.4':
    resolution: {integrity: sha512-jBqiORIzKDOToaF63Fm//haOCHuwQuLa2202RK4MozpA6lh93eCBc+/8+wZn5OzjJt3ySdc+74SXWXB55Ewtyw==}

  '@types/deep-eql@4.0.2':
    resolution: {integrity: sha512-c9h9dVVMigMPc4bwTvC5dxqtqJZwQPePsWjPlpSOnojbor6pGqdk541lfA7AqFQr5pB1BRdq0juY9db81BwyFw==}

  '@types/estree@1.0.8':
    resolution: {integrity: sha512-dWHzHa2WqEXI/O1E9OjrocMTKJl2mSrEolh1Iomrv6U+JuNwaHXsXx9bLu5gG7BUWFIN0skIQJQ/L1rIex4X6w==}

  '@types/node@24.3.0':
    resolution: {integrity: sha512-aPTXCrfwnDLj4VvXrm+UUCQjNEvJgNA8s5F1cvwQU+3KNltTOkBm1j30uNLyqqPNe7gE3KFzImYoZEfLhp4Yow==}

  '@vitest/coverage-v8@3.2.4':
    resolution: {integrity: sha512-EyF9SXU6kS5Ku/U82E259WSnvg6c8KTjppUncuNdm5QHpe17mwREHnjDzozC8x9MZ0xfBUFSaLkRv4TMA75ALQ==}
    peerDependencies:
      '@vitest/browser': 3.2.4
      vitest: 3.2.4
    peerDependenciesMeta:
      '@vitest/browser':
        optional: true

  '@vitest/expect@3.2.4':
    resolution: {integrity: sha512-Io0yyORnB6sikFlt8QW5K7slY4OjqNX9jmJQ02QDda8lyM6B5oNgVWoSoKPac8/kgnCUzuHQKrSLtu/uOqqrig==}

  '@vitest/mocker@3.2.4':
    resolution: {integrity: sha512-46ryTE9RZO/rfDd7pEqFl7etuyzekzEhUbTW3BvmeO/BcCMEgq59BKhek3dXDWgAj4oMK6OZi+vRr1wPW6qjEQ==}
    peerDependencies:
      msw: ^2.4.9
      vite: ^5.0.0 || ^6.0.0 || ^7.0.0-0
    peerDependenciesMeta:
      msw:
        optional: true
      vite:
        optional: true

  '@vitest/pretty-format@3.2.4':
    resolution: {integrity: sha512-IVNZik8IVRJRTr9fxlitMKeJeXFFFN0JaB9PHPGQ8NKQbGpfjlTx9zO4RefN8gp7eqjNy8nyK3NZmBzOPeIxtA==}

  '@vitest/runner@3.2.4':
    resolution: {integrity: sha512-oukfKT9Mk41LreEW09vt45f8wx7DordoWUZMYdY/cyAk7w5TWkTRCNZYF7sX7n2wB7jyGAl74OxgwhPgKaqDMQ==}

  '@vitest/snapshot@3.2.4':
    resolution: {integrity: sha512-dEYtS7qQP2CjU27QBC5oUOxLE/v5eLkGqPE0ZKEIDGMs4vKWe7IjgLOeauHsR0D5YuuycGRO5oSRXnwnmA78fQ==}

  '@vitest/spy@3.2.4':
    resolution: {integrity: sha512-vAfasCOe6AIK70iP5UD11Ac4siNUNJ9i/9PZ3NKx07sG6sUxeag1LWdNrMWeKKYBLlzuK+Gn65Yd5nyL6ds+nw==}

  '@vitest/utils@3.2.4':
    resolution: {integrity: sha512-fB2V0JFrQSMsCo9HiSq3Ezpdv4iYaXRG1Sx8edX3MwxfyNn83mKiGzOcH+Fkxt4MHxr3y42fQi1oeAInqgX2QA==}

  ansi-regex@5.0.1:
    resolution: {integrity: sha512-quJQXlTSUGL2LH9SUXo8VwsY4soanhgo6LNSm84E1LBcE8s3O0wpdiRzyR9z/ZZJMlMWv37qOOb9pdJlMUEKFQ==}
    engines: {node: '>=8'}

  ansi-regex@6.1.0:
    resolution: {integrity: sha512-7HSX4QQb4CspciLpVFwyRe79O3xsIZDDLER21kERQ71oaPodF8jL725AgJMFAYbooIqolJoRLuM81SpeUkpkvA==}
    engines: {node: '>=12'}

  ansi-styles@4.3.0:
    resolution: {integrity: sha512-zbB9rCJAT1rbjiVDb2hqKFHNYLxgtk8NURxZ3IZwD3F6NtxbXZQCnnSi1Lkx+IDohdPlFp222wVALIheZJQSEg==}
    engines: {node: '>=8'}

  ansi-styles@6.2.1:
    resolution: {integrity: sha512-bN798gFfQX+viw3R7yrGWRqnrN2oRkEkUjjl4JNn4E8GxxbjtG3FbrEIIY3l8/hrwUwIeCZvi4QuOTP4MErVug==}
    engines: {node: '>=12'}

  assertion-error@2.0.1:
    resolution: {integrity: sha512-Izi8RQcffqCeNVgFigKli1ssklIbpHnCYc6AknXGYoB6grJqyeby7jv12JUQgmTAnIDnbck1uxksT4dzN3PWBA==}
    engines: {node: '>=12'}

  ast-v8-to-istanbul@0.3.3:
    resolution: {integrity: sha512-MuXMrSLVVoA6sYN/6Hke18vMzrT4TZNbZIj/hvh0fnYFpO+/kFXcLIaiPwXXWaQUPg4yJD8fj+lfJ7/1EBconw==}

  balanced-match@1.0.2:
    resolution: {integrity: sha512-3oSeUO0TMV67hN1AmbXsK4yaqU7tjiHlbxRDZOpH0KW9+CeX4bRAaX0Anxt0tx2MrpRpWwQaPwIlISEJhYU5Pw==}

  bonjour-service@1.3.0:
    resolution: {integrity: sha512-3YuAUiSkWykd+2Azjgyxei8OWf8thdn8AITIog2M4UICzoqfjlqr64WIjEXZllf/W6vK1goqleSR6brGomxQqA==}

  brace-expansion@2.0.1:
    resolution: {integrity: sha512-XnAIvQ8eM+kC6aULx6wuQiwVsnzsi9d3WxzV3FpWTGA19F621kwdbsAcFKXgKUHZWsy+mY6iL1sHTxWEFCytDA==}

  brace-expansion@2.0.2:
    resolution: {integrity: sha512-Jt0vHyM+jmUBqojB7E1NIYadt0vI0Qxjxd2TErW94wDz+E2LAm5vKMXXwg6ZZBTHPuUlDgQHKXvjGBdfcF1ZDQ==}

  cac@6.7.14:
    resolution: {integrity: sha512-b6Ilus+c3RrdDk+JhLKUAQfzzgLEPy6wcXqS7f/xe1EETvsDP6GORG7SFuOs6cID5YkqchW/LXZbX5bc8j7ZcQ==}
    engines: {node: '>=8'}

  chai@5.2.1:
    resolution: {integrity: sha512-5nFxhUrX0PqtyogoYOA8IPswy5sZFTOsBFl/9bNsmDLgsxYTzSZQJDPppDnZPTQbzSEm0hqGjWPzRemQCYbD6A==}
    engines: {node: '>=18'}

  check-error@2.1.1:
    resolution: {integrity: sha512-OAlb+T7V4Op9OwdkjmguYRqncdlx5JiofwOAUkmTF+jNdHwzTaTs4sRAGpzLF3oOz5xAyDGrPgeIDFQmDOTiJw==}
    engines: {node: '>= 16'}

  color-convert@2.0.1:
    resolution: {integrity: sha512-RRECPsj7iu/xb5oKYcsFHSppFNnsj/52OVTRKb4zP5onXwVF3zVmmToNcOfGC+CRDpfK/U584fMg38ZHCaElKQ==}
    engines: {node: '>=7.0.0'}

  color-name@1.1.4:
    resolution: {integrity: sha512-dOy+3AuW3a2wNbZHIuMZpTcgjGuLU/uBL/ubcZF9OXbDo8ff4O8yVp5Bf0efS8uEoYo5q4Fx7dY9OgQGXgAsQA==}

  cross-spawn@7.0.6:
    resolution: {integrity: sha512-uV2QOWP2nWzsy2aMp8aRibhi9dlzF5Hgh5SHaB9OiTGEyDTiJJyx0uy51QXdyWbtAHNua4XJzUKca3OzKUd3vA==}
    engines: {node: '>= 8'}

  debounce@2.2.0:
    resolution: {integrity: sha512-Xks6RUDLZFdz8LIdR6q0MTH44k7FikOmnh5xkSjMig6ch45afc8sjTjRQf3P6ax8dMgcQrYO/AR2RGWURrruqw==}
    engines: {node: '>=18'}

  debug@4.4.0:
    resolution: {integrity: sha512-6WTZ/IxCY/T6BALoZHaE4ctp9xm+Z5kY/pzYaCHRFeyVhojxlrm+46y68HA6hr0TcwEssoxNiDEUJQjfPZ/RYA==}
    engines: {node: '>=6.0'}
    peerDependencies:
      supports-color: '*'
    peerDependenciesMeta:
      supports-color:
        optional: true

  debug@4.4.1:
    resolution: {integrity: sha512-KcKCqiftBJcZr++7ykoDIEwSa3XWowTfNPo92BYxjXiyYEVrUQh2aLyhxBCwww+heortUFxEJYcRzosstTEBYQ==}
    engines: {node: '>=6.0'}
    peerDependencies:
      supports-color: '*'
    peerDependenciesMeta:
      supports-color:
        optional: true

  deep-eql@5.0.2:
    resolution: {integrity: sha512-h5k/5U50IJJFpzfL6nO9jaaumfjO/f2NjK/oYB2Djzm4p9L+3T9qWpZqZ2hAbLPuuYq9wrU08WQyBTL5GbPk5Q==}
    engines: {node: '>=6'}

  dns-packet@5.6.1:
    resolution: {integrity: sha512-l4gcSouhcgIKRvyy99RNVOgxXiicE+2jZoNmaNmZ6JXiGajBOJAesk1OBlJuM5k2c+eudGdLxDqXuPCKIj6kpw==}
    engines: {node: '>=6'}

  eastasianwidth@0.2.0:
    resolution: {integrity: sha512-I88TYZWc9XiYHRQ4/3c5rjjfgkjhLyW2luGIheGERbNQ6OY7yTybanSpDXZa8y7VUP9YmDcYa+eyq4ca7iLqWA==}

  emoji-regex@8.0.0:
    resolution: {integrity: sha512-MSjYzcWNOA0ewAHpz0MxpYFvwg6yjy1NG3xteoqz644VCo/RPgnr1/GGt+ic3iJTzQ8Eu3TdM14SawnVUmGE6A==}

  emoji-regex@9.2.2:
    resolution: {integrity: sha512-L18DaJsXSUk2+42pv8mLs5jJT2hqFkFE4j21wOmgbUqsZ2hL72NsUU785g9RXgo3s0ZNgVl42TiHp3ZtOv/Vyg==}

  es-module-lexer@1.7.0:
    resolution: {integrity: sha512-jEQoCwk8hyb2AZziIOLhDqpm5+2ww5uIE6lkO/6jcOCusfk6LhMHpXXfBLXTZ7Ydyt0j4VoUQv6uGNYbdW+kBA==}

  esbuild@0.25.5:
    resolution: {integrity: sha512-P8OtKZRv/5J5hhz0cUAdu/cLuPIKXpQl1R9pZtvmHWQvrAUVd0UNIPT4IB4W3rNOqVO0rlqHmCIbSwxh/c9yUQ==}
    engines: {node: '>=18'}
    hasBin: true

  estree-walker@3.0.3:
    resolution: {integrity: sha512-7RUKfXgSMMkzt6ZuXmqapOurLGPPfgj6l9uRZ7lRGolvk0y2yocc35LdcxKC5PQZdn2DMqioAQ2NoWcrTKmm6g==}

  expect-type@1.2.2:
    resolution: {integrity: sha512-JhFGDVJ7tmDJItKhYgJCGLOWjuK9vPxiXoUFLwLDc99NlmklilbiQJwoctZtt13+xMw91MCk/REan6MWHqDjyA==}
    engines: {node: '>=12.0.0'}

  fast-deep-equal@3.1.3:
    resolution: {integrity: sha512-f3qQ9oQy9j2AhBe/H9VC91wLmKBCCU/gDOnKNAYG5hswO7BLKj09Hc5HYNz9cGI++xlpDCIgDaitVs03ATR84Q==}

  fdir@6.4.6:
    resolution: {integrity: sha512-hiFoqpyZcfNm1yc4u8oWCf9A2c4D3QjCrks3zmoVKVxpQRzmPNar1hUJcBG2RQHvEVGDN+Jm81ZheVLAQMK6+w==}
    peerDependencies:
      picomatch: ^3 || ^4
    peerDependenciesMeta:
      picomatch:
        optional: true

  foreground-child@3.3.1:
    resolution: {integrity: sha512-gIXjKqtFuWEgzFRJA9WCQeSJLZDjgJUOMCMzxtvFq/37KojM1BFGufqsCy0r4qSQmYLsZYMeyRqzIWOMup03sw==}
    engines: {node: '>=14'}

  fsevents@2.3.3:
    resolution: {integrity: sha512-5xoDfX+fL7faATnagmWPpbFtwh/R77WmMMqqHGS65C3vvB0YHrgF+B1YmZ3441tMj5n63k0212XNoJwzlhffQw==}
    engines: {node: ^8.16.0 || ^10.6.0 || >=11.0.0}
    os: [darwin]

  glob@10.4.5:
    resolution: {integrity: sha512-7Bv8RF0k6xjo7d4A/PxYLbUCfb6c+Vpd2/mB2yRDlew7Jb5hEXiCD9ibfO7wpk8i4sevK6DFny9h7EYbM3/sHg==}
    hasBin: true

  glob@11.0.1:
    resolution: {integrity: sha512-zrQDm8XPnYEKawJScsnM0QzobJxlT/kHOOlRTio8IH/GrmxRE5fjllkzdaHclIuNjUQTJYH2xHNIGfdpJkDJUw==}
    engines: {node: 20 || >=22}
    hasBin: true

  has-flag@4.0.0:
    resolution: {integrity: sha512-EykJT/Q1KjTWctppgIAgfSO0tKVuZUjhgMr17kqTumMl6Afv3EISleU7qZUzoXDFTAHTDC4NOoG/ZxU3EvlMPQ==}
    engines: {node: '>=8'}

  html-escaper@2.0.2:
    resolution: {integrity: sha512-H2iMtd0I4Mt5eYiapRdIDjp+XzelXQ0tFE4JS7YFwFevXXMmOp9myNrUvCg0D6ws8iqkRPBfKHgbwig1SmlLfg==}

  is-fullwidth-code-point@3.0.0:
    resolution: {integrity: sha512-zymm5+u+sCsSWyD9qNaejV3DFvhCKclKdizYaJUuHA83RLjb7nSuGnddCHGv0hk+KY7BMAlsWeK4Ueg6EV6XQg==}
    engines: {node: '>=8'}

  isexe@2.0.0:
    resolution: {integrity: sha512-RHxMLp9lnKHGHRng9QFhRCMbYAcVpn69smSGcq3f36xjgVVWThj4qqLbTLlq7Ssj8B+fIQ1EuCEGI2lKsyQeIw==}

  istanbul-lib-coverage@3.2.2:
    resolution: {integrity: sha512-O8dpsF+r0WV/8MNRKfnmrtCWhuKjxrq2w+jpzBL5UZKTi2LeVWnWOmWRxFlesJONmc+wLAGvKQZEOanko0LFTg==}
    engines: {node: '>=8'}

  istanbul-lib-report@3.0.1:
    resolution: {integrity: sha512-GCfE1mtsHGOELCU8e/Z7YWzpmybrx/+dSTfLrvY8qRmaY6zXTKWn6WQIjaAFw069icm6GVMNkgu0NzI4iPZUNw==}
    engines: {node: '>=10'}

  istanbul-lib-source-maps@5.0.6:
    resolution: {integrity: sha512-yg2d+Em4KizZC5niWhQaIomgf5WlL4vOOjZ5xGCmF8SnPE/mDWWXgvRExdcpCgh9lLRRa1/fSYp2ymmbJ1pI+A==}
    engines: {node: '>=10'}

  istanbul-reports@3.1.7:
    resolution: {integrity: sha512-BewmUXImeuRk2YY0PVbxgKAysvhRPUQE0h5QRM++nVWyubKGV0l8qQ5op8+B2DOmwSe63Jivj0BjkPQVf8fP5g==}
    engines: {node: '>=8'}

  jackspeak@3.4.3:
    resolution: {integrity: sha512-OGlZQpz2yfahA/Rd1Y8Cd9SIEsqvXkLVoSw/cgwhnhFMDbsQFeZYoJJ7bIZBS9BcamUW96asq/npPWugM+RQBw==}

  jackspeak@4.1.0:
    resolution: {integrity: sha512-9DDdhb5j6cpeitCbvLO7n7J4IxnbM6hoF6O1g4HQ5TfhvvKN8ywDM7668ZhMHRqVmxqhps/F6syWK2KcPxYlkw==}
    engines: {node: 20 || >=22}

  js-tokens@9.0.1:
    resolution: {integrity: sha512-mxa9E9ITFOt0ban3j6L5MpjwegGz6lBQmM1IJkWeBZGcMxto50+eWdjC/52xDbS2vy0k7vIMK0Fe2wfL9OQSpQ==}

  loupe@3.1.4:
    resolution: {integrity: sha512-wJzkKwJrheKtknCOKNEtDK4iqg/MxmZheEMtSTYvnzRdEYaZzmgH976nenp8WdJRdx5Vc1X/9MO0Oszl6ezeXg==}

  lru-cache@10.4.3:
    resolution: {integrity: sha512-JNAzZcXrCt42VGLuYz0zfAzDfAvJWW6AfYlDBQyDV5DClI2m5sAmK+OIO7s59XfsRsWHp02jAJrRadPRGTt6SQ==}

  lru-cache@11.1.0:
    resolution: {integrity: sha512-QIXZUBJUx+2zHUdQujWejBkcD9+cs94tLn0+YL8UrCh+D5sCXZ4c7LaEH48pNwRY3MLDgqUFyhlCyjJPf1WP0A==}
    engines: {node: 20 || >=22}

  magic-string@0.30.17:
    resolution: {integrity: sha512-sNPKHvyjVf7gyjwS4xGTaW/mCnF8wnjtifKBEhxfZ7E/S8tQ0rssrwGNn6q8JH/ohItJfSQp9mBtQYuTlH5QnA==}

  magicast@0.3.5:
    resolution: {integrity: sha512-L0WhttDl+2BOsybvEOLK7fW3UA0OQ0IQ2d6Zl2x/a6vVRs3bAY0ECOSHHeL5jD+SbOpOCUEi0y1DgHEn9Qn1AQ==}

  make-dir@4.0.0:
    resolution: {integrity: sha512-hXdUTZYIVOt1Ex//jAQi+wTZZpUpwBj/0QsOzqegb3rGMMeJiSEu5xLHnYfBrRV4RH2+OCSOO95Is/7x1WJ4bw==}
    engines: {node: '>=10'}

  minimatch@10.0.1:
    resolution: {integrity: sha512-ethXTt3SGGR+95gudmqJ1eNhRO7eGEGIgYA9vnPatK4/etz2MEVDno5GMCibdMTuBMyElzIlgxMna3K94XDIDQ==}
    engines: {node: 20 || >=22}

  minimatch@9.0.5:
    resolution: {integrity: sha512-G6T0ZX48xgozx7587koeX9Ys2NYy6Gmv//P89sEte9V9whIapMNF4idKxnW2QtCcLiTWlb/wfCabAtAFWhhBow==}
    engines: {node: '>=16 || 14 >=14.17'}

  minipass@7.1.2:
    resolution: {integrity: sha512-qOOzS1cBTWYF4BH8fVePDBOO9iptMnGUEZwNc/cMWnTV2nVLZ7VoNWEPHkYczZA0pdoA7dl6e7FL659nX9S2aw==}
    engines: {node: '>=16 || 14 >=14.17'}

  mixin-deep@2.0.1:
    resolution: {integrity: sha512-imbHQNRglyaplMmjBLL3V5R6Bfq5oM+ivds3SKgc6oRtzErEnBUUc5No11Z2pilkUvl42gJvi285xTNswcKCMA==}
    engines: {node: '>=6'}

  ms@2.1.3:
    resolution: {integrity: sha512-6FlzubTLZG3J2a/NVCAleEhjzq5oxgHyaCU9yYXvcLsvoVaHJq/s5xXI6/XXP6tz7R9xAOtHnSO/tXtF3WRTlA==}

  multicast-dns@7.2.5:
    resolution: {integrity: sha512-2eznPJP8z2BFLX50tf0LuODrpINqP1RVIm/CObbTcBRITQgmC/TjcREF1NeTBzIcR5XO/ukWo+YHOjBbFwIupg==}
    hasBin: true

  nanoid@3.3.11:
    resolution: {integrity: sha512-N8SpfPUnUp1bK+PMYW8qSWdl9U+wwNWI4QKxOYDy9JAro3WMX7p2OeVRF9v+347pnakNevPmiHhNmZ2HbFA76w==}
    engines: {node: ^10 || ^12 || ^13.7 || ^14 || >=15.0.1}
    hasBin: true

  node-addon-api@8.3.0:
    resolution: {integrity: sha512-8VOpLHFrOQlAH+qA0ZzuGRlALRA6/LVh8QJldbrC4DY0hXoMP0l4Acq8TzFC018HztWiRqyCEj2aTWY2UvnJUg==}
    engines: {node: ^18 || ^20 || >= 21}

  node-gyp-build@4.8.4:
    resolution: {integrity: sha512-LA4ZjwlnUblHVgq0oBF3Jl/6h/Nvs5fzBLwdEF4nuxnFdsfajde4WfxtJr3CaiH+F6ewcIB/q4jQ4UzPyid+CQ==}
    hasBin: true

  package-json-from-dist@1.0.1:
    resolution: {integrity: sha512-UEZIS3/by4OC8vL3P2dTXRETpebLI2NiI5vIrjaD/5UtrkFX/tNbwjTSRAGC/+7CAo2pIcBaRgWmcBBHcsaCIw==}

  path-key@3.1.1:
    resolution: {integrity: sha512-ojmeN0qd+y0jszEtoY48r0Peq5dwMEkIlCOu6Q5f41lfkswXuKtYrhgoTpLnyIcHm24Uhqx+5Tqm2InSwLhE6Q==}
    engines: {node: '>=8'}

  path-scurry@1.11.1:
    resolution: {integrity: sha512-Xa4Nw17FS9ApQFJ9umLiJS4orGjm7ZzwUrwamcGQuHSzDyth9boKDaycYdDcZDuqYATXw4HFXgaqWTctW/v1HA==}
    engines: {node: '>=16 || 14 >=14.18'}

  path-scurry@2.0.0:
    resolution: {integrity: sha512-ypGJsmGtdXUOeM5u93TyeIEfEhM6s+ljAhrk5vAvSx8uyY/02OvrZnA0YNGUrPXfpJMgI1ODd3nwz8Npx4O4cg==}
    engines: {node: 20 || >=22}

  pathe@2.0.3:
    resolution: {integrity: sha512-WUjGcAqP1gQacoQe+OBJsFA7Ld4DyXuUIjZ5cc75cLHvJ7dtNsTugphxIADwspS+AraAUePCKrSVtPLFj/F88w==}

  pathval@2.0.0:
    resolution: {integrity: sha512-vE7JKRyES09KiunauX7nd2Q9/L7lhok4smP9RZTDeD4MVs72Dp2qNFVz39Nz5a0FVEW0BJR6C0DYrq6unoziZA==}
    engines: {node: '>= 14.16'}

  picocolors@1.1.1:
    resolution: {integrity: sha512-xceH2snhtb5M9liqDsmEw56le376mTZkEX/jEb/RxNFyegNul7eNslCXP9FDj/Lcu0X8KEyMceP2ntpaHrDEVA==}

  picomatch@4.0.2:
    resolution: {integrity: sha512-M7BAV6Rlcy5u+m6oPhAPFgJTzAioX/6B0DxyvDlo9l8+T3nLKbrczg2WLUyzd45L8RqfUMyGPzekbMvX2Ldkwg==}
    engines: {node: '>=12'}

  postcss@8.5.6:
    resolution: {integrity: sha512-3Ybi1tAuwAP9s0r1UQ2J4n5Y0G05bJkpUIO0/bI9MhwmD70S5aTWbXGBwxHrelT+XM1k6dM0pk+SwNkpTRN7Pg==}
    engines: {node: ^10 || ^12 || >=14}

  rimraf@6.0.1:
    resolution: {integrity: sha512-9dkvaxAsk/xNXSJzMgFqqMCuFgt2+KsOFek3TMLfo8NCPfWpBmqwyNn5Y+NX56QUYfCtsyhF3ayiboEoUmJk/A==}
    engines: {node: 20 || >=22}
    hasBin: true

  rollup@4.44.0:
    resolution: {integrity: sha512-qHcdEzLCiktQIfwBq420pn2dP+30uzqYxv9ETm91wdt2R9AFcWfjNAmje4NWlnCIQ5RMTzVf0ZyisOKqHR6RwA==}
    engines: {node: '>=18.0.0', npm: '>=8.0.0'}
    hasBin: true

  semver@7.7.2:
    resolution: {integrity: sha512-RF0Fw+rO5AMf9MAyaRXI4AV0Ulj5lMHqVxxdSgiVbixSCXoEmmX/jk0CuJw4+3SqroYO9VoUh+HcuJivvtJemA==}
    engines: {node: '>=10'}
    hasBin: true

  shebang-command@2.0.0:
    resolution: {integrity: sha512-kHxr2zZpYtdmrN1qDjrrX/Z1rR1kG8Dx+gkpK1G4eXmvXswmcE1hTWBWYUzlraYw1/yZp6YuDY77YtvbN0dmDA==}
    engines: {node: '>=8'}

  shebang-regex@3.0.0:
    resolution: {integrity: sha512-7++dFhtcx3353uBaq8DDR4NuxBetBzC7ZQOhmTQInHEd6bSrXdiEyzCvG07Z44UYdLShWUyXt5M/yhz8ekcb1A==}
    engines: {node: '>=8'}

  siginfo@2.0.0:
    resolution: {integrity: sha512-ybx0WO1/8bSBLEWXZvEd7gMW3Sn3JFlW3TvX1nREbDLRNQNaeNN8WK0meBwPdAaOI7TtRRRJn/Es1zhrrCHu7g==}

  signal-exit@4.1.0:
    resolution: {integrity: sha512-bzyZ1e88w9O1iNJbKnOlvYTrWPDl46O1bG0D3XInv+9tkPrxrN8jUUTiFlDkkmKWgn1M6CfIA13SuGqOa9Korw==}
    engines: {node: '>=14'}

  slip@1.0.2:
    resolution: {integrity: sha512-XrcHe3NAcyD3wO+O4I13RcS4/3AF+S9RvGNj9JhJeS02HyImwD2E3QWLrmn9hBfL+fB6yapagwxRkeyYzhk98g==}

  source-map-js@1.2.1:
    resolution: {integrity: sha512-UXWMKhLOwVKb728IUtQPXxfYU+usdybtUrK/8uGE8CQMvrhOpwvzDBwj0QhSL7MQc7vIsISBG8VQ8+IDQxpfQA==}
    engines: {node: '>=0.10.0'}

  stackback@0.0.2:
    resolution: {integrity: sha512-1XMJE5fQo1jGH6Y/7ebnwPOBEkIEnT4QF32d5R1+VXdXveM0IBMJt8zfaxX1P3QhVwrYe+576+jkANtSS2mBbw==}

  std-env@3.9.0:
    resolution: {integrity: sha512-UGvjygr6F6tpH7o2qyqR6QYpwraIjKSdtzyBdyytFOHmPZY917kwdwLG0RbOjWOnKmnm3PeHjaoLLMie7kPLQw==}

  string-width@4.2.3:
    resolution: {integrity: sha512-wKyQRQpjJ0sIp62ErSZdGsjMJWsap5oRNihHhu6G7JVO/9jIB6UyevL+tXuOqrng8j/cxKTWyWUwvSTriiZz/g==}
    engines: {node: '>=8'}

  string-width@5.1.2:
    resolution: {integrity: sha512-HnLOCR3vjcY8beoNLtcjZ5/nxn2afmME6lhrDrebokqMap+XbeW8n9TXpPDOqdGK5qcI3oT0GKTW6wC7EMiVqA==}
    engines: {node: '>=12'}

  strip-ansi@6.0.1:
    resolution: {integrity: sha512-Y38VPSHcqkFrCpFnQ9vuSXmquuv5oXOKpGeT6aGrr3o3Gc9AlVa6JBfUSOCnbxGGZF+/0ooI7KrPuUSztUdU5A==}
    engines: {node: '>=8'}

  strip-ansi@7.1.0:
    resolution: {integrity: sha512-iq6eVVI64nQQTRYq2KtEg2d2uU7LElhTJwsH4YzIHZshxlgZms/wIc4VoDQTlG/IvVIrBKG06CrZnp0qv7hkcQ==}
    engines: {node: '>=12'}

  strip-literal@3.0.0:
    resolution: {integrity: sha512-TcccoMhJOM3OebGhSBEmp3UZ2SfDMZUEBdRA/9ynfLi8yYajyWX3JiXArcJt4Umh4vISpspkQIY8ZZoCqjbviA==}

  supports-color@7.2.0:
    resolution: {integrity: sha512-qpCAvRl9stuOHveKsn7HncJRvv501qIacKzQlO/+Lwxc9+0q2wLyv4Dfvt80/DPn2pqOBsJdDiogXGR9+OvwRw==}
    engines: {node: '>=8'}

  test-exclude@7.0.1:
    resolution: {integrity: sha512-pFYqmTw68LXVjeWJMST4+borgQP2AyMNbg1BpZh9LbyhUeNkeaPF9gzfPGUAnSMV3qPYdWUwDIjjCLiSDOl7vg==}
    engines: {node: '>=18'}

  thunky@1.1.0:
    resolution: {integrity: sha512-eHY7nBftgThBqOyHGVN+l8gF0BucP09fMo0oO/Lb0w1OF80dJv+lDVpXG60WMQvkcxAkNybKsrEIE3ZtKGmPrA==}

  tinybench@2.9.0:
    resolution: {integrity: sha512-0+DUvqWMValLmha6lr4kD8iAMK1HzV0/aKnCtWb9v9641TnP/MFb7Pc2bxoxQjTXAErryXVgUOfv2YqNllqGeg==}

  tinyexec@0.3.2:
    resolution: {integrity: sha512-KQQR9yN7R5+OSwaK0XQoj22pwHoTlgYqmUscPYoknOoWCWfj/5/ABTMRi69FrKU5ffPVh5QcFikpWJI/P1ocHA==}

  tinyglobby@0.2.14:
    resolution: {integrity: sha512-tX5e7OM1HnYr2+a2C/4V0htOcSQcoSTH9KgJnVvNm5zm/cyEWKJ7j7YutsH9CxMdtOkkLFy2AHrMci9IM8IPZQ==}
    engines: {node: '>=12.0.0'}

  tinypool@1.1.1:
    resolution: {integrity: sha512-Zba82s87IFq9A9XmjiX5uZA/ARWDrB03OHlq+Vw1fSdt0I+4/Kutwy8BP4Y/y/aORMo61FQ0vIb5j44vSo5Pkg==}
    engines: {node: ^18.0.0 || >=20.0.0}

  tinyrainbow@2.0.0:
    resolution: {integrity: sha512-op4nsTR47R6p0vMUUoYl/a+ljLFVtlfaXkLQmqfLR1qHma1h/ysYk4hEXZ880bf2CYgTskvTa/e196Vd5dDQXw==}
    engines: {node: '>=14.0.0'}

  tinyspy@4.0.3:
    resolution: {integrity: sha512-t2T/WLB2WRgZ9EpE4jgPJ9w+i66UZfDc8wHh0xrwiRNN+UwH98GIJkTeZqX9rg0i0ptwzqW+uYeIF0T4F8LR7A==}
    engines: {node: '>=14.0.0'}

  typescript@5.8.3:
    resolution: {integrity: sha512-p1diW6TqL9L07nNxvRMM7hMMw4c5XOo/1ibL4aAIGmSAt9slTE1Xgw5KWuof2uTOvCg9BY7ZRi+GaF+7sfgPeQ==}
    engines: {node: '>=14.17'}
    hasBin: true

  undici-types@7.10.0:
    resolution: {integrity: sha512-t5Fy/nfn+14LuOc2KNYg75vZqClpAiqscVvMygNnlsHBFpSXdJaYtXMcdNLpl/Qvc3P2cB3s6lOV51nqsFq4ag==}

  vite-node@3.2.4:
    resolution: {integrity: sha512-EbKSKh+bh1E1IFxeO0pg1n4dvoOTt0UDiXMd/qn++r98+jPO1xtJilvXldeuQ8giIB5IkpjCgMleHMNEsGH6pg==}
    engines: {node: ^18.0.0 || ^20.0.0 || >=22.0.0}
    hasBin: true

  vite@6.3.5:
    resolution: {integrity: sha512-cZn6NDFE7wdTpINgs++ZJ4N49W2vRp8LCKrn3Ob1kYNtOo21vfDoaV5GzBfLU4MovSAB8uNRm4jgzVQZ+mBzPQ==}
    engines: {node: ^18.0.0 || ^20.0.0 || >=22.0.0}
    hasBin: true
    peerDependencies:
      '@types/node': ^18.0.0 || ^20.0.0 || >=22.0.0
      jiti: '>=1.21.0'
      less: '*'
      lightningcss: ^1.21.0
      sass: '*'
      sass-embedded: '*'
      stylus: '*'
      sugarss: '*'
      terser: ^5.16.0
      tsx: ^4.8.1
      yaml: ^2.4.2
    peerDependenciesMeta:
      '@types/node':
        optional: true
      jiti:
        optional: true
      less:
        optional: true
      lightningcss:
        optional: true
      sass:
        optional: true
      sass-embedded:
        optional: true
      stylus:
        optional: true
      sugarss:
        optional: true
      terser:
        optional: true
      tsx:
        optional: true
      yaml:
        optional: true

  vitest@3.2.4:
    resolution: {integrity: sha512-LUCP5ev3GURDysTWiP47wRRUpLKMOfPh+yKTx3kVIEiu5KOMeqzpnYNsKyOoVrULivR8tLcks4+lga33Whn90A==}
    engines: {node: ^18.0.0 || ^20.0.0 || >=22.0.0}
    hasBin: true
    peerDependencies:
      '@edge-runtime/vm': '*'
      '@types/debug': ^4.1.12
      '@types/node': ^18.0.0 || ^20.0.0 || >=22.0.0
      '@vitest/browser': 3.2.4
      '@vitest/ui': 3.2.4
      happy-dom: '*'
      jsdom: '*'
    peerDependenciesMeta:
      '@edge-runtime/vm':
        optional: true
      '@types/debug':
        optional: true
      '@types/node':
        optional: true
      '@vitest/browser':
        optional: true
      '@vitest/ui':
        optional: true
      happy-dom:
        optional: true
      jsdom:
        optional: true

  which@2.0.2:
    resolution: {integrity: sha512-BLI3Tl1TW3Pvl70l3yq3Y64i+awpwXqsGBYWkkqMtnbXgrMD+yj7rhW0kuEDxzJaYXGjEW5ogapKNMEKNMjibA==}
    engines: {node: '>= 8'}
    hasBin: true

  why-is-node-running@2.3.0:
    resolution: {integrity: sha512-hUrmaWBdVDcxvYqnyh09zunKzROWjbZTiNy8dBEjkS7ehEDQibXJ7XvlmtbwuTclUiIyN+CyXQD4Vmko8fNm8w==}
    engines: {node: '>=8'}
    hasBin: true

  wrap-ansi@7.0.0:
    resolution: {integrity: sha512-YVGIj2kamLSTxw6NsZjoBxfSwsn0ycdesmc4p+Q21c5zPuZ1pl+NfxVdxPtdHvmNVOQ6XSYG4AUtyt/Fi7D16Q==}
    engines: {node: '>=10'}

  wrap-ansi@8.1.0:
    resolution: {integrity: sha512-si7QWI6zUMq56bESFvagtmzMdGOtoxfR+Sez11Mobfc7tm+VkUckk9bW2UeffTGVUbOksxmSw0AA2gs8g71NCQ==}
    engines: {node: '>=12'}

  yaml@2.7.0:
    resolution: {integrity: sha512-+hSoy/QHluxmC9kCIJyL/uyFmLmc+e5CFR5Wa+bpIhIj85LVb9ZH2nVnqrHoSvKogwODv0ClqZkmiSSaIH5LTA==}
    engines: {node: '>= 14'}
    hasBin: true

  zigbee-on-host@0.1.13:
    resolution: {integrity: sha512-mL7s9ic7J85YI7wOG1/QlbRYE3haFzIHqgnM2+xLmjj8CazjhmGjop9TCfuY2JXyDI9ss7bNCLxuI9n6M+TXug==}
    engines: {node: ^20.19.0 || >=22.12.0}

snapshots:

  '@ampproject/remapping@2.3.0':
    dependencies:
      '@jridgewell/gen-mapping': 0.3.8
      '@jridgewell/trace-mapping': 0.3.25

  '@babel/helper-string-parser@7.27.1': {}

  '@babel/helper-validator-identifier@7.27.1': {}

  '@babel/parser@7.27.5':
    dependencies:
      '@babel/types': 7.27.6

  '@babel/types@7.27.6':
    dependencies:
      '@babel/helper-string-parser': 7.27.1
      '@babel/helper-validator-identifier': 7.27.1

  '@bcoe/v8-coverage@1.0.2': {}

  '@biomejs/biome@2.2.0':
    optionalDependencies:
      '@biomejs/cli-darwin-arm64': 2.2.0
      '@biomejs/cli-darwin-x64': 2.2.0
      '@biomejs/cli-linux-arm64': 2.2.0
      '@biomejs/cli-linux-arm64-musl': 2.2.0
      '@biomejs/cli-linux-x64': 2.2.0
      '@biomejs/cli-linux-x64-musl': 2.2.0
      '@biomejs/cli-win32-arm64': 2.2.0
      '@biomejs/cli-win32-x64': 2.2.0

  '@biomejs/cli-darwin-arm64@2.2.0':
    optional: true

  '@biomejs/cli-darwin-x64@2.2.0':
    optional: true

  '@biomejs/cli-linux-arm64-musl@2.2.0':
    optional: true

  '@biomejs/cli-linux-arm64@2.2.0':
    optional: true

  '@biomejs/cli-linux-x64-musl@2.2.0':
    optional: true

  '@biomejs/cli-linux-x64@2.2.0':
    optional: true

  '@biomejs/cli-win32-arm64@2.2.0':
    optional: true

  '@biomejs/cli-win32-x64@2.2.0':
    optional: true

<<<<<<< HEAD
  '@codspeed/core@4.0.1':
    dependencies:
      axios: 1.10.0
      find-up: 6.3.0
      form-data: 4.0.3
      node-gyp-build: 4.8.4
    transitivePeerDependencies:
      - debug

  '@codspeed/vitest-plugin@4.0.1(vite@6.3.5(@types/node@24.3.0)(yaml@2.7.0))(vitest@3.2.4(@types/node@24.3.0)(yaml@2.7.0))':
    dependencies:
      '@codspeed/core': 4.0.1
      vite: 6.3.5(@types/node@24.3.0)(yaml@2.7.0)
      vitest: 3.2.4(@types/node@24.3.0)(yaml@2.7.0)
    transitivePeerDependencies:
      - debug

=======
>>>>>>> a3945598
  '@esbuild/aix-ppc64@0.25.5':
    optional: true

  '@esbuild/android-arm64@0.25.5':
    optional: true

  '@esbuild/android-arm@0.25.5':
    optional: true

  '@esbuild/android-x64@0.25.5':
    optional: true

  '@esbuild/darwin-arm64@0.25.5':
    optional: true

  '@esbuild/darwin-x64@0.25.5':
    optional: true

  '@esbuild/freebsd-arm64@0.25.5':
    optional: true

  '@esbuild/freebsd-x64@0.25.5':
    optional: true

  '@esbuild/linux-arm64@0.25.5':
    optional: true

  '@esbuild/linux-arm@0.25.5':
    optional: true

  '@esbuild/linux-ia32@0.25.5':
    optional: true

  '@esbuild/linux-loong64@0.25.5':
    optional: true

  '@esbuild/linux-mips64el@0.25.5':
    optional: true

  '@esbuild/linux-ppc64@0.25.5':
    optional: true

  '@esbuild/linux-riscv64@0.25.5':
    optional: true

  '@esbuild/linux-s390x@0.25.5':
    optional: true

  '@esbuild/linux-x64@0.25.5':
    optional: true

  '@esbuild/netbsd-arm64@0.25.5':
    optional: true

  '@esbuild/netbsd-x64@0.25.5':
    optional: true

  '@esbuild/openbsd-arm64@0.25.5':
    optional: true

  '@esbuild/openbsd-x64@0.25.5':
    optional: true

  '@esbuild/sunos-x64@0.25.5':
    optional: true

  '@esbuild/win32-arm64@0.25.5':
    optional: true

  '@esbuild/win32-ia32@0.25.5':
    optional: true

  '@esbuild/win32-x64@0.25.5':
    optional: true

  '@isaacs/cliui@8.0.2':
    dependencies:
      string-width: 5.1.2
      string-width-cjs: string-width@4.2.3
      strip-ansi: 7.1.0
      strip-ansi-cjs: strip-ansi@6.0.1
      wrap-ansi: 8.1.0
      wrap-ansi-cjs: wrap-ansi@7.0.0

  '@istanbuljs/schema@0.1.3': {}

  '@jridgewell/gen-mapping@0.3.8':
    dependencies:
      '@jridgewell/set-array': 1.2.1
      '@jridgewell/sourcemap-codec': 1.5.0
      '@jridgewell/trace-mapping': 0.3.25

  '@jridgewell/resolve-uri@3.1.2': {}

  '@jridgewell/set-array@1.2.1': {}

  '@jridgewell/sourcemap-codec@1.5.0': {}

  '@jridgewell/trace-mapping@0.3.25':
    dependencies:
      '@jridgewell/resolve-uri': 3.1.2
      '@jridgewell/sourcemap-codec': 1.5.0

  '@leichtgewicht/ip-codec@2.0.5': {}

  '@pkgjs/parseargs@0.11.0':
    optional: true

  '@rollup/rollup-android-arm-eabi@4.44.0':
    optional: true

  '@rollup/rollup-android-arm64@4.44.0':
    optional: true

  '@rollup/rollup-darwin-arm64@4.44.0':
    optional: true

  '@rollup/rollup-darwin-x64@4.44.0':
    optional: true

  '@rollup/rollup-freebsd-arm64@4.44.0':
    optional: true

  '@rollup/rollup-freebsd-x64@4.44.0':
    optional: true

  '@rollup/rollup-linux-arm-gnueabihf@4.44.0':
    optional: true

  '@rollup/rollup-linux-arm-musleabihf@4.44.0':
    optional: true

  '@rollup/rollup-linux-arm64-gnu@4.44.0':
    optional: true

  '@rollup/rollup-linux-arm64-musl@4.44.0':
    optional: true

  '@rollup/rollup-linux-loongarch64-gnu@4.44.0':
    optional: true

  '@rollup/rollup-linux-powerpc64le-gnu@4.44.0':
    optional: true

  '@rollup/rollup-linux-riscv64-gnu@4.44.0':
    optional: true

  '@rollup/rollup-linux-riscv64-musl@4.44.0':
    optional: true

  '@rollup/rollup-linux-s390x-gnu@4.44.0':
    optional: true

  '@rollup/rollup-linux-x64-gnu@4.44.0':
    optional: true

  '@rollup/rollup-linux-x64-musl@4.44.0':
    optional: true

  '@rollup/rollup-win32-arm64-msvc@4.44.0':
    optional: true

  '@rollup/rollup-win32-ia32-msvc@4.44.0':
    optional: true

  '@rollup/rollup-win32-x64-msvc@4.44.0':
    optional: true

  '@serialport/binding-mock@10.2.2':
    dependencies:
      '@serialport/bindings-interface': 1.2.2
      debug: 4.4.0
    transitivePeerDependencies:
      - supports-color

  '@serialport/bindings-cpp@13.0.1':
    dependencies:
      '@serialport/bindings-interface': 1.2.2
      '@serialport/parser-readline': 13.0.0
      debug: 4.4.0
      node-addon-api: 8.3.0
      node-gyp-build: 4.8.4
    transitivePeerDependencies:
      - supports-color

  '@serialport/bindings-interface@1.2.2': {}

  '@serialport/parser-delimiter@13.0.0': {}

  '@serialport/parser-readline@13.0.0':
    dependencies:
      '@serialport/parser-delimiter': 13.0.0

  '@serialport/stream@13.0.0':
    dependencies:
      '@serialport/bindings-interface': 1.2.2
      debug: 4.4.0
    transitivePeerDependencies:
      - supports-color

  '@types/chai@5.2.2':
    dependencies:
      '@types/deep-eql': 4.0.2

  '@types/debounce@1.2.4': {}

  '@types/deep-eql@4.0.2': {}

  '@types/estree@1.0.8': {}

  '@types/node@24.3.0':
    dependencies:
      undici-types: 7.10.0

  '@vitest/coverage-v8@3.2.4(vitest@3.2.4(@types/node@24.3.0)(yaml@2.7.0))':
    dependencies:
      '@ampproject/remapping': 2.3.0
      '@bcoe/v8-coverage': 1.0.2
      ast-v8-to-istanbul: 0.3.3
      debug: 4.4.1
      istanbul-lib-coverage: 3.2.2
      istanbul-lib-report: 3.0.1
      istanbul-lib-source-maps: 5.0.6
      istanbul-reports: 3.1.7
      magic-string: 0.30.17
      magicast: 0.3.5
      std-env: 3.9.0
      test-exclude: 7.0.1
      tinyrainbow: 2.0.0
      vitest: 3.2.4(@types/node@24.3.0)(yaml@2.7.0)
    transitivePeerDependencies:
      - supports-color

  '@vitest/expect@3.2.4':
    dependencies:
      '@types/chai': 5.2.2
      '@vitest/spy': 3.2.4
      '@vitest/utils': 3.2.4
      chai: 5.2.1
      tinyrainbow: 2.0.0

  '@vitest/mocker@3.2.4(vite@6.3.5(@types/node@24.3.0)(yaml@2.7.0))':
    dependencies:
      '@vitest/spy': 3.2.4
      estree-walker: 3.0.3
      magic-string: 0.30.17
    optionalDependencies:
      vite: 6.3.5(@types/node@24.3.0)(yaml@2.7.0)

  '@vitest/pretty-format@3.2.4':
    dependencies:
      tinyrainbow: 2.0.0

  '@vitest/runner@3.2.4':
    dependencies:
      '@vitest/utils': 3.2.4
      pathe: 2.0.3
      strip-literal: 3.0.0

  '@vitest/snapshot@3.2.4':
    dependencies:
      '@vitest/pretty-format': 3.2.4
      magic-string: 0.30.17
      pathe: 2.0.3

  '@vitest/spy@3.2.4':
    dependencies:
      tinyspy: 4.0.3

  '@vitest/utils@3.2.4':
    dependencies:
      '@vitest/pretty-format': 3.2.4
      loupe: 3.1.4
      tinyrainbow: 2.0.0

  ansi-regex@5.0.1: {}

  ansi-regex@6.1.0: {}

  ansi-styles@4.3.0:
    dependencies:
      color-convert: 2.0.1

  ansi-styles@6.2.1: {}

  assertion-error@2.0.1: {}

  ast-v8-to-istanbul@0.3.3:
    dependencies:
      '@jridgewell/trace-mapping': 0.3.25
      estree-walker: 3.0.3
      js-tokens: 9.0.1

  balanced-match@1.0.2: {}

  bonjour-service@1.3.0:
    dependencies:
      fast-deep-equal: 3.1.3
      multicast-dns: 7.2.5

  brace-expansion@2.0.1:
    dependencies:
      balanced-match: 1.0.2

  brace-expansion@2.0.2:
    dependencies:
      balanced-match: 1.0.2

  cac@6.7.14: {}

  chai@5.2.1:
    dependencies:
      assertion-error: 2.0.1
      check-error: 2.1.1
      deep-eql: 5.0.2
      loupe: 3.1.4
      pathval: 2.0.0

  check-error@2.1.1: {}

  color-convert@2.0.1:
    dependencies:
      color-name: 1.1.4

  color-name@1.1.4: {}

  cross-spawn@7.0.6:
    dependencies:
      path-key: 3.1.1
      shebang-command: 2.0.0
      which: 2.0.2

  debounce@2.2.0: {}

  debug@4.4.0:
    dependencies:
      ms: 2.1.3

  debug@4.4.1:
    dependencies:
      ms: 2.1.3

  deep-eql@5.0.2: {}

  dns-packet@5.6.1:
    dependencies:
      '@leichtgewicht/ip-codec': 2.0.5

  eastasianwidth@0.2.0: {}

  emoji-regex@8.0.0: {}

  emoji-regex@9.2.2: {}

  es-module-lexer@1.7.0: {}

  esbuild@0.25.5:
    optionalDependencies:
      '@esbuild/aix-ppc64': 0.25.5
      '@esbuild/android-arm': 0.25.5
      '@esbuild/android-arm64': 0.25.5
      '@esbuild/android-x64': 0.25.5
      '@esbuild/darwin-arm64': 0.25.5
      '@esbuild/darwin-x64': 0.25.5
      '@esbuild/freebsd-arm64': 0.25.5
      '@esbuild/freebsd-x64': 0.25.5
      '@esbuild/linux-arm': 0.25.5
      '@esbuild/linux-arm64': 0.25.5
      '@esbuild/linux-ia32': 0.25.5
      '@esbuild/linux-loong64': 0.25.5
      '@esbuild/linux-mips64el': 0.25.5
      '@esbuild/linux-ppc64': 0.25.5
      '@esbuild/linux-riscv64': 0.25.5
      '@esbuild/linux-s390x': 0.25.5
      '@esbuild/linux-x64': 0.25.5
      '@esbuild/netbsd-arm64': 0.25.5
      '@esbuild/netbsd-x64': 0.25.5
      '@esbuild/openbsd-arm64': 0.25.5
      '@esbuild/openbsd-x64': 0.25.5
      '@esbuild/sunos-x64': 0.25.5
      '@esbuild/win32-arm64': 0.25.5
      '@esbuild/win32-ia32': 0.25.5
      '@esbuild/win32-x64': 0.25.5

  estree-walker@3.0.3:
    dependencies:
      '@types/estree': 1.0.8

  expect-type@1.2.2: {}

  fast-deep-equal@3.1.3: {}

  fdir@6.4.6(picomatch@4.0.2):
    optionalDependencies:
      picomatch: 4.0.2

  foreground-child@3.3.1:
    dependencies:
      cross-spawn: 7.0.6
      signal-exit: 4.1.0

  fsevents@2.3.3:
    optional: true

  glob@10.4.5:
    dependencies:
      foreground-child: 3.3.1
      jackspeak: 3.4.3
      minimatch: 9.0.5
      minipass: 7.1.2
      package-json-from-dist: 1.0.1
      path-scurry: 1.11.1

  glob@11.0.1:
    dependencies:
      foreground-child: 3.3.1
      jackspeak: 4.1.0
      minimatch: 10.0.1
      minipass: 7.1.2
      package-json-from-dist: 1.0.1
      path-scurry: 2.0.0

  has-flag@4.0.0: {}

  html-escaper@2.0.2: {}

  is-fullwidth-code-point@3.0.0: {}

  isexe@2.0.0: {}

  istanbul-lib-coverage@3.2.2: {}

  istanbul-lib-report@3.0.1:
    dependencies:
      istanbul-lib-coverage: 3.2.2
      make-dir: 4.0.0
      supports-color: 7.2.0

  istanbul-lib-source-maps@5.0.6:
    dependencies:
      '@jridgewell/trace-mapping': 0.3.25
      debug: 4.4.1
      istanbul-lib-coverage: 3.2.2
    transitivePeerDependencies:
      - supports-color

  istanbul-reports@3.1.7:
    dependencies:
      html-escaper: 2.0.2
      istanbul-lib-report: 3.0.1

  jackspeak@3.4.3:
    dependencies:
      '@isaacs/cliui': 8.0.2
    optionalDependencies:
      '@pkgjs/parseargs': 0.11.0

  jackspeak@4.1.0:
    dependencies:
      '@isaacs/cliui': 8.0.2

  js-tokens@9.0.1: {}

  loupe@3.1.4: {}

  lru-cache@10.4.3: {}

  lru-cache@11.1.0: {}

  magic-string@0.30.17:
    dependencies:
      '@jridgewell/sourcemap-codec': 1.5.0

  magicast@0.3.5:
    dependencies:
      '@babel/parser': 7.27.5
      '@babel/types': 7.27.6
      source-map-js: 1.2.1

  make-dir@4.0.0:
    dependencies:
      semver: 7.7.2

  minimatch@10.0.1:
    dependencies:
      brace-expansion: 2.0.1

  minimatch@9.0.5:
    dependencies:
      brace-expansion: 2.0.2

  minipass@7.1.2: {}

  mixin-deep@2.0.1: {}

  ms@2.1.3: {}

  multicast-dns@7.2.5:
    dependencies:
      dns-packet: 5.6.1
      thunky: 1.1.0

  nanoid@3.3.11: {}

  node-addon-api@8.3.0: {}

  node-gyp-build@4.8.4: {}

  package-json-from-dist@1.0.1: {}

  path-key@3.1.1: {}

  path-scurry@1.11.1:
    dependencies:
      lru-cache: 10.4.3
      minipass: 7.1.2

  path-scurry@2.0.0:
    dependencies:
      lru-cache: 11.1.0
      minipass: 7.1.2

  pathe@2.0.3: {}

  pathval@2.0.0: {}

  picocolors@1.1.1: {}

  picomatch@4.0.2: {}

  postcss@8.5.6:
    dependencies:
      nanoid: 3.3.11
      picocolors: 1.1.1
      source-map-js: 1.2.1

  rimraf@6.0.1:
    dependencies:
      glob: 11.0.1
      package-json-from-dist: 1.0.1

  rollup@4.44.0:
    dependencies:
      '@types/estree': 1.0.8
    optionalDependencies:
      '@rollup/rollup-android-arm-eabi': 4.44.0
      '@rollup/rollup-android-arm64': 4.44.0
      '@rollup/rollup-darwin-arm64': 4.44.0
      '@rollup/rollup-darwin-x64': 4.44.0
      '@rollup/rollup-freebsd-arm64': 4.44.0
      '@rollup/rollup-freebsd-x64': 4.44.0
      '@rollup/rollup-linux-arm-gnueabihf': 4.44.0
      '@rollup/rollup-linux-arm-musleabihf': 4.44.0
      '@rollup/rollup-linux-arm64-gnu': 4.44.0
      '@rollup/rollup-linux-arm64-musl': 4.44.0
      '@rollup/rollup-linux-loongarch64-gnu': 4.44.0
      '@rollup/rollup-linux-powerpc64le-gnu': 4.44.0
      '@rollup/rollup-linux-riscv64-gnu': 4.44.0
      '@rollup/rollup-linux-riscv64-musl': 4.44.0
      '@rollup/rollup-linux-s390x-gnu': 4.44.0
      '@rollup/rollup-linux-x64-gnu': 4.44.0
      '@rollup/rollup-linux-x64-musl': 4.44.0
      '@rollup/rollup-win32-arm64-msvc': 4.44.0
      '@rollup/rollup-win32-ia32-msvc': 4.44.0
      '@rollup/rollup-win32-x64-msvc': 4.44.0
      fsevents: 2.3.3

  semver@7.7.2: {}

  shebang-command@2.0.0:
    dependencies:
      shebang-regex: 3.0.0

  shebang-regex@3.0.0: {}

  siginfo@2.0.0: {}

  signal-exit@4.1.0: {}

  slip@1.0.2: {}

  source-map-js@1.2.1: {}

  stackback@0.0.2: {}

  std-env@3.9.0: {}

  string-width@4.2.3:
    dependencies:
      emoji-regex: 8.0.0
      is-fullwidth-code-point: 3.0.0
      strip-ansi: 6.0.1

  string-width@5.1.2:
    dependencies:
      eastasianwidth: 0.2.0
      emoji-regex: 9.2.2
      strip-ansi: 7.1.0

  strip-ansi@6.0.1:
    dependencies:
      ansi-regex: 5.0.1

  strip-ansi@7.1.0:
    dependencies:
      ansi-regex: 6.1.0

  strip-literal@3.0.0:
    dependencies:
      js-tokens: 9.0.1

  supports-color@7.2.0:
    dependencies:
      has-flag: 4.0.0

  test-exclude@7.0.1:
    dependencies:
      '@istanbuljs/schema': 0.1.3
      glob: 10.4.5
      minimatch: 9.0.5

  thunky@1.1.0: {}

  tinybench@2.9.0: {}

  tinyexec@0.3.2: {}

  tinyglobby@0.2.14:
    dependencies:
      fdir: 6.4.6(picomatch@4.0.2)
      picomatch: 4.0.2

  tinypool@1.1.1: {}

  tinyrainbow@2.0.0: {}

  tinyspy@4.0.3: {}

  typescript@5.8.3: {}

  undici-types@7.10.0: {}

  vite-node@3.2.4(@types/node@24.3.0)(yaml@2.7.0):
    dependencies:
      cac: 6.7.14
      debug: 4.4.1
      es-module-lexer: 1.7.0
      pathe: 2.0.3
      vite: 6.3.5(@types/node@24.3.0)(yaml@2.7.0)
    transitivePeerDependencies:
      - '@types/node'
      - jiti
      - less
      - lightningcss
      - sass
      - sass-embedded
      - stylus
      - sugarss
      - supports-color
      - terser
      - tsx
      - yaml

  vite@6.3.5(@types/node@24.3.0)(yaml@2.7.0):
    dependencies:
      esbuild: 0.25.5
      fdir: 6.4.6(picomatch@4.0.2)
      picomatch: 4.0.2
      postcss: 8.5.6
      rollup: 4.44.0
      tinyglobby: 0.2.14
    optionalDependencies:
      '@types/node': 24.3.0
      fsevents: 2.3.3
      yaml: 2.7.0

  vitest@3.2.4(@types/node@24.3.0)(yaml@2.7.0):
    dependencies:
      '@types/chai': 5.2.2
      '@vitest/expect': 3.2.4
      '@vitest/mocker': 3.2.4(vite@6.3.5(@types/node@24.3.0)(yaml@2.7.0))
      '@vitest/pretty-format': 3.2.4
      '@vitest/runner': 3.2.4
      '@vitest/snapshot': 3.2.4
      '@vitest/spy': 3.2.4
      '@vitest/utils': 3.2.4
      chai: 5.2.1
      debug: 4.4.1
      expect-type: 1.2.2
      magic-string: 0.30.17
      pathe: 2.0.3
      picomatch: 4.0.2
      std-env: 3.9.0
      tinybench: 2.9.0
      tinyexec: 0.3.2
      tinyglobby: 0.2.14
      tinypool: 1.1.1
      tinyrainbow: 2.0.0
      vite: 6.3.5(@types/node@24.3.0)(yaml@2.7.0)
      vite-node: 3.2.4(@types/node@24.3.0)(yaml@2.7.0)
      why-is-node-running: 2.3.0
    optionalDependencies:
      '@types/node': 24.3.0
    transitivePeerDependencies:
      - jiti
      - less
      - lightningcss
      - msw
      - sass
      - sass-embedded
      - stylus
      - sugarss
      - supports-color
      - terser
      - tsx
      - yaml

  which@2.0.2:
    dependencies:
      isexe: 2.0.0

  why-is-node-running@2.3.0:
    dependencies:
      siginfo: 2.0.0
      stackback: 0.0.2

  wrap-ansi@7.0.0:
    dependencies:
      ansi-styles: 4.3.0
      string-width: 4.2.3
      strip-ansi: 6.0.1

  wrap-ansi@8.1.0:
    dependencies:
      ansi-styles: 6.2.1
      string-width: 5.1.2
      strip-ansi: 7.1.0

  yaml@2.7.0:
    optional: true

  zigbee-on-host@0.1.13: {}<|MERGE_RESOLUTION|>--- conflicted
+++ resolved
@@ -37,16 +37,8 @@
         version: 0.1.13
     devDependencies:
       '@biomejs/biome':
-<<<<<<< HEAD
         specifier: ^2.2.0
         version: 2.2.0
-      '@codspeed/vitest-plugin':
-        specifier: ^4.0.1
-        version: 4.0.1(vite@6.3.5(@types/node@24.3.0)(yaml@2.7.0))(vitest@3.2.4(@types/node@24.3.0)(yaml@2.7.0))
-=======
-        specifier: ^2.1.4
-        version: 2.1.4
->>>>>>> a3945598
       '@serialport/binding-mock':
         specifier: ^10.2.2
         version: 10.2.2
@@ -1039,26 +1031,6 @@
   '@biomejs/cli-win32-x64@2.2.0':
     optional: true
 
-<<<<<<< HEAD
-  '@codspeed/core@4.0.1':
-    dependencies:
-      axios: 1.10.0
-      find-up: 6.3.0
-      form-data: 4.0.3
-      node-gyp-build: 4.8.4
-    transitivePeerDependencies:
-      - debug
-
-  '@codspeed/vitest-plugin@4.0.1(vite@6.3.5(@types/node@24.3.0)(yaml@2.7.0))(vitest@3.2.4(@types/node@24.3.0)(yaml@2.7.0))':
-    dependencies:
-      '@codspeed/core': 4.0.1
-      vite: 6.3.5(@types/node@24.3.0)(yaml@2.7.0)
-      vitest: 3.2.4(@types/node@24.3.0)(yaml@2.7.0)
-    transitivePeerDependencies:
-      - debug
-
-=======
->>>>>>> a3945598
   '@esbuild/aix-ppc64@0.25.5':
     optional: true
 
