--- conflicted
+++ resolved
@@ -33,13 +33,8 @@
         specifier: ^1.0.2
         version: 1.0.2
       zigbee-on-host:
-<<<<<<< HEAD
         specifier: ^0.1.5
         version: 0.1.5
-=======
-        specifier: ^0.1.4
-        version: 0.1.4
->>>>>>> 349cddfc
     devDependencies:
       '@eslint/core':
         specifier: ^0.12.0
@@ -1406,13 +1401,8 @@
     resolution: {integrity: sha512-rVksvsnNCdJ/ohGc6xgPwyN8eheCxsiLM8mxuE/t/mOVqJewPuO1miLpTHQiRgTKCLexL4MeAFVagts7HmNZ2Q==}
     engines: {node: '>=10'}
 
-<<<<<<< HEAD
   zigbee-on-host@0.1.5:
     resolution: {integrity: sha512-D+yaxS67pjZZqrrXRPF1hAFNcyMou/fYj3Jbn1YeCFBI/w+5PGGFkxdJbCorjHYV3741HWNIgq9OEukJxKzL5A==}
-=======
-  zigbee-on-host@0.1.4:
-    resolution: {integrity: sha512-BveUZXn7SedKeoY97L1ZnZZSqIo+bDdMQHn0S4zfCU6QFAxnSQAbMEutT8NbgRR4thJqLC94WazH6Q03b9wSwg==}
->>>>>>> 349cddfc
     engines: {node: '>=20.17.0'}
 
 snapshots:
@@ -2672,8 +2662,4 @@
 
   yocto-queue@0.1.0: {}
 
-<<<<<<< HEAD
-  zigbee-on-host@0.1.5: {}
-=======
-  zigbee-on-host@0.1.4: {}
->>>>>>> 349cddfc
+  zigbee-on-host@0.1.5: {}